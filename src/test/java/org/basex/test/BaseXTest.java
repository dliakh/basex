package org.basex.test;

import static org.basex.util.Token.*;
import static org.junit.Assert.*;

import java.io.*;

import org.basex.core.*;
<<<<<<< HEAD
import org.basex.core.cmd.*;
import org.junit.After;
import org.junit.Test;
=======
import org.junit.*;
>>>>>>> 50707203

/**
 * Tests the command-line arguments of the starter class.
 *
 * @author BaseX Team 2005-12, BSD License
 * @author Christian Gruen
 */
public abstract class BaseXTest extends MainTest {
  /** Delete the test files. */
  @After
  public void clean() {
    assertTrue("Could not delete input file.", !INPUT.exists() || INPUT.delete());
  }

  /**
   * Tests a query file.
   * @throws IOException I/O exception
   */
  @Test
  public void queryFile() throws IOException {
    final String query = "1";
    INPUT.write(token(query));
    equals(query, INPUT.path());
  }

  /**
   * Test variable bindings.
   * @throws IOException I/O exception
   */
  @Test
  public void bind() throws IOException {
    equals("1", "-ba=1", "-q$a");
    equals("2", "-ba=1", "-bb=1", "-q$a+$b");
    equals("3", "-ba=1", "-bb=2", "-q$a+$b");
    INPUT.write(token("$a"));
    equals("4", "-ba=4", INPUT.toString());
    equals("5,6;7'", "-ba=5,6;7'", "-q$a");
    // bind quote (to be checked in client/server mode)
    //equals("\"", "-ba=\"", "-q$a");
    // bind variables with namespaces
    equals("8", "-b{}a=8", "-q$a");
    equals("9", "-b'':a=9", "-q$a");
    equals("A", "-b{URI}a=A", "-qdeclare namespace a='URI'; $a:a");
    equals("B", "-b'URI':b=B", "-qdeclare namespace b='URI'; $b:b");
  }

  /**
   * Test variable bindings.
   * @throws IOException I/O exception
   */
  @Test(expected = BaseXException.class)
  public void bindErr() throws IOException {
    run("-ba=A", "-qdeclare variable $a as xs:integer external; $a");
  }

  /**
   * Test variable bindings with namespaces.
   * @throws IOException I/O exception
   */
  @Test(expected = BaseXException.class)
  public void bindNSErr() throws IOException {
    run("X'\"", "-b{URI}ln=X'\"", INPUT.toString());
  }

  /**
   * Test command execution.
   * @throws IOException I/O exception
   */
  @Test
  public void input() throws IOException {
<<<<<<< HEAD
    final String in = "<a/>";
    final Context ctx = new Context();
    new CreateDB(NAME, in).execute(ctx);
    new Close().execute(ctx);
    equals(in, "-i" + NAME, "-q.");
    ctx.close();
=======
    final String in = "<X/>";
    INPUT.write(token(in));
    equals(in, "-i" + INPUT, "-q.");
>>>>>>> 50707203
  }

  /**
   * Test command execution.
   * @throws IOException I/O exception
   */
  @Test
  public void command() throws IOException {
    equals("1", "-cxquery 1");
  }

  /**
   * Command error.
   * @throws IOException I/O exception
   */
  @Test(expected = BaseXException.class)
  public void commandErr() throws IOException {
    run("-1");
  }

  /**
   * Tests command scripts.
   * @throws IOException I/O exception
   */
  @Test
  public void commands() throws IOException {
    INPUT.write(token("xquery 1" + Prop.NL + "xquery 2" + Prop.NL));
    equals("12", "-C" + INPUT.path());
  }

  /**
   * Test query evaluation.
   * @throws IOException I/O exception
   */
  @Test
  public void query() throws IOException {
    equals("3", "-q1+2");
  }

  /**
   * Query error.
   * @throws IOException I/O exception
   */
  @Test(expected = BaseXException.class)
  public void queryErr() throws IOException {
    run("-q1+");
  }

  /**
   * Test different number of runs.
   * @throws IOException I/O exception
   */
  @Test
  public void runs() throws IOException {
    equals("2", "-r10", "-q2");
  }

  /**
   * Test different number of runs.
   * @throws IOException I/O exception
   */
  @Test(expected = BaseXException.class)
  public void runErr() throws IOException {
    run("-rx", "-q2");
  }

  /**
   * Test trailing newline.
   * @throws IOException I/O exception
   */
  @Test
  public void newline() throws IOException {
    equals("1", "-q1");
    equals("1" + Prop.NL, "-L", "-q1");
    equals("1" + Prop.NL + "2" + Prop.NL, "-L", "-q1", "-q2");
  }

  /**
   * Test serialization parameters.
   * @throws IOException I/O exception
   */
  @Test
  public void serial() throws IOException {
    equals("1", "-smethod=text", "-q<a>1</a>");
  }

  /**
   * Test verbose mode.
   * @throws IOException I/O exception
   */
  @Test
  public void verbose() throws IOException {
    contains(Text.QUERY_EXECUTED_X.replaceAll(" %.*", ""), "-v", "-q1");
    contains(Text.TOTAL_TIME_CC, "-V", "-q1");
  }

  /**
   * Test serialization parameters.
   * @throws IOException I/O exception
   */
  @Test(expected = BaseXException.class)
  public void serialErr() throws IOException {
    run("-sm=x", "-q2");
  }

  /**
   * Turn off whitespace chopping.
   * @throws IOException I/O exception
   */
  @Test
  public void chop() throws IOException {
    final String in = "<a> CHOP </a>";
    INPUT.write(token(in));
    equals(in, "-w", "-i" + INPUT, "-q.");
  }

  /**
   * Turn off serialization.
   * @throws IOException I/O exception
   */
  @Test
  public void noSerialization() throws IOException {
    equals("", "-z", "-q1");
  }
}<|MERGE_RESOLUTION|>--- conflicted
+++ resolved
@@ -6,13 +6,7 @@
 import java.io.*;
 
 import org.basex.core.*;
-<<<<<<< HEAD
-import org.basex.core.cmd.*;
-import org.junit.After;
-import org.junit.Test;
-=======
 import org.junit.*;
->>>>>>> 50707203
 
 /**
  * Tests the command-line arguments of the starter class.
@@ -83,18 +77,9 @@
    */
   @Test
   public void input() throws IOException {
-<<<<<<< HEAD
-    final String in = "<a/>";
-    final Context ctx = new Context();
-    new CreateDB(NAME, in).execute(ctx);
-    new Close().execute(ctx);
-    equals(in, "-i" + NAME, "-q.");
-    ctx.close();
-=======
     final String in = "<X/>";
     INPUT.write(token(in));
     equals(in, "-i" + INPUT, "-q.");
->>>>>>> 50707203
   }
 
   /**
