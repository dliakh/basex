package org.basex.test.data;

import static org.junit.Assert.*;

import org.basex.data.*;
import org.basex.util.*;
import org.junit.*;

/**
 * This class tests the update features of the {@link Data} class.
 *
 * @author BaseX Team 2005-12, BSD License
 * @author Tim Petrowsky
 */
public final class UpdateTestAttributes extends UpdateTest {
  /**
   * Tests the update of an existing attribute.
   */
  @Test
  public void updateAttribute() {
<<<<<<< HEAD
    final Data data = CONTEXT.data();
    data.startUpdate();
    data.update(7, Data.ATTR, NAME, Token.EMPTY);
    data.update(7, Data.ATTR, JUNIT);
    data.finishUpdate();
=======
    final Data data = context.data();
    data.update(7, Data.ATTR, T_NAME, Token.EMPTY);
    data.update(7, Data.ATTR, T_JUNIT);
>>>>>>> 50707203
    assertEquals(size, data.meta.size);
    assertArraysEquals(T_NAME, data.name(7, Data.ATTR));
    assertArraysEquals(T_JUNIT, data.text(7, false));
    reload();
    assertEquals(size, data.meta.size);
    assertArraysEquals(T_NAME, data.name(7, Data.ATTR));
    assertArraysEquals(T_JUNIT, data.text(7, false));
  }

  /**
   * Tests the update of an existing attribute.
   */
  @Test
  public void updateAttribute2() {
<<<<<<< HEAD
    final Data data = CONTEXT.data();
    data.startUpdate();
    data.update(8, Data.ATTR, NAME, Token.EMPTY);
    data.update(8, Data.ATTR, JUNIT);
    data.finishUpdate();
=======
    final Data data = context.data();
    data.update(8, Data.ATTR, T_NAME, Token.EMPTY);
    data.update(8, Data.ATTR, T_JUNIT);
>>>>>>> 50707203
    assertEquals(size, data.meta.size);
    assertArraysEquals(T_JUNIT, data.text(8, false));
    reload();
    assertEquals(size, data.meta.size);
    assertArraysEquals(T_JUNIT, data.text(8, false));
  }

  /**
   * Tests the insertion of a new attribute.
   */
  @Test
  public void addAttribute() {
    final Data data = context.data();
    final long nextid = data.meta.lastid;

    final MemData md = new MemData(context.data());
    md.attr(0, 1, data.atnindex.index(T_FOO, null, false), T_JUNIT, 0, false);
    md.insert(0);
    data.startUpdate();
    data.insertAttr(9, 6, md);
    data.finishUpdate();
    assertEquals(size + 1, data.meta.size);
    assertEquals(size + 1, data.size(0, Data.DOC));
    assertEquals(Data.ATTR, data.kind(9));
    assertEquals(6, data.parent(9, Data.ATTR));
    assertEquals(6, data.parent(8, Data.ATTR));
    assertEquals(6, data.parent(10, Data.ELEM));
    assertEquals(10, data.parent(11, Data.TEXT));
    assertEquals(nextid + 1, data.meta.lastid);
    assertArraysEquals(T_FOO, data.name(9, Data.ATTR));
    assertArraysEquals(T_JUNIT, data.text(9, false));
    reload();
    assertEquals(size + 1, data.meta.size);
    assertEquals(size + 1, data.size(0, Data.DOC));
    assertEquals(Data.ATTR, data.kind(9));
    assertEquals(6, data.parent(9, Data.ATTR));
    assertEquals(6, data.parent(8, Data.ATTR));
    assertEquals(6, data.parent(10, Data.ELEM));
    assertEquals(10, data.parent(11, Data.TEXT));
    assertEquals(nextid + 1, data.meta.lastid);
    assertArraysEquals(T_FOO, data.name(9, Data.ATTR));
    assertArraysEquals(T_JUNIT, data.text(9, false));
  }
}<|MERGE_RESOLUTION|>--- conflicted
+++ resolved
@@ -18,17 +18,11 @@
    */
   @Test
   public void updateAttribute() {
-<<<<<<< HEAD
-    final Data data = CONTEXT.data();
+    final Data data = context.data();
     data.startUpdate();
-    data.update(7, Data.ATTR, NAME, Token.EMPTY);
-    data.update(7, Data.ATTR, JUNIT);
-    data.finishUpdate();
-=======
-    final Data data = context.data();
     data.update(7, Data.ATTR, T_NAME, Token.EMPTY);
     data.update(7, Data.ATTR, T_JUNIT);
->>>>>>> 50707203
+    data.finishUpdate();
     assertEquals(size, data.meta.size);
     assertArraysEquals(T_NAME, data.name(7, Data.ATTR));
     assertArraysEquals(T_JUNIT, data.text(7, false));
@@ -43,17 +37,11 @@
    */
   @Test
   public void updateAttribute2() {
-<<<<<<< HEAD
-    final Data data = CONTEXT.data();
+    final Data data = context.data();
     data.startUpdate();
-    data.update(8, Data.ATTR, NAME, Token.EMPTY);
-    data.update(8, Data.ATTR, JUNIT);
-    data.finishUpdate();
-=======
-    final Data data = context.data();
     data.update(8, Data.ATTR, T_NAME, Token.EMPTY);
     data.update(8, Data.ATTR, T_JUNIT);
->>>>>>> 50707203
+    data.finishUpdate();
     assertEquals(size, data.meta.size);
     assertArraysEquals(T_JUNIT, data.text(8, false));
     reload();
