--- conflicted
+++ resolved
@@ -1,125 +1,3 @@
-<<<<<<< HEAD
-package org.basex.test.query;
-
-import org.basex.core.BaseXException;
-import org.basex.core.cmd.CreateDB;
-import org.basex.core.cmd.CreateIndex;
-import org.basex.core.cmd.DropDB;
-import org.basex.core.cmd.Set;
-import org.basex.query.func.FunDef;
-import org.basex.query.item.DBNode;
-import org.junit.AfterClass;
-import org.junit.Before;
-import org.junit.Test;
-
-/**
- * This class tests the XQuery full-text extensions.
- *
- * @author BaseX Team 2005-11, BSD License
- * @author Christian Gruen
- */
-public final class FNFtTest extends AdvancedQueryTest {
-  /** Test file. */
-  private static final String FILE = "etc/xml/input.xml";
-
-  /** Constructor. */
-  public FNFtTest() {
-    super("ft");
-  }
-
-  /**
-   * Initializes a test.
-   * @throws BaseXException database exception
-   */
-  @Before
-  public void initTest() throws BaseXException {
-    new CreateDB("db", FILE).execute(CTX);
-    new CreateIndex("fulltext").execute(CTX);
-  }
-
-  /**
-   * Test method for the ft:search() function.
-   * @throws BaseXException database exception
-   */
-  @Test
-  public void testSearch() throws BaseXException {
-    // test arguments
-    final String fun = check(FunDef.SEARCH, DBNode.class, String.class);
-
-    // check index results
-    query(fun + "(., 'assignments')", "Assignments");
-    query(fun + "(., 'XXX')", "");
-
-    // apply index options to query term
-    new Set("stemming", true).execute(CTX);
-    new CreateIndex("fulltext").execute(CTX);
-    contains(fun + "(., 'Exercises')/..", "<li>Exercise 1</li>");
-  }
-
-  /**
-   * Test method for the 'ft:mark()' function.
-   * @throws BaseXException database exception
-   */
-  @Test
-  public void testMark() throws BaseXException {
-    final String fun = check(FunDef.MARK, (Class<?>) null, String.class);
-
-    query(fun + "(//*[text() contains text '1'])",
-      "<li>Exercise <mark>1</mark></li>");
-    query(fun + "(//*[text() contains text '2'], 'b')",
-      "<li>Exercise <b>2</b></li>");
-    contains(fun + "(//*[text() contains text 'Exercise'])",
-      "<li><mark>Exercise</mark> 1</li>");
-    query("copy $a := text { 'a b' } modify () " +
-      "return ft:mark($a[. contains text 'a'], 'b')", "<b>a</b> b");
-    query("copy $a := text { 'ab' } modify () " +
-      "return ft:mark($a[. contains text 'ab'], 'b')", "<b>ab</b>");
-    query("copy $a := text { 'a b' } modify () " +
-      "return ft:mark($a[. contains text 'a b'], 'b')", "<b>a</b> <b>b</b>");
-  }
-
-  /**
-   * Test method for the ft:extract() function.
-   * @throws BaseXException database exception
-   */
-  @Test
-  public void testExtract() throws BaseXException {
-    final String fun =
-      check(FunDef.EXTRACT, (Class<?>) null, String.class, Integer.class);
-
-    query(fun + "(//*[text() contains text '1'])",
-      "<li>Exercise <mark>1</mark></li>");
-    query(fun + "(//*[text() contains text '2'], 'b', 20)",
-      "<li>Exercise <b>2</b></li>");
-    query(fun + "(//*[text() contains text '2'], '_o_', 1)",
-      "<li>...<_o_>2</_o_></li>");
-    contains(fun + "(//*[text() contains text 'Exercise'], 'b', 1)",
-      "<li><b>Exercise</b>...</li>");
-  }
-
-  /**
-   * Test method for the 'ft:score()' function.
-   * @throws BaseXException database exception
-   */
-  @Test
-  public void testScore() throws BaseXException {
-    // test arguments
-    final String fun = check(FunDef.SCORE, (Class<?>) null);
-
-    query(fun + "(ft:search(., '2'))", "1");
-    query(fun + "(ft:search(., 'XML'))", "1 0.5");
-  }
-
-  /**
-   * Finishes the code.
-   * @throws BaseXException database exception
-   */
-  @AfterClass
-  public static void finish() throws BaseXException {
-    new DropDB("db").execute(CTX);
-  }
-}
-=======
 package org.basex.test.query;
 
 import org.basex.core.BaseXException;
@@ -241,5 +119,4 @@
   public static void finish() throws BaseXException {
     new DropDB("db").execute(CTX);
   }
-}
->>>>>>> 0527d6dd
+}