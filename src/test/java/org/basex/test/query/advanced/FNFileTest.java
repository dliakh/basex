package org.basex.test.query.advanced;

import static org.junit.Assert.*;

import java.io.File;
import org.basex.core.Prop;
import org.basex.query.QueryException;
import org.basex.query.func.FunDef;
import org.basex.query.util.Err;
import org.basex.util.Util;
import org.junit.BeforeClass;
import org.junit.Test;

/**
 * This class tests the functions of the file library.
 *
 * @author BaseX Team 2005-11, BSD License
 * @author Rositsa Shadura
 */
public final class FNFileTest extends AdvancedQueryTest {
  /** Directory separator. */
  private static final String DIRSEP = System.getProperty("file.separator");
  /** Path separator. */
  private static final String PATHSEP = System.getProperty("path.separator");
  /** Test name. */
  private static final String NAME = Util.name(FNFileTest.class);
  /** Test path. */
  private static final String PATH1 = Prop.TMP + NAME;
  /** Test path. */
  private static final String PATH2 = Prop.TMP + NAME + "2";
  /** Test path. */
  private static final String PATH3 = Prop.TMP + NAME + "/x";
  /** Test path. */
  private static final String PATH4 = Prop.TMP + NAME + "/x/x";

  /** Initializes the test. */
  @BeforeClass
  public static void init() {
    new File(PATH4).delete();
    new File(PATH3).delete();
    new File(PATH2).delete();
    new File(PATH1).delete();
  }

  /**
   * Test method for the file:exists() function.
   * @throws QueryException database exception
   */
  @Test
  public void testExists() throws QueryException {
    final String fun = check(FunDef.FEXISTS);
    query("file:write('" + PATH1 + "', ())");
    query(fun + "('" + PATH1 + "')", "true");
    query("file:delete('" + PATH1 + "')");
    query(fun + "('" + PATH1 + "')", "false");
  }

  /**
   * Test method for the file:is-directory() function.
   * @throws QueryException database exception
   */
  @Test
  public void testIsDirectory() throws QueryException {
    final String fun = check(FunDef.ISDIR);
    query(fun + "('" + Prop.TMP + "')", "true");
    query(fun + "('" + Prop.TMP + "')", "true");
    query("file:write('" + PATH1 + "', ())");
    query(fun + "('" + PATH1 + "')", "false");
    query("file:delete('" + PATH1 + "')");
    query("file:create-directory('" + PATH1 + "')");
    query(fun + "('" + PATH1 + "')", "true");
    query("file:delete('" + PATH1 + "')");
  }

  /**
   * Test method for the file:is-file() function.
   * @throws QueryException database exception
   */
  @Test
  public void testIsFile() throws QueryException {
    final String fun = check(FunDef.ISFILE);
    query(fun + "('" + Prop.TMP + "')", "false");
    query("file:write('" + PATH1 + "', ())");
    query(fun + "('" + PATH1 + "')", "true");
    query("file:delete('" + PATH1 + "')");
    query("file:create-directory('" + PATH1 + "')");
    query(fun + "('" + PATH1 + "')", "false");
    query("file:delete('" + PATH1 + "')");
  }

  /**
   * Test method for the file:last-modified() function.
   * @throws QueryException database exception
   */
  @Test
  public void testLastModified() throws QueryException {
    final String fun = check(FunDef.LASTMOD);
    assertTrue(!query(fun + "('" + Prop.TMP + "')").isEmpty());
  }

  /**
   * Test method for the file:size() function.
   * @throws QueryException database exception
   */
  @Test
  public void testSize() throws QueryException {
    final String fun = check(FunDef.SIZE);
    query("file:write('" + PATH1 + "', 'abcd')");
    query(fun + "('" + PATH1 + "')", "4");
    query("file:delete('" + PATH1 + "')");
  }

  /**
   * Test method for the file:list() function.
   * @throws QueryException database exception
   */
  @Test
  public void testList() throws QueryException {
    final String fun = check(FunDef.FLIST);
    error(fun + "('" + PATH1 + "')", Err.NOTDIR);
    query("file:write('" + PATH1 + "', ())");
    error(fun + "('" + PATH1 + "')", Err.NOTDIR);
    contains(fun + "('" + Prop.TMP + "')", NAME);
    contains(fun + "('" + Prop.TMP + "',false())", NAME);
    contains(fun + "('" + Prop.TMP + "',false()," + "'FN')", NAME);
    contains(fun + "('" + Prop.TMP + "',false(),'" + NAME + "')", NAME);
    query(fun + "('" + Prop.TMP + "', false()," + "'XXX')", "");
    query("file:delete('" + PATH1 + "')");
  }

  /**
   * Test method for the file:create-directory() function.
   * @throws QueryException database exception
   */
  @Test
  public void testCreateDirectory() throws QueryException {
    final String fun = check(FunDef.CREATEDIR);
    query(fun + "('" + PATH1 + "')");
    query(fun + "('" + PATH1 + "')");
    query(fun + "('" + PATH3 + "')");
    query("file:delete('" + PATH1 + "')");
    query("file:write('" + PATH1 + "', ())");
    error(fun + "('" + PATH1 + "')", Err.FILEEXISTS);
    error(fun + "('" + PATH3 + "')", Err.FILEEXISTS);
    query("file:delete('" + PATH1 + "')");
  }

  /**
   * Test method for the file:delete() function.
   * @throws QueryException database exception
   */
  @Test
  public void testDelete() throws QueryException {
    final String fun = check(FunDef.DELETE);
    query("file:create-directory('" + PATH3 + "')");
    query(fun + "('" + PATH3 + "')");
    query("file:create-directory('" + PATH3 + "')");
    query("file:write('" + PATH4 + "', ())");
    query(fun + "('" + PATH1 + "')");
    error(fun + "('" + PATH1 + "')", Err.PATHNOTEXISTS);
  }

  /**
   * Test method for the file:read-text() function.
   * @throws QueryException database exception
   */
  @Test
  public void testReadText() throws QueryException {
    final String fun = check(FunDef.READTEXT);
    error(fun + "('" + PATH1 + "')", Err.PATHNOTEXISTS);
    error(fun + "('" + Prop.TMP + "')", Err.PATHISDIR);
    query("file:write('" + PATH1 + "', 'a\u00e4')");
    query(fun + "('" + PATH1 + "')", "a\u00e4");
    error(fun + "('" + PATH1 + "', 'UNKNOWN')", Err.ENCNOTEXISTS);
    assertTrue(query(fun + "('" + PATH1 + "', 'CP1252')").length() == 3);
    query("file:delete('" + PATH1 + "')");
  }

  /**
   * Test method for the file:read-binary() function.
   * @throws QueryException database exception
   */
  @Test
  public void testReadBinary() throws QueryException {
    final String fun = check(FunDef.READBIN);
    error(fun + "('" + PATH1 + "')", Err.PATHNOTEXISTS);
    error(fun + "('" + Prop.TMP + "')", Err.PATHISDIR);
    query("file:write('" + PATH1 + "', '0')");
    query(fun + "('" + PATH1 + "')", "MA==");
    query("file:delete('" + PATH1 + "')");
  }

  /**
   * Test method for the file:write() function.
   * @throws QueryException database exception
   */
  @Test
  public void testWrite() throws QueryException {
    final String fun = check(FunDef.WRITE);

    error(fun + "('" + Prop.TMP + "', ())", Err.PATHISDIR);

    query(fun + "('" + PATH1 + "', '0')");
    query("file:size('" + PATH1 + "')", "1");
    query(fun + "('" + PATH1 + "', '0')");
    query("file:size('" + PATH1 + "')", "1");
    query("file:delete('" + PATH1 + "')");

    query(fun + "('" + PATH1 + "', 'a\u00e4',"
        + serialParams("<encoding>CP1252</encoding>") + ")");
    query("file:read-text('" + PATH1 + "', 'CP1252')", "a\u00e4");

    query(fun + "('" + PATH1 + "', '<a/>',"
        + serialParams("<method>text</method>") + ")");
    query("file:read-text('" + PATH1 + "')", "&amp;lt;a/&amp;gt;");
    query("file:delete('" + PATH1 + "')");
  }

  /**
   * Test method for the file:append() function.
   * @throws QueryException database exception
   */
  @Test
  public void testAppend() throws QueryException {
    final String fun = check(FunDef.APPEND);

    error(fun + "('" + Prop.TMP + "', ())", Err.PATHISDIR);

    query(fun + "('" + PATH1 + "', '0')");
    query("file:size('" + PATH1 + "')", "1");
    query(fun + "('" + PATH1 + "', '0', ())");
    query("file:size('" + PATH1 + "')", "2");
    query("file:delete('" + PATH1 + "')");

    query(fun + "('" + PATH1 + "', 'a\u00e4',"
        + serialParams("<encoding>CP1252</encoding>") + ")");
    query("file:read-text('" + PATH1 + "', 'CP1252')", "a\u00e4");
    query("file:delete('" + PATH1 + "')");

    query(fun + "('" + PATH1 + "', '<a/>',"
        + serialParams("<method>text</method>") + ")");
    query("file:read-text('" + PATH1 + "')", "&amp;lt;a/&amp;gt;");
    query("file:delete('" + PATH1 + "')");
  }

  /**
   * Test method for the file:write-binary() function.
   * @throws QueryException database exception
   */
  @Test
  public void testWriteBinary() throws QueryException {
    final String fun = check(FunDef.WRITEBIN);

    final String a = "xs:base64Binary('MA==')";
    error(fun + "('" + Prop.TMP + "', " + a + ")", Err.PATHISDIR);
    query(fun + "('" + PATH1 + "', " + a + ")");
    query("file:size('" + PATH1 + "')", "1");
    query(fun + "('" + PATH1 + "', " + a + ")");
    query("file:size('" + PATH1 + "')", "1");
    query("file:delete('" + PATH1 + "')");
  }

  /**
   * Test method for the file:append-binary() function.
   * @throws QueryException database exception
   */
  @Test
  public void testAppendBinary() throws QueryException {
    final String fun = check(FunDef.APPENDBIN);

    final String a = "xs:base64Binary('MA==')";
    error(fun + "('" + Prop.TMP + "', " + a + ")", Err.PATHISDIR);
    query(fun + "('" + PATH1 + "', " + a + ")");
    query("file:size('" + PATH1 + "')", "1");
    query(fun + "('" + PATH1 + "', " + a + ")");
    query("file:read-text('" + PATH1 + "')", "00");
    query("file:delete('" + PATH1 + "')");
  }

  /**
   * Test method for the file:copy() function.
   * @throws QueryException database exception
   */
  @Test
  public void testCopy() throws QueryException {
    final String fun = check(FunDef.COPY);

    query("file:write('" + PATH1 + "', 'a')");
    query(fun + "('" + PATH1 + "', '" + PATH2 + "')");
    query(fun + "('" + PATH1 + "', '" + PATH2 + "')");
    query(fun + "('" + PATH2 + "', '" + PATH2 + "')");
    query("file:size('" + PATH1 + "')", "1");
    query("file:size('" + PATH2 + "')", "1");
    error(fun + "('" + PATH1 + "', '" + PATH3 + "')", Err.NOTDIR);

    query("file:delete('" + PATH1 + "')");
    query("file:delete('" + PATH2 + "')");
  }

  /**
   * Test method for the file:move() function.
   * @throws QueryException database exception
   */
  @Test
  public void testMove() throws QueryException {
    final String fun = check(FunDef.MOVE);

    error(fun + "('" + PATH1 + "', '" + PATH2 + "')", Err.PATHNOTEXISTS);
    query("file:write('" + PATH1 + "', 'a')");
    query(fun + "('" + PATH1 + "', '" + PATH2 + "')");
    query(fun + "('" + PATH2 + "', '" + PATH1 + "')");
    query(fun + "('" + PATH1 + "', '" + PATH1 + "')");
    error(fun + "('" + PATH1 + "', '" + PATH4 + "')", Err.NOTDIR);
    query("file:size('" + PATH1 + "')", "1");
    query("file:exists('" + PATH2 + "')", "false");
    query("file:delete('" + PATH1 + "')");
  }

  /**
   * Test method for the file:resolve-path() function.
   * @throws Exception exception
   */
  @Test
  public void testResolvePath() throws Exception {
    final String fun = check(FunDef.RESOLVEPATH);
    final String path = query(fun + "('" + PATH1 + "')");
    final String can = new File(PATH1).getAbsolutePath();
    assertEquals(path.toLowerCase(), can.toLowerCase());
  }

  /**
   * Test method for the file:path-to-uri() function.
   * @throws Exception exception
   */
  @Test
  public void testPathToURI() throws Exception {
    final String fun = check(FunDef.PATHTOURI);
    final String path = query(fun + "('" + PATH1 + "')");
    final String uri = new File(PATH1).toURI().toString();
    assertEquals(path.toLowerCase(), uri.toLowerCase());
  }

  /**
   * Tests method for file:base-name() function.
   * @throws Exception exception
   */
  @Test
  public void testBaseName() throws Exception {
    final String fun = check(FunDef.BASENAME);

    // Check with a simple path
    final String name1 = query(fun + "('" + PATH1 + "')");
    assertEquals(name1, NAME);
    // Check with a path ending with a directory separator
<<<<<<< HEAD
    final String name2 = query(fun + "('" + PATH1 + DIRSEP + "')");
    assertEquals(name2, NAME);
    // Check with a path consisting only of directory separators
    final String name3 = query(fun + "('" + DIRSEP + DIRSEP + "')");
=======
    final String name2 = query(fun + "('" + PATH1 + Prop.DIRSEP + "')");
    assertEquals(name2, NAME);
    // Check with a path consisting only of directory separators
    final String name3 = query(fun + "('" + Prop.DIRSEP + Prop.DIRSEP + "')");
>>>>>>> 90db1647
    assertEquals(name3, "");
    // Check with empty string path
    final String name4 = query(fun + "('" + "" + "')");
    assertEquals(name4, ".");
    // Check using a suffix
<<<<<<< HEAD
    final String name5 = query(fun + "('" + PATH1 + DIRSEP + "test.xml"
=======
    final String name5 = query(fun + "('" + PATH1 + Prop.DIRSEP + "test.xml"
>>>>>>> 90db1647
        + "', '.xml')");
    assertEquals(name5, "test");
  }

  /**
   * Tests method for file:dir-name() function.
   * @throws Exception exception
   */
  @Test
  public void testDirName() throws Exception {
    final String fun = check(FunDef.DIRNAME);
    // Check with a simple path
<<<<<<< HEAD
    final String dir1 = query(fun + "('" + PATH1 + "')");
    final String exp = Prop.TMP.endsWith(DIRSEP) ? Prop.TMP.substring(0,
        Prop.TMP.length() - 1) : Prop.TMP;
    assertEquals(dir1.toLowerCase(), exp);
    // Check with an empty path
    final String dir2 = query(fun + "('" + "" + "')");
    assertEquals(dir2, ".");
    // Check with a path without directory separators
    final String dir3 = query(fun + "('" + NAME + "')");
    assertEquals(dir3, ".");
=======
    assertEquals(norm(query(fun + "('" + PATH1 + "')")).toLowerCase(),
        norm(Prop.TMP));
    // Check with an empty path
    assertEquals(query(fun + "('')"), ".");
    // Check with a path without directory separators
    assertEquals(query(fun + "('" + NAME + "')"), ".");
>>>>>>> 90db1647
  }

  /**
   * Tests method for file:path-to-native() function.
   * @throws Exception exception
   */
  @Test
  public void testPathToNative() throws Exception {
    final String fun = check(FunDef.PATHNATIVE);
    final String path1 = query(fun + "('" + PATH1 + "')");
<<<<<<< HEAD
    assertEquals(path1, PATH1);

    final String path2 = query(fun + "('" + PATH1 + DIRSEP + ".." + DIRSEP
        + "test.xml" + "')");
    assertEquals(path2, Prop.TMP + "test.xml");
  }

  /**
   * Tests method for file:directory-separator() function.
   * @throws Exception exception
   */
  @Test
  public void testDirSep() throws Exception {
    final String fun = check(FunDef.DIRSEP);
    final String sep = query(fun + "()");
    assertEquals(sep, DIRSEP);
  }

  /**
   * Tests method for file:path-separator() function.
   * @throws Exception exception
   */
  @Test
  public void testPathSep() throws Exception {
    final String fun = check(FunDef.PATHSEP);
    final String sep = query(fun + "()");
    assertEquals(sep, PATHSEP);
=======
    final String exp1 = new File(PATH1).getCanonicalPath();
    assertEquals(norm(path1), norm(exp1));
    final String path2 = query(fun + "('" + Prop.TMP + ".." + "/test.xml"
        + "')");
    final String exp2 =
      new File(Prop.TMP + ".." + "/test.xml").getCanonicalPath();
    assertEquals(path2, exp2);
  }

  /**
   * Normalize slashes of specified path to reduce OS dependent bugs.
   * @param path input path
   * @return normalized path
   */
  private static String norm(final String path) {
    return (path + '/').replaceAll("[\\\\/]+", "/").toLowerCase();
>>>>>>> 90db1647
  }
}<|MERGE_RESOLUTION|>--- conflicted
+++ resolved
@@ -352,27 +352,16 @@
     final String name1 = query(fun + "('" + PATH1 + "')");
     assertEquals(name1, NAME);
     // Check with a path ending with a directory separator
-<<<<<<< HEAD
-    final String name2 = query(fun + "('" + PATH1 + DIRSEP + "')");
-    assertEquals(name2, NAME);
-    // Check with a path consisting only of directory separators
-    final String name3 = query(fun + "('" + DIRSEP + DIRSEP + "')");
-=======
     final String name2 = query(fun + "('" + PATH1 + Prop.DIRSEP + "')");
     assertEquals(name2, NAME);
     // Check with a path consisting only of directory separators
     final String name3 = query(fun + "('" + Prop.DIRSEP + Prop.DIRSEP + "')");
->>>>>>> 90db1647
     assertEquals(name3, "");
     // Check with empty string path
     final String name4 = query(fun + "('" + "" + "')");
     assertEquals(name4, ".");
     // Check using a suffix
-<<<<<<< HEAD
-    final String name5 = query(fun + "('" + PATH1 + DIRSEP + "test.xml"
-=======
     final String name5 = query(fun + "('" + PATH1 + Prop.DIRSEP + "test.xml"
->>>>>>> 90db1647
         + "', '.xml')");
     assertEquals(name5, "test");
   }
@@ -385,25 +374,12 @@
   public void testDirName() throws Exception {
     final String fun = check(FunDef.DIRNAME);
     // Check with a simple path
-<<<<<<< HEAD
-    final String dir1 = query(fun + "('" + PATH1 + "')");
-    final String exp = Prop.TMP.endsWith(DIRSEP) ? Prop.TMP.substring(0,
-        Prop.TMP.length() - 1) : Prop.TMP;
-    assertEquals(dir1.toLowerCase(), exp);
-    // Check with an empty path
-    final String dir2 = query(fun + "('" + "" + "')");
-    assertEquals(dir2, ".");
-    // Check with a path without directory separators
-    final String dir3 = query(fun + "('" + NAME + "')");
-    assertEquals(dir3, ".");
-=======
     assertEquals(norm(query(fun + "('" + PATH1 + "')")).toLowerCase(),
         norm(Prop.TMP));
     // Check with an empty path
     assertEquals(query(fun + "('')"), ".");
     // Check with a path without directory separators
     assertEquals(query(fun + "('" + NAME + "')"), ".");
->>>>>>> 90db1647
   }
 
   /**
@@ -414,35 +390,6 @@
   public void testPathToNative() throws Exception {
     final String fun = check(FunDef.PATHNATIVE);
     final String path1 = query(fun + "('" + PATH1 + "')");
-<<<<<<< HEAD
-    assertEquals(path1, PATH1);
-
-    final String path2 = query(fun + "('" + PATH1 + DIRSEP + ".." + DIRSEP
-        + "test.xml" + "')");
-    assertEquals(path2, Prop.TMP + "test.xml");
-  }
-
-  /**
-   * Tests method for file:directory-separator() function.
-   * @throws Exception exception
-   */
-  @Test
-  public void testDirSep() throws Exception {
-    final String fun = check(FunDef.DIRSEP);
-    final String sep = query(fun + "()");
-    assertEquals(sep, DIRSEP);
-  }
-
-  /**
-   * Tests method for file:path-separator() function.
-   * @throws Exception exception
-   */
-  @Test
-  public void testPathSep() throws Exception {
-    final String fun = check(FunDef.PATHSEP);
-    final String sep = query(fun + "()");
-    assertEquals(sep, PATHSEP);
-=======
     final String exp1 = new File(PATH1).getCanonicalPath();
     assertEquals(norm(path1), norm(exp1));
     final String path2 = query(fun + "('" + Prop.TMP + ".." + "/test.xml"
@@ -459,6 +406,5 @@
    */
   private static String norm(final String path) {
     return (path + '/').replaceAll("[\\\\/]+", "/").toLowerCase();
->>>>>>> 90db1647
   }
 }