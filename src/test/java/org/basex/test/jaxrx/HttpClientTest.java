package org.basex.test.jaxrx;

import static org.basex.util.Token.*;
import static org.junit.Assert.*;

import java.io.ByteArrayInputStream;
import java.io.ByteArrayOutputStream;
import java.io.File;
import java.io.FileOutputStream;
import java.io.IOException;
import java.io.OutputStream;
import java.net.HttpURLConnection;
import java.net.URL;
import java.nio.charset.Charset;
import java.util.ArrayList;
import java.util.HashMap;
import java.util.Iterator;
import java.util.List;
import java.util.Map;

import org.basex.api.jaxrx.JaxRxServer;
import org.basex.build.MemBuilder;
import org.basex.build.Parser;
import org.basex.core.BaseXException;
import org.basex.core.Command;
import org.basex.core.Context;
import org.basex.core.Prop;
import org.basex.core.cmd.XQuery;
import org.basex.io.IO;
import org.basex.io.IOContent;
import org.basex.query.QueryException;
import org.basex.query.func.FNSimple;
import org.basex.query.item.ANode;
import org.basex.query.item.AtomType;
import org.basex.query.item.B64;
import org.basex.query.item.Bln;
import org.basex.query.item.DBNode;
import org.basex.query.item.FElem;
import org.basex.query.item.FTxt;
import org.basex.query.item.Hex;
import org.basex.query.item.NodeType;
import org.basex.query.item.QNm;
import org.basex.query.item.Str;
import org.basex.query.iter.ItemCache;
import org.basex.query.iter.Iter;
import org.basex.query.iter.NodeCache;
import org.basex.query.iter.NodeIter;
import org.basex.query.iter.ValueIter;
import org.basex.query.util.Err;
import org.basex.query.util.HTTPClient;
import org.basex.query.util.Request;
import org.basex.query.util.Request.Part;
import org.basex.query.util.RequestParser;
import org.basex.query.util.ResponseHandler;
import org.basex.util.Token;
import org.basex.util.Util;
import org.junit.AfterClass;
import org.junit.BeforeClass;
import org.junit.Test;

/**
 * This class tests the HTTP Client.
 * @author BaseX Team 2005-11, BSD License
 * @author Rositsa Shadura
 */
public final class HttpClientTest {
  /** Status code. */
  private static final byte[] STATUS = token("status");
  /** Body attribute media-type. */
  private static final byte[] MEDIATYPE = token("media-type");
  /** Body attribute method. */
  private static final byte[] METHOD = token("method");

  /** Database context. */
  protected static Context context;
  /** JAX-RX server. */
  private static JaxRxServer jaxrx;

  /**
   * Prepare test.
   */
  @BeforeClass
  public static void setUpBeforeClass() {
    context = new Context();
    context.prop.set(Prop.CACHEQUERY, true);
    jaxrx = new JaxRxServer("-z");
  }

  /**
   * Finish test.
   */
  @AfterClass
  public static void tearDownAfterClass() {
    context.close();
    jaxrx.stop();
  }

  /**
   * Test sending of HTTP PUT requests.
   * @throws Exception exception
   */
  @Test
  public void testPUT() throws Exception {
    final Command put = new XQuery("http:send-request("
        + "<http:request method='put' status-only='true'>"
        + "<http:body media-type='text/xml'>" + "<books>" + "<book id='1'>"
        + "<name>Sherlock Holmes</name>" + "<author>Doyle</author>" + "</book>"
        + "<book id='2'>" + "<name>Winnetou</name>" + "<author>May</author>"
        + "</book>" + "<book id='3'>" + "<name>Tom Sawyer</name>"
        + "<author>Twain</author>" + "</book>" + "</books>" + "</http:body>"
        + "</http:request>, 'http://localhost:8984/basex/jax-rx/books')");
    put.execute(context);
    checkResponse(put, HttpURLConnection.HTTP_CREATED, 1);
  }

  /**
   * Test sending of HTTP POST Query requests.
   * @throws Exception exception
   */
  @Test
  public void testPOSTQuery() throws Exception {
    // POST - query
    final Command postQuery = new XQuery("http:send-request("
        + "<http:request method='post'>"
        + "<http:body media-type='application/query+xml'>"
        + "<query xmlns='http://jax-rx.sourceforge.net'>"
        + "<text>//book/name</text>" + "</query>" + "</http:body>"
        + "</http:request>, 'http://localhost:8984/basex/jax-rx/books')");
    postQuery.execute(context);
    checkResponse(postQuery, HttpURLConnection.HTTP_OK, 2);

    // Execute the same query but with content set from $bodies
    final Command postQuery2 = new XQuery("http:send-request("
        + "<http:request method='post'>"
        + "<http:body media-type='application/query+xml'/></http:request>"
        + ",'http://localhost:8984/basex/jax-rx/books',"
        + "<query xmlns='http://jax-rx.sourceforge.net'>"
        + "<text>//book/name</text></query>)");
    postQuery2.execute(context);
    checkResponse(postQuery2, HttpURLConnection.HTTP_OK, 2);

  }

  /**
   * Test sending of HTTP POST Add requests.
   * @throws Exception exception
   */
  @Test
  public void testPOSTAdd() throws Exception {
    // POST - add content
    final Command postAdd = new XQuery("http:send-request("
        + "<http:request method='post' status-only='true'>"
        + "<http:body media-type='text/xml'>" + "<book id='4'>"
        + "<name>The Celebrated Jumping Frog of Calaveras County</name>"
        + "<author>Twain</author>" + "</book>" + "</http:body>"
        + "</http:request>, 'http://localhost:8984/basex/jax-rx/books')");
    postAdd.execute(context);
    checkResponse(postAdd, HttpURLConnection.HTTP_CREATED, 1);
  }

  /**
   * Test sending of HTTP GET requests.
   * @throws Exception exception
   */
  @Test
  public void testPOSTGet() throws Exception {
    // GET1 - just send a GET request
    final Command get1 = new XQuery("http:send-request("
        + "<http:request method='get' "
        + "href='http://localhost:8984/basex/jax-rx/books'/>)");
    get1.execute(context);
    checkResponse(get1, HttpURLConnection.HTTP_OK, 2);

    assertTrue(((ItemCache) get1.result()).item[1].type == NodeType.DOC);

    // GET2 - with override-media-type='text/plain'
    final Command get2 = new XQuery("http:send-request("
        + "<http:request method='get' override-media-type='text/plain'/>,"
        + "'http://localhost:8984/basex/jax-rx/books')");
    get2.execute(context);
    checkResponse(get2, HttpURLConnection.HTTP_OK, 2);

    assertTrue(((ItemCache) get2.result()).item[1].type == AtomType.STR);

    // Get3 - with status-only='true'
    final Command get3 = new XQuery("http:send-request("
        + "<http:request method='get' status-only='true'/>,"
        + "'http://localhost:8984/basex/jax-rx/books')");
    get3.execute(context);
    checkResponse(get3, HttpURLConnection.HTTP_OK, 1);
  }

  /**
   * Test sending of HTTP DELETE requests.
   * @throws Exception exception
   */
  @Test
  public void testPOSTDelete() throws Exception {
    // DELETE
    final Command delete = new XQuery("http:send-request("
        + "<http:request method='delete' status-only='true'/>, "
        + "'http://localhost:8984/basex/jax-rx/books')");
    delete.execute(context);
    checkResponse(delete, HttpURLConnection.HTTP_OK, 1);
  }

  /**
   * Test sending of HTTP request without any attributes - error shall be thrown
   * that mandatory attributes are missing.
   */
  @Test
  public void sendSimple() {
    final Command c = new XQuery("http:send-request(<http:request/>)");
    try {
      c.execute(context);
    } catch(final BaseXException ex) {
      assertTrue(indexOf(token(ex.getMessage()),
          token(Err.ErrType.FOHC.toString())) != -1);
    }
  }

  /**
   * Tests RequestParser.parse() with normal(not multipart) request.
   * @throws IOException IO exception
   * @throws QueryException query exception
   */
  @Test
  public void testParseRequest() throws IOException, QueryException {

    // Simple HTTP request with no errors
    final byte[] req = token("<http:request "
        + "xmlns:http=\"http://expath.org/ns/http\" "
        + "method='POST' href='http://www.basex.org'>"
        + "<http:header name='hdr1' value='hdr1val'/>"
        + "<http:header name='hdr2' value='hdr2val'/>"
        + "<http:body media-type='text/xml'>" + "Test body content"
        + "</http:body>" + "</http:request>");
    final IO io = new IOContent(req);
    final Parser reqParser = Parser.xmlParser(io, context.prop, "");
    final DBNode dbNode = new DBNode(MemBuilder.build(reqParser, context.prop,
        ""), 0);
    final Request r = RequestParser.parse(dbNode.children().next(), null, null);

    assertTrue(r.attrs.size() == 2);
    assertTrue(r.headers.size() == 2);
    assertTrue(r.bodyContent.size() != 0);
    assertTrue(r.payloadAttrs.size() == 1);
  }

  /**
   * Tests RequestParser.parse() with multipart request.
   * @throws IOException IO exception
   * @throws QueryException query exception
   */
  @Test
  public void testParseMultipartReq() throws IOException, QueryException {
    final byte[] multiReq = token("<http:request "
        + "xmlns:http=\"http://expath.org/ns/http\" "
        + "method='POST' href='http://www.basex.org'>"
        + "<http:header name='hdr1' value='hdr1val'/>"
        + "<http:header name='hdr2' value='hdr2val'/>"
        + "<http:multipart media-type='multipart/mixed' boundary='xxxx'>"
        + "<part>" + "<http:header name='p1hdr1' value='p1hdr1val'/>"
        + "<http:header name='p1hdr2' value='p1hdr2val'/>"
        + "<http:body media-type='text/plain'>" + "Part1" + "</http:body>"
        + "</part>" + "<part>"
        + "<http:header name='p2hdr1' value='p2hdr1val'/>"
        + "<http:body media-type='text/plain'>" + "Part2" + "</http:body>"
        + "</part>" + "<part>" + "<http:body media-type='text/plain'>"
        + "Part3" + "</http:body>" + "</part>" + "</http:multipart>"
        + "</http:request>");

    final IO io = new IOContent(multiReq);
    final Parser p = Parser.xmlParser(io, context.prop, "");
    final DBNode dbNode1 = new DBNode(MemBuilder.build(p, context.prop, ""), 0);
    final Request r =
      RequestParser.parse(dbNode1.children().next(), null, null);

    assertTrue(r.attrs.size() == 2);
    assertTrue(r.headers.size() == 2);
    assertTrue(r.isMultipart);
    assertTrue(r.parts.size() == 3);

    // check parts
    Iterator<Part> i = r.parts.iterator();
    Part part = null;
    part = i.next();
    assertTrue(part.headers.size() == 2);
    assertTrue(part.bodyContent.size() == 1);
    assertTrue(part.bodyAttrs.size() == 1);

    part = i.next();
    assertTrue(part.headers.size() == 1);
    assertTrue(part.bodyContent.size() == 1);
    assertTrue(part.bodyAttrs.size() == 1);

    part = i.next();
    assertTrue(part.headers.size() == 0);
    assertTrue(part.bodyContent.size() == 1);
    assertTrue(part.bodyAttrs.size() == 1);
  }

  /**
   * Tests parsing of multipart request when the contents for each part are set
   * from the $bodies parameter.
   * @throws IOException IO exception
   * @throws QueryException query exception
   */
  @Test
  public void testParseMultipartReqBodies() throws IOException, QueryException {
    final byte[] multiReq = token("<http:request "
        + "xmlns:http=\"http://expath.org/ns/http\" "
        + "method='POST' href='http://www.basex.org'>"
        + "<http:header name='hdr1' value='hdr1val'/>"
        + "<http:header name='hdr2' value='hdr2val'/>"
        + "<http:multipart media-type='multipart/mixed' boundary='xxxx'>"
        + "<part>" + "<http:header name='p1hdr1' value='p1hdr1val'/>"
        + "<http:header name='p1hdr2' value='p1hdr2val'/>"
        + "<http:body media-type='text/plain'/>" + "</part>" + "<part>"
        + "<http:header name='p2hdr1' value='p2hdr1val'/>"
        + "<http:body media-type='text/plain'/>" + "</part>" + "<part>"
        + "<http:body media-type='text/plain'/>" + "</part>"
        + "</http:multipart>" + "</http:request>");

    final IO io = new IOContent(multiReq);
    final Parser p = Parser.xmlParser(io, context.prop, "");
    final DBNode dbNode1 = new DBNode(MemBuilder.build(p, context.prop, ""), 0);

    final ItemCache bodies = new ItemCache();
    bodies.add(Str.get("Part1"));
    bodies.add(Str.get("Part2"));
    bodies.add(Str.get("Part3"));

    final Request r = RequestParser.parse(dbNode1.children().next(), bodies,
        null);

    assertTrue(r.attrs.size() == 2);
    assertTrue(r.headers.size() == 2);
    assertTrue(r.isMultipart);
    assertTrue(r.parts.size() == 3);

    // check parts
    final Iterator<Part> i = r.parts.iterator();
    Part part = null;
    part = i.next();
    assertTrue(part.headers.size() == 2);
    assertTrue(part.bodyContent.size() == 1);
    assertTrue(part.bodyAttrs.size() == 1);

    part = i.next();
    assertTrue(part.headers.size() == 1);
    assertTrue(part.bodyContent.size() == 1);
    assertTrue(part.bodyAttrs.size() == 1);

    part = i.next();
    assertTrue(part.headers.size() == 0);
    assertTrue(part.bodyContent.size() == 1);
    assertTrue(part.bodyAttrs.size() == 1);
  }

  /**
   * Tests if errors are thrown when some mandatory attributes are missing in a
   * <http:request/>, <http:body/> or <http:multipart/>.
   * @throws IOException IO exception
   */
  @Test
  public void testErrors() throws IOException {

    // Incorrect requests
    final List<byte[]> falseReqs = new ArrayList<byte[]>();

    // Request without method
    final byte[] falseReq1 = token("<http:request "
        + "xmlns:http=\"http://expath.org/ns/http\" "
        + "href='http://www.basex.org'/>");
    falseReqs.add(falseReq1);

    // Request with send-authorization and no credentials
    final byte[] falseReq2 = token("<http:request "
        + "xmlns:http=\"http://expath.org/ns/http\" "
        + "method='GET' href='http://www.basex.org' "
        + "send-authorization='true'/>");
    falseReqs.add(falseReq2);

    // Request with send-authorization and only username
    final byte[] falseReq3 = token("<http:request "
        + "xmlns:http=\"http://expath.org/ns/http\" "
        + "method='GET' href='http://www.basex.org' "
        + "send-authorization='true' username='test'/>");
    falseReqs.add(falseReq3);

    // Request with body that has no media-type
    final byte[] falseReq4 = token("<http:request "
        + "xmlns:http=\"http://expath.org/ns/http\" "
        + "method='POST' href='http://www.basex.org'>" + "<http:body>"
        + "</http:body>" + "</http:request>");
    falseReqs.add(falseReq4);

    // Request with multipart that has no media-type
    final byte[] falseReq5 = token("<http:request method='POST' "
        + "xmlns:http=\"http://expath.org/ns/http\" "
        + "href='http://www.basex.org'>" + "<http:multipart boundary='xxx'>"
        + "</http:multipart>" + "</http:request>");
    falseReqs.add(falseReq5);

    // Request with multipart with part that has a body without media-type
    final byte[] falseReq6 = token("<http:request method='POST' "
        + "xmlns:http=\"http://expath.org/ns/http\" "
        + "href='http://www.basex.org'>" + "<http:multipart boundary='xxx'>"
        + "<part>" + "<http:header name='hdr1' value-='val1'/>"
        + "<http:body media-type='text/plain'>" + "Part1" + "</http:body>"
        + "</part>" + "<part>" + "<http:header name='hdr1' value-='val1'/>"
        + "<http:body>" + "Part1" + "</http:body>" + "</part>"
        + "</http:multipart>" + "</http:request>");
    falseReqs.add(falseReq6);

    // Request with schema different from http
    final byte[] falseReq7 = token("<http:request "
        + "xmlns:http=\"http://expath.org/ns/http\" "
        + "href='ftp://www.basex.org'/>");
    falseReqs.add(falseReq7);

    // Request with content and method which must be empty
    final byte[] falseReq8 = token("<http:request "
        + "xmlns:http=\"http://expath.org/ns/http\" "
        + "method='DELETE' href='http://www.basex.org'>"
        + "<http:body media-type='text/plain'>" + "</http:body>"
        + "</http:request>");
    falseReqs.add(falseReq8);

    final Iterator<byte[]> i = falseReqs.iterator();
    IO io = null;
    Parser p = null;
    DBNode dbNode;
    byte[] it;
    while(i.hasNext()) {
      it = i.next();
      io = new IOContent(it);
      p = Parser.xmlParser(io, context.prop, "");
      dbNode = new DBNode(MemBuilder.build(p, context.prop, ""), 0);
      try {
<<<<<<< HEAD
        RequestParser.parse(dbNode.children().next(), null, null);
        fail("exception not thrown");
      } catch(QueryException ex) {
=======
        RequestParser.parse(dbNode.children().next(), null);
      } catch(final QueryException ex) {
>>>>>>> 07b9668f
        assertTrue(indexOf(token(ex.getMessage()),
            token(Err.ErrType.FOHC.toString())) != -1);
      }
    }

  }

  /**
   * Tests method setRequestContent of HttpClient.
   * @throws IOException IO exception
   * @throws QueryException query exception
   */
  @Test
  public void testWriteMultipartMessage() throws IOException, QueryException {
    final Request req = new Request();
    req.isMultipart = true;
    req.payloadAttrs.add(token("media-type"), token("multipart/alternative"));
    req.payloadAttrs.add(token("boundary"), token("boundary42"));
    final Part p1 = new Part();
    p1.headers.add(token("Content-Type"), token("text/plain; "
        + "charset=us-ascii"));
    p1.bodyAttrs.add(token("media-type"), token("text/plain"));
    p1.bodyContent.add(Str.get(token("...plain text version of message "
        + "goes here....\n")));

    final Part p2 = new Part();
    p2.headers.add(token("Content-Type"), token("text/richtext"));
    p2.bodyAttrs.add(token("media-type"), token("text/richtext"));
    p2.bodyContent.add(Str.get(token(".... richtext version "
        + "of same message goes here ...")));

    final Part p3 = new Part();
    p3.headers.add(token("Content-Type"), token("text/x-whatever"));
    p3.bodyAttrs.add(token("media-type"), token("text/x-whatever"));
    p3.bodyContent.add(Str.get(token(".... fanciest formatted version "
        + "of same  message  goes  here...")));

    req.parts.add(p1);
    req.parts.add(p2);
    req.parts.add(p3);

    final FakeHttpConnection fakeConn = new FakeHttpConnection(new URL(
        "http://www.test.com"));
<<<<<<< HEAD
    HTTPClient.setRequestContent(fakeConn.getOutputStream(), req, null);
    final String expResult = "--boundary42\r\n"
        + "Content-Type: text/plain; charset=us-ascii\r\n\r\n"
        + "...plain text version of message goes here....\n\r\n"
        + "--boundary42\r\n" + "Content-Type: text/richtext\r\n\r\n"
        + ".... richtext version of same message goes here ...\r\n"
        + "--boundary42\r\n" + "Content-Type: text/x-whatever\r\n\r\n"
        + ".... fanciest formatted version of same  message  goes  here...\r\n"
        + "--boundary42--\r\n";
    // Compare results
    assertTrue(expResult.equalsIgnoreCase(
        fakeConn.getOutputStream().toString()));
  }

  /**
   * Tests writing of request content with different combinations of the body
   * attributes media-type and method.
   * @throws IOException IO execption
   * @throws QueryException query exception
   */
  @Test
  public void testWriteMessage() throws IOException, QueryException {

    // Case 1: No method, media-type='text/xml'
    final Request req1 = new Request();
    final FakeHttpConnection fakeConn1 = new FakeHttpConnection(new URL(
        "http://www.test.com"));
    req1.payloadAttrs.add(MEDIATYPE, token("text/xml"));
    // Node child
    final NodeCache ch1 = new NodeCache();
    ch1.add(new FTxt(token("a"), null));
    final FElem e1 = new FElem(new QNm(token("a")),
        ch1, null, null, null, null);
    req1.bodyContent.add(e1);
    // String item child
    req1.bodyContent.add(Str.get("<b>b</b>"));
    HTTPClient.setRequestContent(fakeConn1.getOutputStream(), req1, null);
    assertTrue(eq(fakeConn1.out.toByteArray(),
        token("<a>a</a> &lt;b&gt;b&lt;/b&gt;")));

    // Case 2: No method, media-type='text/plain'
    final Request req2 = new Request();
    final FakeHttpConnection fakeConn2 = new FakeHttpConnection(new URL(
        "http://www.test.com"));
    req2.payloadAttrs.add(MEDIATYPE, token("text/plain"));
    // Node child
    final NodeCache ch2 = new NodeCache();
    ch2.add(new FTxt(token("a"), null));
    final FElem e2 = new FElem(new QNm(token("a")),
        ch2, null, null, null, null);
    req2.bodyContent.add(e2);
    // String item child
    req2.bodyContent.add(Str.get("<b>b</b>"));
    HTTPClient.setRequestContent(fakeConn2.getOutputStream(), req2, null);
    assertTrue(eq(fakeConn2.out.toByteArray(), token("a&lt;b&gt;b&lt;/b&gt;")));

    // Case 3: method='text', media-type='text/xml'
    final Request req3 = new Request();
    final FakeHttpConnection fakeConn3 = new FakeHttpConnection(new URL(
        "http://www.test.com"));
    req3.payloadAttrs.add(MEDIATYPE, token("text/xml"));
    req3.payloadAttrs.add(token("method"), token("text"));
    // Node child
    final NodeCache ch3 = new NodeCache();
    ch3.add(new FTxt(token("a"), null));
    final FElem e3 = new FElem(new QNm(token("a")),
        ch3, null, null, null, null);
    req3.bodyContent.add(e3);
    // String item child
    req3.bodyContent.add(Str.get("<b>b</b>"));
    HTTPClient.setRequestContent(fakeConn3.getOutputStream(), req3, null);
    assertTrue(eq(fakeConn3.out.toByteArray(), token("a&lt;b&gt;b&lt;/b&gt;")));
  }

  /**
   * Tests writing of body content when @method is http:base64Binary.
   * @throws QueryException query exception
   * @throws IOException IO exception
   */
  @Test
  public void testWriteBase64() throws IOException, QueryException {
    // Case 1: content is xs:base64Binary
    final Request req1 = new Request();
    req1.payloadAttrs.add(METHOD, token("http:base64Binary"));
    req1.bodyContent.add(new B64(token("dGVzdA==")));
    final FakeHttpConnection fakeConn1 = new FakeHttpConnection(new URL(
        "http://www.test.com"));
    HTTPClient.setRequestContent(fakeConn1.getOutputStream(), req1, null);
    assertTrue(eq(token("dGVzdA=="), fakeConn1.out.toByteArray()));

    // Case 2: content is a node
    final Request req2 = new Request();
    req2.payloadAttrs.add(METHOD, token("http:base64Binary"));
    final NodeCache ch = new NodeCache();
    ch.add(new FTxt(token("dGVzdA=="), null));
    final FElem e3 = new FElem(new QNm(token("a")), ch, null, null, null, null);
    req2.bodyContent.add(e3);
    final FakeHttpConnection fakeConn2 = new FakeHttpConnection(new URL(
        "http://www.test.com"));
    HTTPClient.setRequestContent(fakeConn2.getOutputStream(), req2, null);
    assertTrue(eq(token("dGVzdA=="), fakeConn2.out.toByteArray()));
  }

  /**
   * Tests writing of body content when @method is http:hexBinary.
   * @throws IOException IO exception
   * @throws QueryException query exception
   */
  @Test
  public void testWriteHex() throws IOException, QueryException {
    // Case 1: content is xs:hexBinary
    final Request req1 = new Request();
    req1.payloadAttrs.add(METHOD, token("http:hexBinary"));
    req1.bodyContent.add(new Hex(token("74657374")));
    final FakeHttpConnection fakeConn1 = new FakeHttpConnection(new URL(
        "http://www.test.com"));
    HTTPClient.setRequestContent(fakeConn1.getOutputStream(), req1, null);
    assertTrue(eq(token("74657374"), fakeConn1.out.toByteArray()));

    // Case 2: content is a node
    final Request req2 = new Request();
    req2.payloadAttrs.add(METHOD, token("http:base64Binary"));
    final NodeCache ch = new NodeCache();
    ch.add(new FTxt(token("74657374"), null));
    final FElem e3 = new FElem(new QNm(token("a")), ch, null, null, null, null);
    req2.bodyContent.add(e3);
    final FakeHttpConnection fakeConn2 = new FakeHttpConnection(new URL(
        "http://www.test.com"));
    HTTPClient.setRequestContent(fakeConn2.getOutputStream(), req2, null);
    assertTrue(eq(token("74657374"), fakeConn2.out.toByteArray()));
  }

  /**
   * Tests writing of request content when @src is set.
   * @throws QueryException query exception
   * @throws IOException IO exception
   */
  @Test
  public void testWriteFromResource() throws IOException, QueryException {
    // Create a file form which will be read
    final File f = new File(Prop.TMP + Util.name(HttpClientTest.class));
    final FileOutputStream out = new FileOutputStream(f);
    out.write(token("test"));
    out.close();

    // Request
    final Request req = new Request();
    req.payloadAttrs.add(token("src"), token("file:" + f.getPath()));
    // HTTP connection
    final FakeHttpConnection fakeConn = new FakeHttpConnection(new URL(
        "http://www.test.com"));
    HTTPClient.setRequestContent(fakeConn.getOutputStream(), req, null);

    // Delete file
    f.delete();

    assertTrue(eq(token("test"), fakeConn.out.toByteArray()));

  }

  /**
   * Tests response handling with specified charset in the header
   * 'Content-Type'.
   * @throws IOException IO exception
   * @throws QueryException query exception
   */
  @Test
  public void getResponseWithCharset() throws IOException, QueryException {
    // Create fake HTTP connection
    final FakeHttpConnection conn = new FakeHttpConnection(new URL(
        "http://www.test.com"));
    // Set content type
    conn.contentType = "text/plain; charset=CP1251";
    // set content encoded in CP1251
    conn.content = Charset.forName("CP1251").encode("тест").array();
    Iter i = ResponseHandler.getResponse(conn, Bln.FALSE.atom(null), null,
        context.prop, null);
    // compare results
    assertTrue(eq(i.get(1).atom(null), token("тест")));
=======
    HTTPClient.setRequestContent(fakeConn.getOutputStream(), req);
>>>>>>> 07b9668f
  }

  /**
   * Tests ResponseHandler.getResponse() with multipart response.
   * @throws IOException IO exception
   * @throws QueryException query exception
   */
  @Test
  public void testGetMultipartResponse() throws IOException, QueryException {

    // Create fake HTTP connection
    final FakeHttpConnection conn = new FakeHttpConnection(new URL(
        "http://www.test.com"));
    final Map<String, List<String>> hdrs = new HashMap<String, List<String>>();
    final List<String> fromVal = new ArrayList<String>();
    fromVal.add("Nathaniel Borenstein <nsb@bellcore.com>");
    // From: Nathaniel Borenstein <nsb@bellcore.com>
    hdrs.put("From", fromVal);
    final List<String> mimeVal = new ArrayList<String>();
    mimeVal.add("1.0");
    // MIME-Version: 1.0
    hdrs.put("MIME-version", mimeVal);
    final List<String> subjVal = new ArrayList<String>();
    subjVal.add("Formatted text mail");
    // Subject: Formatted text mail
    hdrs.put("Subject", subjVal);
    final List<String> contTypeVal = new ArrayList<String>();
    contTypeVal.add("multipart/alternative");
    contTypeVal.add("boundary=\"boundary42\"");
    // Content-Type: multipart/alternative; boundary=boundary42
    hdrs.put("Content-Type", contTypeVal);

    conn.headers = hdrs;
    conn.contentType = "multipart/alternative; boundary=\"boundary42\"";
    conn.content = token("--boundary42\r\n"
        + "Content-Type: text/plain; charset=us-ascii\r\n\r\n"
        + "...plain text version of message goes here....\r\n\r\n"
        + "--boundary42\r\n" + "Content-Type: text/richtext\r\n\r\n"

        + ".... richtext version of same message goes here ...\r\n"
        + "--boundary42\r\n" + "Content-Type: text/x-whatever\r\n\r\n"
        + ".... fanciest formatted version of same  "
        + "message  goes  here\n...\r\n" + "--boundary42--");
    final Iter i = ResponseHandler.getResponse(conn, Bln.FALSE.atom(null), null,
        context.prop, null);

    // Construct expected result
    final ItemCache resultIter = new ItemCache();
    final byte[] reqItem = token("<http:response "
        + "xmlns:http=\"http://expath.org/ns/http\" "
        + "status=\"200\" message=\"OK\">"
        + "<http:header name=\"Subject\" value=\"Formatted text mail\"/>"
        + "<http:header name=\"Content-Type\" "
        + "value=\"multipart/alternative;boundary=&quot;boundary42&quot;\"/>"
        + "<http:header name=\"MIME-version\" value=\"1.0\"/>"
        + "<http:header name=\"From\" value=\"Nathaniel Borenstein "
        + "&lt;nsb@bellcore.com&gt;\"/>"
        + "<http:multipart media-type=\"multipart/alternative\" "
        + "boundary=\"boundary42\">" + "<part>"
        + "<http:header name=\"Content-Type\" "
        + "value=\"text/plain; charset=us-ascii\"/>"
        + "<http:body media-type=\"text/plain; charset=us-ascii\"/>"
        + "</part>" + "<part>"
        + "<http:header name=\"Content-Type\" value=\"text/richtext\"/>"
        + "<http:body media-type=\"text/richtext\"/>" + "</part>" + "<part>"
        + "<http:header name=\"Content-Type\" value=\"text/x-whatever\"/>"
        + "<http:body media-type=\"text/x-whatever\"/>" + "</part>"
        + "</http:multipart>" + "</http:response> ");

    final IO io = new IOContent(reqItem);
    final Parser reqParser = Parser.xmlParser(io, context.prop, "");
    final DBNode dbNode = new DBNode(MemBuilder.build(reqParser, context.prop,
        ""), 0);
    resultIter.add(dbNode.children().next());
    resultIter.add(Str.get(token("...plain text version of message "
        + "goes here....\n\n")));
    resultIter.add(Str.get(token(".... richtext version of same message "
        + "goes here ...\n")));
    resultIter.add(Str.get(token(".... fanciest formatted version of same  "
        + "message  goes  here\n...\n")));

    // Compare response with expected result
    assertTrue(FNSimple.deep(null, resultIter, i));
  }

  /**
   * Tests ResponseHandler.getResponse() with multipart response having preamble
   * and epilogue.
   * @throws IOException IO Exception
   * @throws QueryException query exception
   */
  @Test
  public void testGetMutipartRespPreamble() throws IOException, QueryException {

    // Create fake HTTP connection
    final FakeHttpConnection conn = new FakeHttpConnection(new URL(
        "http://www.test.com"));
    final Map<String, List<String>> hdrs = new HashMap<String, List<String>>();
    final List<String> fromVal = new ArrayList<String>();
    fromVal.add("Nathaniel Borenstein <nsb@bellcore.com>");
    // From: Nathaniel Borenstein <nsb@bellcore.com>
    hdrs.put("From", fromVal);
    final List<String> mimeVal = new ArrayList<String>();
    mimeVal.add("1.0");
    final List<String> toVal = new ArrayList<String>();
    toVal.add("Ned Freed <ned@innosoft.com>");
    // To: Ned Freed <ned@innosoft.com>
    hdrs.put("To", toVal);
    // MIME-Version: 1.0
    hdrs.put("MIME-version", mimeVal);
    final List<String> subjVal = new ArrayList<String>();
    subjVal.add("Formatted text mail");
    // Subject: Formatted text mail
    hdrs.put("Subject", subjVal);
    final List<String> contTypeVal = new ArrayList<String>();
    contTypeVal.add("multipart/mixed");
    contTypeVal.add("boundary=\"simple boundary\"");
    // Content-Type: multipart/alternative; boundary=boundary42
    hdrs.put("Content-Type", contTypeVal);
    conn.headers = hdrs;
    conn.contentType = "multipart/mixed; boundary=\"simple boundary\"";
    // Response to be read
    conn.content = token("This is the preamble.  "
        + "It is to be ignored, though it\r\n"
        + "is a handy place for mail composers to include an\r\n"
        + "explanatory note to non-MIME compliant readers.\r\n"
        + "--simple boundary\r\n\r\n"
        + "This is implicitly typed plain ASCII text.\r\n"
        + "It does NOT end with a linebreak.\r\n" + "--simple boundary\r\n"
        + "Content-type: text/plain; charset=us-ascii\r\n\r\n"
        + "This is explicitly typed plain ASCII text.\r\n"
        + "It DOES end with a linebreak.\r\n\r\n" + "--simple boundary--\r\n"
        + "This is the epilogue.  It is also to be ignored.");
    // Get response as sequence of XQuery items
    final Iter i = ResponseHandler.getResponse(conn, Bln.FALSE.atom(null), null,
        context.prop, null);

    // Construct expected result
    final ItemCache resultIter = new ItemCache();
    final byte[] reqItem = token("<http:response "
        + "xmlns:http=\"http://expath.org/ns/http\" "
        + "status=\"200\" message=\"OK\">"
        + "<http:header name=\"Subject\" value=\"Formatted text mail\"/>"
        + "<http:header name=\"To\" value=\"Ned "
        + "Freed &lt;ned@innosoft.com&gt;\"/>"
        + "<http:header name=\"Content-Type\" value=\"multipart/mixed;"
        + "boundary=&quot;simple boundary&quot;\"/>"
        + "<http:header name=\"MIME-version\" value=\"1.0\"/>"
        + "<http:header name=\"From\" value=\"Nathaniel Borenstein "
        + "&lt;nsb@bellcore.com&gt;\"/>"
        + "<http:multipart media-type=\"multipart/mixed\" "
        + "boundary=\"simple boundary\">" + "<part>"
        + "<http:body media-type=\"text/plain\"/>" + "</part>" + "<part>"
        + "<http:header name=\"Content-type\" value=\"text/plain; "
        + "charset=us-ascii\"/>"
        + "<http:body media-type=\"text/plain; charset=us-ascii\"/>"
        + "</part>" + "</http:multipart>" + "</http:response>");

    final IO io = new IOContent(reqItem);
    final Parser reqParser = Parser.xmlParser(io, context.prop, "");
    final DBNode dbNode = new DBNode(MemBuilder.build(reqParser, context.prop,
        ""), 0);
    resultIter.add(dbNode.children().next());
    resultIter.add(Str.get(token("This is implicitly typed plain ASCII text.\n"
        + "It does NOT end with a linebreak.\n")));
    resultIter.add(Str.get(token("This is explicitly typed plain ASCII text.\n"
        + "It DOES end with a linebreak.\n\n")));

    // Compare response with expected result
    assertTrue(FNSimple.deep(null, resultIter, i));
  }

  /**
   * Checks the response to an HTTP request.
   * @param c command
   * @param expStatus expected status
   * @param itemsCount expected number of items
   * @throws QueryException query exception
   */
  private void checkResponse(final Command c, final int expStatus,
      final int itemsCount) throws QueryException {
    assertTrue(c.result() instanceof ValueIter);
    final ValueIter res = (ValueIter) c.result();
    assertEquals(itemsCount, res.size());
    assertTrue(res.get(0) instanceof FElem);
    final FElem response = (FElem) res.get(0);
    assertNotNull(response.atts());
    final NodeIter resAttr = response.atts();
    ANode attr = null;
    while((attr = resAttr.next()) != null) {
      if(Token.eq(attr.nname(), STATUS)) assertTrue(eq(attr.atom(),
          token(expStatus)));
    }
  }
}

/**
 * Fake HTTP connection.
 * @author BaseX Team 2005-11, BSD License
 * @author Rositsa Shadura
 */
final class FakeHttpConnection extends HttpURLConnection {
  /** Request headers. */
  Map<String, List<String>> headers;
  /** Content-type. */
  String contentType;
  /** Content. */
  byte[] content;
  /** Connection output stream. */
  ByteArrayOutputStream out;

  /**
   * Constructor.
   * @param u uri
   */
  FakeHttpConnection(final URL u) {
    super(u);
    out = new ByteArrayOutputStream();
    headers = new HashMap<String, List<String>>();
  }

  @Override
  public ByteArrayInputStream getInputStream() {
    return new ByteArrayInputStream(content);
  }

  @Override
  public String getContentType() {
    return contentType;
  }

  @Override
  public int getResponseCode() {
    return 200;
  }

  @Override
  public String getResponseMessage() {
    return "OK";
  }

  @Override
  public Map<String, List<String>> getHeaderFields() {
    return headers;
  }

  @Override
  public String getHeaderField(final String field) {
    final List<String> values = headers.get(field);
    final StringBuilder sb = new StringBuilder();
    final Iterator<String> i = values.iterator();
    while(i.hasNext()) {
      sb.append(i.next()).append(';');
    }
    return sb.substring(0, sb.length() - 1);
  }

  @Override
  public OutputStream getOutputStream() {
    return out;
  }

  @Override
  public void disconnect() {
  }

  @Override
  public boolean usingProxy() {
    return false;
  }

  @Override
  public void connect() {
  }
}<|MERGE_RESOLUTION|>--- conflicted
+++ resolved
@@ -439,14 +439,9 @@
       p = Parser.xmlParser(io, context.prop, "");
       dbNode = new DBNode(MemBuilder.build(p, context.prop, ""), 0);
       try {
-<<<<<<< HEAD
         RequestParser.parse(dbNode.children().next(), null, null);
         fail("exception not thrown");
       } catch(QueryException ex) {
-=======
-        RequestParser.parse(dbNode.children().next(), null);
-      } catch(final QueryException ex) {
->>>>>>> 07b9668f
         assertTrue(indexOf(token(ex.getMessage()),
             token(Err.ErrType.FOHC.toString())) != -1);
       }
@@ -490,7 +485,6 @@
 
     final FakeHttpConnection fakeConn = new FakeHttpConnection(new URL(
         "http://www.test.com"));
-<<<<<<< HEAD
     HTTPClient.setRequestContent(fakeConn.getOutputStream(), req, null);
     final String expResult = "--boundary42\r\n"
         + "Content-Type: text/plain; charset=us-ascii\r\n\r\n"
@@ -670,9 +664,6 @@
         context.prop, null);
     // compare results
     assertTrue(eq(i.get(1).atom(null), token("тест")));
-=======
-    HTTPClient.setRequestContent(fakeConn.getOutputStream(), req);
->>>>>>> 07b9668f
   }
 
   /**
