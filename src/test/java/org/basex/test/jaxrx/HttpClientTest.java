--- conflicted
+++ resolved
@@ -8,15 +8,12 @@
 import org.basex.core.Context;
 import org.basex.core.Prop;
 import org.basex.core.cmd.XQuery;
+import org.basex.query.QueryException;
 import org.basex.query.item.FElem;
 import org.basex.query.item.ANode;
 import org.basex.query.item.Type;
 import org.basex.query.iter.AxisIter;
-<<<<<<< HEAD
 import org.basex.query.iter.NodeIter;
-=======
-import org.basex.query.iter.ItemCache;
->>>>>>> 0f4d55b8
 import org.basex.util.Token;
 import org.junit.AfterClass;
 import org.junit.BeforeClass;
@@ -32,8 +29,9 @@
 public final class HttpClientTest {
   /** Status code. */
   private static final byte[] STATUS = token("status");
+
   /** Database context. */
-  private static Context context;
+  protected static Context context;
   /** JAX-RX server. */
   private static JaxRxServer jaxrx;
 
@@ -135,7 +133,7 @@
         "href='http://localhost:8984/basex/jax-rx/books'/>)");
     get1.execute(context);
     checkResponse(get1, HttpURLConnection.HTTP_OK, 2);
-    assertTrue(((ItemCache) get1.result()).item[1].type == Type.DOC);
+    assertTrue(((AxisIter) get1.result()).get(1).type == Type.DOC);
 
     // GET2 - with override-media-type='text/plain'
     final Command get2 = new XQuery("http:send-request(" +
@@ -143,7 +141,7 @@
         "'http://localhost:8984/basex/jax-rx/books')");
     get2.execute(context);
     checkResponse(get2, HttpURLConnection.HTTP_OK, 2);
-    assertTrue(((ItemCache) get2.result()).item[1].type == Type.STR);
+    assertTrue(((AxisIter) get2.result()).get(1).type == Type.STR);
 
     // Get3 - with status-only='true'
     final Command get3 = new XQuery("http:send-request(" +
@@ -187,18 +185,19 @@
    * @param c command
    * @param expStatus expected status
    * @param itemsCount expected number of items
+   * @throws QueryException query exception
    */
   private void checkResponse(final Command c, final int expStatus,
-      final int itemsCount) {
-    assertTrue(c.result() instanceof ItemCache);
-    final ItemCache res = (ItemCache) c.result();
+      final int itemsCount) throws QueryException {
+    assertTrue(c.result() instanceof AxisIter);
+    final AxisIter res = (AxisIter) c.result();
     assertEquals(itemsCount, res.size());
-    assertTrue(res.item[0] instanceof FElem);
-    final FElem response = (FElem) res.item[0];
+    assertTrue(res.get(0) instanceof FElem);
+    final FElem response = (FElem) res.get(0);
     assertNotNull(response.atts());
-    final AxisIter ai = response.atts();
+    final NodeIter resAttr = response.atts();
     ANode attr = null;
-    while((attr = ai.next()) != null) {
+    while((attr = resAttr.next()) != null) {
       if(Token.eq(attr.nname(), STATUS)) assertTrue(eq(attr.atom(),
           token(expStatus)));
     }
