--- conflicted
+++ resolved
@@ -1,87 +1,78 @@
-package org.basex.query.expr;
-
-import static org.basex.query.util.Err.*;
-import org.basex.query.QueryContext;
-import org.basex.query.QueryException;
-import org.basex.query.item.Item;
-<<<<<<< HEAD
-import org.basex.query.item.Nod;
-import org.basex.query.item.NodeType;
-=======
-import org.basex.query.item.ANode;
->>>>>>> 7428a117
-import org.basex.query.item.SeqType;
-import org.basex.query.item.Value;
-import org.basex.query.iter.Iter;
-import org.basex.query.iter.NodeCache;
-import org.basex.util.InputInfo;
-
-/**
- * Root node.
- *
- * @author BaseX Team 2005-11, BSD License
- * @author Christian Gruen
- */
-public final class Root extends Simple {
-  /**
-   * Constructor.
-   * @param ii input info
-   */
-  public Root(final InputInfo ii) {
-    super(ii);
-    type = SeqType.NOD_ZM;
-  }
-
-  @Override
-  public Iter iter(final QueryContext ctx) throws QueryException {
-    final Iter iter = checkCtx(ctx).iter(ctx);
-    final NodeCache ni = new NodeCache().random();
-    Item i;
-    while((i = iter.next()) != null) {
-<<<<<<< HEAD
-      final Nod n = root(i);
-      if(n == null || n.type != NodeType.DOC) CTXNODE.thrw(input);
-=======
-      final ANode n = root(i);
-      if(n == null || n.type != Type.DOC) CTXNODE.thrw(input);
->>>>>>> 7428a117
-      ni.add(n);
-    }
-    return ni;
-  }
-
-  /**
-   * Returns the root node of the specified item.
-   * @param v input node
-   * @return root node
-   */
-  public ANode root(final Value v) {
-    if(!v.node()) return null;
-    ANode n = (ANode) v;
-    while(true) {
-      final ANode p = n.parent();
-      if(p == null) return n;
-      n = p;
-    }
-  }
-
-  @Override
-  public boolean uses(final Use u) {
-    return u == Use.CTX;
-  }
-
-  @Override
-  public boolean duplicates() {
-    return false;
-  }
-
-  @Override
-  public boolean sameAs(final Expr cmp) {
-    return cmp instanceof Root;
-  }
-
-  @Override
-  public String toString() {
-    return "root()";
-  }
-}
+package org.basex.query.expr;
+
+import static org.basex.query.util.Err.*;
+import org.basex.query.QueryContext;
+import org.basex.query.QueryException;
+import org.basex.query.item.Item;
+import org.basex.query.item.ANode;
+import org.basex.query.item.NodeType;
+import org.basex.query.item.SeqType;
+import org.basex.query.item.Value;
+import org.basex.query.iter.Iter;
+import org.basex.query.iter.NodeCache;
+import org.basex.util.InputInfo;
+
+/**
+ * Root node.
+ *
+ * @author BaseX Team 2005-11, BSD License
+ * @author Christian Gruen
+ */
+public final class Root extends Simple {
+  /**
+   * Constructor.
+   * @param ii input info
+   */
+  public Root(final InputInfo ii) {
+    super(ii);
+    type = SeqType.NOD_ZM;
+  }
+
+  @Override
+  public Iter iter(final QueryContext ctx) throws QueryException {
+    final Iter iter = checkCtx(ctx).iter(ctx);
+    final NodeCache ni = new NodeCache().random();
+    Item i;
+    while((i = iter.next()) != null) {
+      final ANode n = root(i);
+      if(n == null || n.type != NodeType.DOC) CTXNODE.thrw(input);
+      ni.add(n);
+    }
+    return ni;
+  }
+
+  /**
+   * Returns the root node of the specified item.
+   * @param v input node
+   * @return root node
+   */
+  public ANode root(final Value v) {
+    if(!v.node()) return null;
+    ANode n = (ANode) v;
+    while(true) {
+      final ANode p = n.parent();
+      if(p == null) return n;
+      n = p;
+    }
+  }
+
+  @Override
+  public boolean uses(final Use u) {
+    return u == Use.CTX;
+  }
+
+  @Override
+  public boolean duplicates() {
+    return false;
+  }
+
+  @Override
+  public boolean sameAs(final Expr cmp) {
+    return cmp instanceof Root;
+  }
+
+  @Override
+  public String toString() {
+    return "root()";
+  }
+}