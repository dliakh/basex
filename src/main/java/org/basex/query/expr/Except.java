--- conflicted
+++ resolved
@@ -1,104 +1,99 @@
-package org.basex.query.expr;
-
-import static org.basex.query.QueryText.*;
-import org.basex.query.QueryContext;
-import org.basex.query.QueryException;
-import org.basex.query.item.Empty;
-import org.basex.query.item.Item;
-<<<<<<< HEAD
-import org.basex.query.item.Nod;
-import org.basex.query.item.AtomType;
-=======
-import org.basex.query.item.ANode;
-import org.basex.query.item.Type;
->>>>>>> 7428a117
-import org.basex.query.iter.Iter;
-import org.basex.query.iter.NodeCache;
-import org.basex.query.iter.NodeIter;
-import org.basex.util.Array;
-import org.basex.util.InputInfo;
-
-/**
- * Except expression.
- *
- * @author BaseX Team 2005-11, BSD License
- * @author Christian Gruen
- */
-public final class Except extends Set {
-  /**
-   * Constructor.
-   * @param ii input info
-   * @param e expression list
-   */
-  public Except(final InputInfo ii, final Expr[] e) {
-    super(ii, e);
-  }
-
-  @Override
-  public Expr comp(final QueryContext ctx) throws QueryException {
-    super.comp(ctx);
-    if(expr[0].empty()) return optPre(Empty.SEQ, ctx);
-
-    for(int e = 1; e < expr.length; ++e) {
-      if(expr[e].empty()) {
-        expr = Array.delete(expr, e--);
-        ctx.compInfo(OPTREMOVE, desc(), AtomType.EMP);
-      }
-    }
-    // results must always be sorted
-    return expr.length == 1 && !dupl ? expr[0] : this;
-  }
-
-  @Override
-  protected NodeCache eval(final Iter[] iter) throws QueryException {
-    final NodeCache ni = new NodeCache().random();
-
-    Item it;
-    while((it = iter[0].next()) != null) ni.add(checkNode(it));
-    final boolean db = ni.dbnodes();
-
-    for(int e = 1; e != expr.length && ni.size() != 0; ++e) {
-      final Iter ir = iter[e];
-      while((it = ir.next()) != null) {
-        final int i = ni.indexOf(checkNode(it), db);
-        if(i != -1) ni.delete(i);
-      }
-    }
-    return ni;
-  }
-
-  @Override
-  protected NodeIter iter(final Iter[] iter) {
-    return new SetIter(iter) {
-      @Override
-      public ANode next() throws QueryException {
-        if(item == null) {
-          item = new ANode[iter.length];
-          for(int i = 0; i != iter.length; ++i) next(i);
-        }
-
-        for(int i = 1; i != item.length; ++i) {
-          if(item[0] == null) return null;
-          if(item[i] == null) continue;
-          final int d = item[0].diff(item[i]);
-
-          if(d < 0) {
-            if(i + 1 == item.length) {
-              break;
-            }
-          }
-          if(d == 0) {
-            next(0);
-            i = 0;
-          }
-          if(d > 0) {
-            next(i--);
-          }
-        }
-        final ANode temp = item[0];
-        next(0);
-        return temp;
-      }
-    };
-  }
-}
+package org.basex.query.expr;
+
+import static org.basex.query.QueryText.*;
+import org.basex.query.QueryContext;
+import org.basex.query.QueryException;
+import org.basex.query.item.Empty;
+import org.basex.query.item.Item;
+import org.basex.query.item.ANode;
+import org.basex.query.item.AtomType;
+import org.basex.query.iter.Iter;
+import org.basex.query.iter.NodeCache;
+import org.basex.query.iter.NodeIter;
+import org.basex.util.Array;
+import org.basex.util.InputInfo;
+
+/**
+ * Except expression.
+ *
+ * @author BaseX Team 2005-11, BSD License
+ * @author Christian Gruen
+ */
+public final class Except extends Set {
+  /**
+   * Constructor.
+   * @param ii input info
+   * @param e expression list
+   */
+  public Except(final InputInfo ii, final Expr[] e) {
+    super(ii, e);
+  }
+
+  @Override
+  public Expr comp(final QueryContext ctx) throws QueryException {
+    super.comp(ctx);
+    if(expr[0].empty()) return optPre(Empty.SEQ, ctx);
+
+    for(int e = 1; e < expr.length; ++e) {
+      if(expr[e].empty()) {
+        expr = Array.delete(expr, e--);
+        ctx.compInfo(OPTREMOVE, desc(), AtomType.EMP);
+      }
+    }
+    // results must always be sorted
+    return expr.length == 1 && !dupl ? expr[0] : this;
+  }
+
+  @Override
+  protected NodeCache eval(final Iter[] iter) throws QueryException {
+    final NodeCache ni = new NodeCache().random();
+
+    Item it;
+    while((it = iter[0].next()) != null) ni.add(checkNode(it));
+    final boolean db = ni.dbnodes();
+
+    for(int e = 1; e != expr.length && ni.size() != 0; ++e) {
+      final Iter ir = iter[e];
+      while((it = ir.next()) != null) {
+        final int i = ni.indexOf(checkNode(it), db);
+        if(i != -1) ni.delete(i);
+      }
+    }
+    return ni;
+  }
+
+  @Override
+  protected NodeIter iter(final Iter[] iter) {
+    return new SetIter(iter) {
+      @Override
+      public ANode next() throws QueryException {
+        if(item == null) {
+          item = new ANode[iter.length];
+          for(int i = 0; i != iter.length; ++i) next(i);
+        }
+
+        for(int i = 1; i != item.length; ++i) {
+          if(item[0] == null) return null;
+          if(item[i] == null) continue;
+          final int d = item[0].diff(item[i]);
+
+          if(d < 0) {
+            if(i + 1 == item.length) {
+              break;
+            }
+          }
+          if(d == 0) {
+            next(0);
+            i = 0;
+          }
+          if(d > 0) {
+            next(i--);
+          }
+        }
+        final ANode temp = item[0];
+        next(0);
+        return temp;
+      }
+    };
+  }
+}