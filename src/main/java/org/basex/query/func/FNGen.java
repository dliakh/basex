package org.basex.query.func;

import static org.basex.query.QueryTokens.*;
import static org.basex.query.util.Err.*;
import static org.basex.util.Token.*;

import java.io.IOException;
import org.basex.build.MemBuilder;
import org.basex.build.Parser;
import org.basex.core.Prop;
import org.basex.data.Data;
import org.basex.data.SerializerException;
import org.basex.data.SerializerProp;
import org.basex.data.XMLSerializer;
import org.basex.io.ArrayOutput;
import org.basex.io.IO;
import org.basex.io.IOContent;
import org.basex.io.TextInput;
import org.basex.query.QueryContext;
import org.basex.query.QueryException;
import org.basex.query.expr.Expr;
import org.basex.query.item.Bln;
import org.basex.query.item.DBNode;
import org.basex.query.item.Item;
import org.basex.query.item.ANode;
<<<<<<< HEAD
import org.basex.query.item.NodeType;
=======
import org.basex.query.item.QNm;
>>>>>>> 53913d3a
import org.basex.query.item.SeqType;
import org.basex.query.item.AtomType;
import org.basex.query.item.Str;
import org.basex.query.item.Uri;
import org.basex.query.iter.AxisIter;
import org.basex.query.iter.Iter;
import org.basex.query.up.primitives.Put;
import org.basex.query.util.Err;
import org.basex.util.ByteList;
import org.basex.util.InputInfo;
import org.basex.util.TokenBuilder;

/**
 * Generating functions.
 *
 * @author BaseX Team 2005-11, BSD License
 * @author Christian Gruen
 */
final class FNGen extends Fun {
  /** Output namespace. */
  private static final Uri U_ZIP = Uri.uri(OUTPUTURI);
  /** Element: output:serialization-parameter. */
  private static final QNm E_PARAM =
    new QNm(token("serialization-parameters"), U_ZIP);

  /**
   * Constructor.
   * @param ii input info
   * @param f function definition
   * @param e arguments
   */
  protected FNGen(final InputInfo ii, final FunDef f, final Expr[] e) {
    super(ii, f, e);
  }

  @Override
  public Iter iter(final QueryContext ctx) throws QueryException {
    switch(def) {
      case DATA:        return data(ctx);
      case COLL:        return collection(ctx);
      case URICOLL:     return uriCollection(ctx);
      case PARSETXTLIN: return unparsedTextLines(ctx);
      default:          return super.iter(ctx);
    }
  }

  @Override
  public Item item(final QueryContext ctx, final InputInfo ii)
      throws QueryException {
    switch(def) {
      case DOC:         return doc(ctx);
      case DOCAVL:      return docAvailable(ctx);
      case PARSETXT:    return unparsedText(ctx);
      case PARSETXTAVL: return unparsedTextAvailable(ctx);
      case PUT:         return put(ctx);
      case PARSEXML:    return parseXml(ctx);
      case SERIALIZE:   return serialize(ctx);
      default:          return super.item(ctx, ii);
    }
  }

  @Override
  public Expr cmp(final QueryContext ctx) {
    if(def == FunDef.DATA &&  expr.length == 1) {
      final SeqType t = expr[0].type();
      type = t.type.node() ? SeqType.get(AtomType.ATM, t.occ) : t;
    }
    return this;
  }

  /**
   * Performs the data function.
   * @param ctx query context
   * @return resulting iterator
   * @throws QueryException query exception
   */
  private Iter data(final QueryContext ctx) throws QueryException {
    final Iter ir = ctx.iter(expr.length != 0 ? expr[0] : checkCtx(ctx));

    return new Iter() {
      @Override
      public Item next() throws QueryException {
        final Item it = ir.next();
        if(it == null) return null;
        if(it.func()) FNATM.thrw(input, FNGen.this);
        return atom(it);
      }
    };
  }

  /**
   * Performs the collection function.
   * @param ctx query context
   * @return resulting iterator
   * @throws QueryException query exception
   */
  private Iter collection(final QueryContext ctx) throws QueryException {
    return ctx.resource.collection(expr.length != 0 ? checkStr(expr[0], ctx) :
      null, input);
  }

  /**
   * Performs the uri-collection function.
   * @param ctx query context
   * @return resulting iterator
   * @throws QueryException query exception
   */
  private Iter uriCollection(final QueryContext ctx) throws QueryException {
    final Iter coll = collection(ctx);
    return new Iter() {
      @Override
      public Item next() throws QueryException {
        final Item it = coll.next();
        // all items will be nodes
        return it == null ? null : Uri.uri(((ANode) it).base());
      }
    };
  }

  /**
   * Performs the put function.
   * @param ctx query context
   * @return resulting iterator
   * @throws QueryException query exception
   */
  private Item put(final QueryContext ctx) throws QueryException {
    checkAdmin(ctx);
    final byte[] file = checkEStr(expr[1], ctx);
    final Item it = checkNode(checkEmpty(expr[0].item(ctx, input)));

    if(it == null || it.type != NodeType.DOC && it.type != NodeType.ELM)
      UPFOTYPE.thrw(input, expr[0]);

    final Uri u = Uri.uri(file);
    if(u == Uri.EMPTY || !u.valid()) UPFOURI.thrw(input, file);
    ctx.updates.add(new Put(input, (ANode) it, u, ctx), ctx);

    return null;
  }

  /**
   * Performs the doc function.
   * @param ctx query context
   * @return resulting node
   * @throws QueryException query exception
   */
  private ANode doc(final QueryContext ctx) throws QueryException {
    final Item it = expr[0].item(ctx, input);
    if(it == null) return null;

    final byte[] in = checkEStr(it);
    if(contains(in, '<') || contains(in, '>')) INVDOC.thrw(input, in);

    final Data d = ctx.resource.data(in, false, input);
    if(!d.single()) EXPSINGLE.thrw(input);
    return new DBNode(d, 0, Data.DOC);
  }

  /**
   * Performs the doc-available function.
   * @param ctx query context
   * @return resulting item
   * @throws QueryException query exception
   */
  private Bln docAvailable(final QueryContext ctx) throws QueryException {
    try {
      return Bln.get(doc(ctx) != null);
    } catch(final QueryException ex) {
      // catch FODC0002 and FODC0004
      if(ex.type() == Err.ErrType.FODC) return Bln.FALSE;
      throw ex;
    }
  }

  /**
   * Performs the unparsed-text function.
   * @param ctx query context
   * @return resulting item
   * @throws QueryException query exception
   */
  private Str unparsedText(final QueryContext ctx) throws QueryException {
    final IO io = checkIO(expr[0], ctx);
    final String enc = expr.length < 2 ? null : string(checkStr(expr[1], ctx));
    try {
      return Str.get(TextInput.content(io, enc).finish());
    } catch(final IOException ex) {
      throw WRONGINPUT.thrw(input, io, ex);
    }
  }

  /**
   * Performs the unparsed-text-lines function.
   * @param ctx query context
   * @return resulting item
   * @throws QueryException query exception
   */
  private Iter unparsedTextLines(final QueryContext ctx) throws QueryException {
    final byte[] str = unparsedText(ctx).atom();

    return new Iter() {
      int p = -1;
      @Override
      public Item next() {
        final ByteList bl = new ByteList();
        while(++p < str.length) {
          if(str[p] == 0x0a) break;
          if(str[p] == 0x0d) {
            if(p + 1 < str.length && str[p + 1] == 0x0a) p++;
            break;
          }
          bl.add(str[p]);
        }
        return p + 1 < str.length || bl.size() != 0 ?
            Str.get(bl.toArray()) : null;
      }
    };
  }

  /**
   * Performs the unparsed-text-available function.
   * @param ctx query context
   * @return resulting item
   * @throws QueryException query exception
   */
  private Bln unparsedTextAvailable(final QueryContext ctx)
      throws QueryException {

    final IO io = checkIO(expr[0], ctx);
    final String enc = expr.length < 2 ? null : string(checkEStr(expr[1], ctx));
    try {
      TextInput.content(io, enc);
      return Bln.TRUE;
    } catch(final IOException ex) {
      return Bln.FALSE;
    }
  }

  /**
   * Performs the parse-xml function.
   * @param ctx query context
   * @return resulting item
   * @throws QueryException query exception
   */
  private ANode parseXml(final QueryContext ctx) throws QueryException {
    final byte[] cont = checkEStr(expr[0], ctx);
    Uri base = ctx.baseURI;
    if(expr.length == 2) {
      base = Uri.uri(checkEStr(expr[1], ctx));
      if(!base.valid()) DOCBASE.thrw(input, base);
    }

    final Prop prop = ctx.context.prop;
    final IO io = new IOContent(cont, string(base.atom()));
    try {
      final Parser p = Parser.fileParser(io, prop, "");
      return new DBNode(MemBuilder.build(p, prop, ""), 0);
    } catch(final IOException ex) {
      throw SAXERR.thrw(input, ex);
    }
  }

  /**
   * Performs the serialize function.
   * @param ctx query context
   * @return resulting item
   * @throws QueryException query exception
   */
  private Str serialize(final QueryContext ctx) throws QueryException {
    final ANode node = checkNode(checkItem(expr[0], ctx));
    final ArrayOutput ao = new ArrayOutput();
    try {
      // run serialization
      final XMLSerializer xml = new XMLSerializer(ao, serialPar(this, 1, ctx));
      node.serialize(xml);
      xml.close();
    } catch(final SerializerException ex) {
      throw new QueryException(input, ex);
    } catch(final IOException ex) {
      SERANY.thrw(input, ex);
    }
    return Str.get(ao.toArray());
  }

  /**
   * Creates serializer properties.
   * @param fun calling function
   * @param arg argument with parameters
   * @param ctx query context
   * @return serialization parameters
   * @throws SerializerException serializer exception
   * @throws QueryException query exception
   */
  static SerializerProp serialPar(final Fun fun, final int arg,
      final QueryContext ctx) throws SerializerException, QueryException {

    final TokenBuilder tb = new TokenBuilder();

    // check if enough arguments are available
    if(arg < fun.expr.length) {
      // retrieve parameters
      final Item it = fun.expr[arg].item(ctx, fun.input);
      if(it != null) {
        // check root node
        ANode node = (ANode) fun.checkType(it, Type.ELM);
        if(!node.qname().eq(E_PARAM)) SERUNKNOWN.thrw(fun.input, node.qname());

        // interpret query parameters
        final AxisIter ai = node.children();
        while((node = ai.next()) != null) {
          if(tb.size() != 0) tb.add(',');
          final QNm name = node.qname();
          if(!name.uri().eq(U_ZIP)) SERUNKNOWN.thrw(fun.input, name);
          tb.add(name.ln()).add('=').add(node.atom());
        }
      }
    }
    // use default parameters if no parameters have been assigned
    return tb.size() == 0 ? ctx.serProp() : new SerializerProp(tb.toString());
  }

  @Override
  public boolean uses(final Use u) {
    return u == Use.UPD && def == FunDef.PUT || u == Use.X30 && (
        def == FunDef.DATA && expr.length == 0 ||
        def == FunDef.PARSETXT || def == FunDef.PARSETXTLIN ||
        def == FunDef.PARSETXTAVL || def == FunDef.PARSEXML ||
        def == FunDef.URICOLL || def == FunDef.SERIALIZE) ||
        u == Use.CTX && def == FunDef.DATA && expr.length == 0 ||
        super.uses(u);
  }

  @Override
  public boolean duplicates() {
    return def != FunDef.COLL && super.duplicates();
  }
}
<|MERGE_RESOLUTION|>--- conflicted
+++ resolved
@@ -1,366 +1,362 @@
-package org.basex.query.func;
-
-import static org.basex.query.QueryTokens.*;
-import static org.basex.query.util.Err.*;
-import static org.basex.util.Token.*;
-
-import java.io.IOException;
-import org.basex.build.MemBuilder;
-import org.basex.build.Parser;
-import org.basex.core.Prop;
-import org.basex.data.Data;
-import org.basex.data.SerializerException;
-import org.basex.data.SerializerProp;
-import org.basex.data.XMLSerializer;
-import org.basex.io.ArrayOutput;
-import org.basex.io.IO;
-import org.basex.io.IOContent;
-import org.basex.io.TextInput;
-import org.basex.query.QueryContext;
-import org.basex.query.QueryException;
-import org.basex.query.expr.Expr;
-import org.basex.query.item.Bln;
-import org.basex.query.item.DBNode;
-import org.basex.query.item.Item;
-import org.basex.query.item.ANode;
-<<<<<<< HEAD
-import org.basex.query.item.NodeType;
-=======
-import org.basex.query.item.QNm;
->>>>>>> 53913d3a
-import org.basex.query.item.SeqType;
-import org.basex.query.item.AtomType;
-import org.basex.query.item.Str;
-import org.basex.query.item.Uri;
-import org.basex.query.iter.AxisIter;
-import org.basex.query.iter.Iter;
-import org.basex.query.up.primitives.Put;
-import org.basex.query.util.Err;
-import org.basex.util.ByteList;
-import org.basex.util.InputInfo;
-import org.basex.util.TokenBuilder;
-
-/**
- * Generating functions.
- *
- * @author BaseX Team 2005-11, BSD License
- * @author Christian Gruen
- */
-final class FNGen extends Fun {
-  /** Output namespace. */
-  private static final Uri U_ZIP = Uri.uri(OUTPUTURI);
-  /** Element: output:serialization-parameter. */
-  private static final QNm E_PARAM =
-    new QNm(token("serialization-parameters"), U_ZIP);
-
-  /**
-   * Constructor.
-   * @param ii input info
-   * @param f function definition
-   * @param e arguments
-   */
-  protected FNGen(final InputInfo ii, final FunDef f, final Expr[] e) {
-    super(ii, f, e);
-  }
-
-  @Override
-  public Iter iter(final QueryContext ctx) throws QueryException {
-    switch(def) {
-      case DATA:        return data(ctx);
-      case COLL:        return collection(ctx);
-      case URICOLL:     return uriCollection(ctx);
-      case PARSETXTLIN: return unparsedTextLines(ctx);
-      default:          return super.iter(ctx);
-    }
-  }
-
-  @Override
-  public Item item(final QueryContext ctx, final InputInfo ii)
-      throws QueryException {
-    switch(def) {
-      case DOC:         return doc(ctx);
-      case DOCAVL:      return docAvailable(ctx);
-      case PARSETXT:    return unparsedText(ctx);
-      case PARSETXTAVL: return unparsedTextAvailable(ctx);
-      case PUT:         return put(ctx);
-      case PARSEXML:    return parseXml(ctx);
-      case SERIALIZE:   return serialize(ctx);
-      default:          return super.item(ctx, ii);
-    }
-  }
-
-  @Override
-  public Expr cmp(final QueryContext ctx) {
-    if(def == FunDef.DATA &&  expr.length == 1) {
-      final SeqType t = expr[0].type();
-      type = t.type.node() ? SeqType.get(AtomType.ATM, t.occ) : t;
-    }
-    return this;
-  }
-
-  /**
-   * Performs the data function.
-   * @param ctx query context
-   * @return resulting iterator
-   * @throws QueryException query exception
-   */
-  private Iter data(final QueryContext ctx) throws QueryException {
-    final Iter ir = ctx.iter(expr.length != 0 ? expr[0] : checkCtx(ctx));
-
-    return new Iter() {
-      @Override
-      public Item next() throws QueryException {
-        final Item it = ir.next();
-        if(it == null) return null;
-        if(it.func()) FNATM.thrw(input, FNGen.this);
-        return atom(it);
-      }
-    };
-  }
-
-  /**
-   * Performs the collection function.
-   * @param ctx query context
-   * @return resulting iterator
-   * @throws QueryException query exception
-   */
-  private Iter collection(final QueryContext ctx) throws QueryException {
-    return ctx.resource.collection(expr.length != 0 ? checkStr(expr[0], ctx) :
-      null, input);
-  }
-
-  /**
-   * Performs the uri-collection function.
-   * @param ctx query context
-   * @return resulting iterator
-   * @throws QueryException query exception
-   */
-  private Iter uriCollection(final QueryContext ctx) throws QueryException {
-    final Iter coll = collection(ctx);
-    return new Iter() {
-      @Override
-      public Item next() throws QueryException {
-        final Item it = coll.next();
-        // all items will be nodes
-        return it == null ? null : Uri.uri(((ANode) it).base());
-      }
-    };
-  }
-
-  /**
-   * Performs the put function.
-   * @param ctx query context
-   * @return resulting iterator
-   * @throws QueryException query exception
-   */
-  private Item put(final QueryContext ctx) throws QueryException {
-    checkAdmin(ctx);
-    final byte[] file = checkEStr(expr[1], ctx);
-    final Item it = checkNode(checkEmpty(expr[0].item(ctx, input)));
-
-    if(it == null || it.type != NodeType.DOC && it.type != NodeType.ELM)
-      UPFOTYPE.thrw(input, expr[0]);
-
-    final Uri u = Uri.uri(file);
-    if(u == Uri.EMPTY || !u.valid()) UPFOURI.thrw(input, file);
-    ctx.updates.add(new Put(input, (ANode) it, u, ctx), ctx);
-
-    return null;
-  }
-
-  /**
-   * Performs the doc function.
-   * @param ctx query context
-   * @return resulting node
-   * @throws QueryException query exception
-   */
-  private ANode doc(final QueryContext ctx) throws QueryException {
-    final Item it = expr[0].item(ctx, input);
-    if(it == null) return null;
-
-    final byte[] in = checkEStr(it);
-    if(contains(in, '<') || contains(in, '>')) INVDOC.thrw(input, in);
-
-    final Data d = ctx.resource.data(in, false, input);
-    if(!d.single()) EXPSINGLE.thrw(input);
-    return new DBNode(d, 0, Data.DOC);
-  }
-
-  /**
-   * Performs the doc-available function.
-   * @param ctx query context
-   * @return resulting item
-   * @throws QueryException query exception
-   */
-  private Bln docAvailable(final QueryContext ctx) throws QueryException {
-    try {
-      return Bln.get(doc(ctx) != null);
-    } catch(final QueryException ex) {
-      // catch FODC0002 and FODC0004
-      if(ex.type() == Err.ErrType.FODC) return Bln.FALSE;
-      throw ex;
-    }
-  }
-
-  /**
-   * Performs the unparsed-text function.
-   * @param ctx query context
-   * @return resulting item
-   * @throws QueryException query exception
-   */
-  private Str unparsedText(final QueryContext ctx) throws QueryException {
-    final IO io = checkIO(expr[0], ctx);
-    final String enc = expr.length < 2 ? null : string(checkStr(expr[1], ctx));
-    try {
-      return Str.get(TextInput.content(io, enc).finish());
-    } catch(final IOException ex) {
-      throw WRONGINPUT.thrw(input, io, ex);
-    }
-  }
-
-  /**
-   * Performs the unparsed-text-lines function.
-   * @param ctx query context
-   * @return resulting item
-   * @throws QueryException query exception
-   */
-  private Iter unparsedTextLines(final QueryContext ctx) throws QueryException {
-    final byte[] str = unparsedText(ctx).atom();
-
-    return new Iter() {
-      int p = -1;
-      @Override
-      public Item next() {
-        final ByteList bl = new ByteList();
-        while(++p < str.length) {
-          if(str[p] == 0x0a) break;
-          if(str[p] == 0x0d) {
-            if(p + 1 < str.length && str[p + 1] == 0x0a) p++;
-            break;
-          }
-          bl.add(str[p]);
-        }
-        return p + 1 < str.length || bl.size() != 0 ?
-            Str.get(bl.toArray()) : null;
-      }
-    };
-  }
-
-  /**
-   * Performs the unparsed-text-available function.
-   * @param ctx query context
-   * @return resulting item
-   * @throws QueryException query exception
-   */
-  private Bln unparsedTextAvailable(final QueryContext ctx)
-      throws QueryException {
-
-    final IO io = checkIO(expr[0], ctx);
-    final String enc = expr.length < 2 ? null : string(checkEStr(expr[1], ctx));
-    try {
-      TextInput.content(io, enc);
-      return Bln.TRUE;
-    } catch(final IOException ex) {
-      return Bln.FALSE;
-    }
-  }
-
-  /**
-   * Performs the parse-xml function.
-   * @param ctx query context
-   * @return resulting item
-   * @throws QueryException query exception
-   */
-  private ANode parseXml(final QueryContext ctx) throws QueryException {
-    final byte[] cont = checkEStr(expr[0], ctx);
-    Uri base = ctx.baseURI;
-    if(expr.length == 2) {
-      base = Uri.uri(checkEStr(expr[1], ctx));
-      if(!base.valid()) DOCBASE.thrw(input, base);
-    }
-
-    final Prop prop = ctx.context.prop;
-    final IO io = new IOContent(cont, string(base.atom()));
-    try {
-      final Parser p = Parser.fileParser(io, prop, "");
-      return new DBNode(MemBuilder.build(p, prop, ""), 0);
-    } catch(final IOException ex) {
-      throw SAXERR.thrw(input, ex);
-    }
-  }
-
-  /**
-   * Performs the serialize function.
-   * @param ctx query context
-   * @return resulting item
-   * @throws QueryException query exception
-   */
-  private Str serialize(final QueryContext ctx) throws QueryException {
-    final ANode node = checkNode(checkItem(expr[0], ctx));
-    final ArrayOutput ao = new ArrayOutput();
-    try {
-      // run serialization
-      final XMLSerializer xml = new XMLSerializer(ao, serialPar(this, 1, ctx));
-      node.serialize(xml);
-      xml.close();
-    } catch(final SerializerException ex) {
-      throw new QueryException(input, ex);
-    } catch(final IOException ex) {
-      SERANY.thrw(input, ex);
-    }
-    return Str.get(ao.toArray());
-  }
-
-  /**
-   * Creates serializer properties.
-   * @param fun calling function
-   * @param arg argument with parameters
-   * @param ctx query context
-   * @return serialization parameters
-   * @throws SerializerException serializer exception
-   * @throws QueryException query exception
-   */
-  static SerializerProp serialPar(final Fun fun, final int arg,
-      final QueryContext ctx) throws SerializerException, QueryException {
-
-    final TokenBuilder tb = new TokenBuilder();
-
-    // check if enough arguments are available
-    if(arg < fun.expr.length) {
-      // retrieve parameters
-      final Item it = fun.expr[arg].item(ctx, fun.input);
-      if(it != null) {
-        // check root node
-        ANode node = (ANode) fun.checkType(it, Type.ELM);
-        if(!node.qname().eq(E_PARAM)) SERUNKNOWN.thrw(fun.input, node.qname());
-
-        // interpret query parameters
-        final AxisIter ai = node.children();
-        while((node = ai.next()) != null) {
-          if(tb.size() != 0) tb.add(',');
-          final QNm name = node.qname();
-          if(!name.uri().eq(U_ZIP)) SERUNKNOWN.thrw(fun.input, name);
-          tb.add(name.ln()).add('=').add(node.atom());
-        }
-      }
-    }
-    // use default parameters if no parameters have been assigned
-    return tb.size() == 0 ? ctx.serProp() : new SerializerProp(tb.toString());
-  }
-
-  @Override
-  public boolean uses(final Use u) {
-    return u == Use.UPD && def == FunDef.PUT || u == Use.X30 && (
-        def == FunDef.DATA && expr.length == 0 ||
-        def == FunDef.PARSETXT || def == FunDef.PARSETXTLIN ||
-        def == FunDef.PARSETXTAVL || def == FunDef.PARSEXML ||
-        def == FunDef.URICOLL || def == FunDef.SERIALIZE) ||
-        u == Use.CTX && def == FunDef.DATA && expr.length == 0 ||
-        super.uses(u);
-  }
-
-  @Override
-  public boolean duplicates() {
-    return def != FunDef.COLL && super.duplicates();
-  }
-}
+package org.basex.query.func;
+
+import static org.basex.query.QueryTokens.*;
+import static org.basex.query.util.Err.*;
+import static org.basex.util.Token.*;
+import java.io.IOException;
+import org.basex.build.MemBuilder;
+import org.basex.build.Parser;
+import org.basex.core.Prop;
+import org.basex.data.Data;
+import org.basex.data.SerializerException;
+import org.basex.data.SerializerProp;
+import org.basex.data.XMLSerializer;
+import org.basex.io.ArrayOutput;
+import org.basex.io.IO;
+import org.basex.io.IOContent;
+import org.basex.io.TextInput;
+import org.basex.query.QueryContext;
+import org.basex.query.QueryException;
+import org.basex.query.expr.Expr;
+import org.basex.query.item.Bln;
+import org.basex.query.item.DBNode;
+import org.basex.query.item.Item;
+import org.basex.query.item.ANode;
+import org.basex.query.item.NodeType;
+import org.basex.query.item.QNm;
+import org.basex.query.item.SeqType;
+import org.basex.query.item.AtomType;
+import org.basex.query.item.Str;
+import org.basex.query.item.Uri;
+import org.basex.query.iter.AxisIter;
+import org.basex.query.iter.Iter;
+import org.basex.query.up.primitives.Put;
+import org.basex.query.util.Err;
+import org.basex.util.ByteList;
+import org.basex.util.InputInfo;
+import org.basex.util.TokenBuilder;
+
+/**
+ * Generating functions.
+ *
+ * @author BaseX Team 2005-11, BSD License
+ * @author Christian Gruen
+ */
+final class FNGen extends Fun {
+  /** Output namespace. */
+  private static final Uri U_ZIP = Uri.uri(OUTPUTURI);
+  /** Element: output:serialization-parameter. */
+  private static final QNm E_PARAM =
+    new QNm(token("serialization-parameters"), U_ZIP);
+
+  /**
+   * Constructor.
+   * @param ii input info
+   * @param f function definition
+   * @param e arguments
+   */
+  protected FNGen(final InputInfo ii, final FunDef f, final Expr[] e) {
+    super(ii, f, e);
+  }
+
+  @Override
+  public Iter iter(final QueryContext ctx) throws QueryException {
+    switch(def) {
+      case DATA:        return data(ctx);
+      case COLL:        return collection(ctx);
+      case URICOLL:     return uriCollection(ctx);
+      case PARSETXTLIN: return unparsedTextLines(ctx);
+      default:          return super.iter(ctx);
+    }
+  }
+
+  @Override
+  public Item item(final QueryContext ctx, final InputInfo ii)
+      throws QueryException {
+    switch(def) {
+      case DOC:         return doc(ctx);
+      case DOCAVL:      return docAvailable(ctx);
+      case PARSETXT:    return unparsedText(ctx);
+      case PARSETXTAVL: return unparsedTextAvailable(ctx);
+      case PUT:         return put(ctx);
+      case PARSEXML:    return parseXml(ctx);
+      case SERIALIZE:   return serialize(ctx);
+      default:          return super.item(ctx, ii);
+    }
+  }
+
+  @Override
+  public Expr cmp(final QueryContext ctx) {
+    if(def == FunDef.DATA &&  expr.length == 1) {
+      final SeqType t = expr[0].type();
+      type = t.type.node() ? SeqType.get(AtomType.ATM, t.occ) : t;
+    }
+    return this;
+  }
+
+  /**
+   * Performs the data function.
+   * @param ctx query context
+   * @return resulting iterator
+   * @throws QueryException query exception
+   */
+  private Iter data(final QueryContext ctx) throws QueryException {
+    final Iter ir = ctx.iter(expr.length != 0 ? expr[0] : checkCtx(ctx));
+
+    return new Iter() {
+      @Override
+      public Item next() throws QueryException {
+        final Item it = ir.next();
+        if(it == null) return null;
+        if(it.func()) FNATM.thrw(input, FNGen.this);
+        return atom(it);
+      }
+    };
+  }
+
+  /**
+   * Performs the collection function.
+   * @param ctx query context
+   * @return resulting iterator
+   * @throws QueryException query exception
+   */
+  private Iter collection(final QueryContext ctx) throws QueryException {
+    return ctx.resource.collection(expr.length != 0 ? checkStr(expr[0], ctx) :
+      null, input);
+  }
+
+  /**
+   * Performs the uri-collection function.
+   * @param ctx query context
+   * @return resulting iterator
+   * @throws QueryException query exception
+   */
+  private Iter uriCollection(final QueryContext ctx) throws QueryException {
+    final Iter coll = collection(ctx);
+    return new Iter() {
+      @Override
+      public Item next() throws QueryException {
+        final Item it = coll.next();
+        // all items will be nodes
+        return it == null ? null : Uri.uri(((ANode) it).base());
+      }
+    };
+  }
+
+  /**
+   * Performs the put function.
+   * @param ctx query context
+   * @return resulting iterator
+   * @throws QueryException query exception
+   */
+  private Item put(final QueryContext ctx) throws QueryException {
+    checkAdmin(ctx);
+    final byte[] file = checkEStr(expr[1], ctx);
+    final Item it = checkNode(checkEmpty(expr[0].item(ctx, input)));
+
+    if(it == null || it.type != NodeType.DOC && it.type != NodeType.ELM)
+      UPFOTYPE.thrw(input, expr[0]);
+
+    final Uri u = Uri.uri(file);
+    if(u == Uri.EMPTY || !u.valid()) UPFOURI.thrw(input, file);
+    ctx.updates.add(new Put(input, (ANode) it, u, ctx), ctx);
+
+    return null;
+  }
+
+  /**
+   * Performs the doc function.
+   * @param ctx query context
+   * @return resulting node
+   * @throws QueryException query exception
+   */
+  private ANode doc(final QueryContext ctx) throws QueryException {
+    final Item it = expr[0].item(ctx, input);
+    if(it == null) return null;
+
+    final byte[] in = checkEStr(it);
+    if(contains(in, '<') || contains(in, '>')) INVDOC.thrw(input, in);
+
+    final Data d = ctx.resource.data(in, false, input);
+    if(!d.single()) EXPSINGLE.thrw(input);
+    return new DBNode(d, 0, Data.DOC);
+  }
+
+  /**
+   * Performs the doc-available function.
+   * @param ctx query context
+   * @return resulting item
+   * @throws QueryException query exception
+   */
+  private Bln docAvailable(final QueryContext ctx) throws QueryException {
+    try {
+      return Bln.get(doc(ctx) != null);
+    } catch(final QueryException ex) {
+      // catch FODC0002 and FODC0004
+      if(ex.type() == Err.ErrType.FODC) return Bln.FALSE;
+      throw ex;
+    }
+  }
+
+  /**
+   * Performs the unparsed-text function.
+   * @param ctx query context
+   * @return resulting item
+   * @throws QueryException query exception
+   */
+  private Str unparsedText(final QueryContext ctx) throws QueryException {
+    final IO io = checkIO(expr[0], ctx);
+    final String enc = expr.length < 2 ? null : string(checkStr(expr[1], ctx));
+    try {
+      return Str.get(TextInput.content(io, enc).finish());
+    } catch(final IOException ex) {
+      throw WRONGINPUT.thrw(input, io, ex);
+    }
+  }
+
+  /**
+   * Performs the unparsed-text-lines function.
+   * @param ctx query context
+   * @return resulting item
+   * @throws QueryException query exception
+   */
+  private Iter unparsedTextLines(final QueryContext ctx) throws QueryException {
+    final byte[] str = unparsedText(ctx).atom();
+
+    return new Iter() {
+      int p = -1;
+      @Override
+      public Item next() {
+        final ByteList bl = new ByteList();
+        while(++p < str.length) {
+          if(str[p] == 0x0a) break;
+          if(str[p] == 0x0d) {
+            if(p + 1 < str.length && str[p + 1] == 0x0a) p++;
+            break;
+          }
+          bl.add(str[p]);
+        }
+        return p + 1 < str.length || bl.size() != 0 ?
+            Str.get(bl.toArray()) : null;
+      }
+    };
+  }
+
+  /**
+   * Performs the unparsed-text-available function.
+   * @param ctx query context
+   * @return resulting item
+   * @throws QueryException query exception
+   */
+  private Bln unparsedTextAvailable(final QueryContext ctx)
+      throws QueryException {
+
+    final IO io = checkIO(expr[0], ctx);
+    final String enc = expr.length < 2 ? null : string(checkEStr(expr[1], ctx));
+    try {
+      TextInput.content(io, enc);
+      return Bln.TRUE;
+    } catch(final IOException ex) {
+      return Bln.FALSE;
+    }
+  }
+
+  /**
+   * Performs the parse-xml function.
+   * @param ctx query context
+   * @return resulting item
+   * @throws QueryException query exception
+   */
+  private ANode parseXml(final QueryContext ctx) throws QueryException {
+    final byte[] cont = checkEStr(expr[0], ctx);
+    Uri base = ctx.baseURI;
+    if(expr.length == 2) {
+      base = Uri.uri(checkEStr(expr[1], ctx));
+      if(!base.valid()) DOCBASE.thrw(input, base);
+    }
+
+    final Prop prop = ctx.context.prop;
+    final IO io = new IOContent(cont, string(base.atom()));
+    try {
+      final Parser p = Parser.fileParser(io, prop, "");
+      return new DBNode(MemBuilder.build(p, prop, ""), 0);
+    } catch(final IOException ex) {
+      throw SAXERR.thrw(input, ex);
+    }
+  }
+
+  /**
+   * Performs the serialize function.
+   * @param ctx query context
+   * @return resulting item
+   * @throws QueryException query exception
+   */
+  private Str serialize(final QueryContext ctx) throws QueryException {
+    final ANode node = checkNode(checkItem(expr[0], ctx));
+    final ArrayOutput ao = new ArrayOutput();
+    try {
+      // run serialization
+      final XMLSerializer xml = new XMLSerializer(ao, serialPar(this, 1, ctx));
+      node.serialize(xml);
+      xml.close();
+    } catch(final SerializerException ex) {
+      throw new QueryException(input, ex);
+    } catch(final IOException ex) {
+      SERANY.thrw(input, ex);
+    }
+    return Str.get(ao.toArray());
+  }
+
+  /**
+   * Creates serializer properties.
+   * @param fun calling function
+   * @param arg argument with parameters
+   * @param ctx query context
+   * @return serialization parameters
+   * @throws SerializerException serializer exception
+   * @throws QueryException query exception
+   */
+  static SerializerProp serialPar(final Fun fun, final int arg,
+      final QueryContext ctx) throws SerializerException, QueryException {
+
+    final TokenBuilder tb = new TokenBuilder();
+
+    // check if enough arguments are available
+    if(arg < fun.expr.length) {
+      // retrieve parameters
+      final Item it = fun.expr[arg].item(ctx, fun.input);
+      if(it != null) {
+        // check root node
+        ANode node = (ANode) fun.checkType(it, Type.ELM);
+        if(!node.qname().eq(E_PARAM)) SERUNKNOWN.thrw(fun.input, node.qname());
+
+        // interpret query parameters
+        final AxisIter ai = node.children();
+        while((node = ai.next()) != null) {
+          if(tb.size() != 0) tb.add(',');
+          final QNm name = node.qname();
+          if(!name.uri().eq(U_ZIP)) SERUNKNOWN.thrw(fun.input, name);
+          tb.add(name.ln()).add('=').add(node.atom());
+        }
+      }
+    }
+    // use default parameters if no parameters have been assigned
+    return tb.size() == 0 ? ctx.serProp() : new SerializerProp(tb.toString());
+  }
+
+  @Override
+  public boolean uses(final Use u) {
+    return u == Use.UPD && def == FunDef.PUT || u == Use.X30 && (
+        def == FunDef.DATA && expr.length == 0 ||
+        def == FunDef.PARSETXT || def == FunDef.PARSETXTLIN ||
+        def == FunDef.PARSETXTAVL || def == FunDef.PARSEXML ||
+        def == FunDef.URICOLL || def == FunDef.SERIALIZE) ||
+        u == Use.CTX && def == FunDef.DATA && expr.length == 0 ||
+        super.uses(u);
+  }
+
+  @Override
+  public boolean duplicates() {
+    return def != FunDef.COLL && super.duplicates();
+  }
+}