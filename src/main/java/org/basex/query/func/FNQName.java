--- conflicted
+++ resolved
@@ -1,183 +1,177 @@
-package org.basex.query.func;
-
-import static org.basex.query.QueryTokens.*;
-import static org.basex.query.util.Err.*;
-import static org.basex.util.Token.*;
-import org.basex.query.QueryContext;
-import org.basex.query.QueryException;
-import org.basex.query.expr.Expr;
-import org.basex.query.item.DBNode;
-import org.basex.query.item.Item;
-import org.basex.query.item.NCN;
-import org.basex.query.item.ANode;
-import org.basex.query.item.NodeType;
-import org.basex.query.item.QNm;
-import org.basex.query.item.AtomType;
-import org.basex.query.item.Str;
-import org.basex.query.item.Uri;
-import org.basex.query.iter.ItemCache;
-import org.basex.query.iter.Iter;
-import org.basex.query.util.Err;
-import org.basex.util.Atts;
-import org.basex.util.InputInfo;
-import org.basex.util.TokenSet;
-import org.basex.util.XMLToken;
-
-/**
- * QName functions.
- *
- * @author BaseX Team 2005-11, BSD License
- * @author Christian Gruen
- */
-final class FNQName extends Fun {
-  /**
-   * Constructor.
-   * @param ii input info
-   * @param f function definition
-   * @param e arguments
-   */
-  protected FNQName(final InputInfo ii, final FunDef f, final Expr... e) {
-    super(ii, f, e);
-  }
-
-  @Override
-  public Iter iter(final QueryContext ctx) throws QueryException {
-    switch(def) {
-      case INSCOPE: return inscope(ctx,
-          (ANode) checkType(expr[0].item(ctx, input), NodeType.ELM));
-      default:      return super.iter(ctx);
-    }
-  }
-
-  @Override
-  public Item item(final QueryContext ctx, final InputInfo ii)
-      throws QueryException {
-    // functions have 1 or 2 arguments...
-    final Item it = expr[0].item(ctx, input);
-    final Item it2 = expr.length == 2 ? expr[1].item(ctx, input) : null;
-
-    switch(def) {
-      case RESQNAME:
-        return it == null ? null : resolve(ctx, it, checkEmpty(it2));
-      case QNAME:
-        final byte[] uri = it == null ? EMPTY :
-          checkType(it, AtomType.STR).atom(input);
-        final Item it3 = it2 == null ? Str.ZERO :
-          checkType(it2, AtomType.STR);
-        final byte[] atm = it3.atom(input);
-        final byte[] str = !contains(atm, ':') && eq(uri, XMLURI)
-            ? concat(XMLC, atm) : atm;
-        if(!XMLToken.isQName(str)) Err.value(input, AtomType.QNM, it3);
-        QNm nm = new QNm(str, uri);
-        if(nm.ns() && uri.length == 0)
-          Err.value(input, AtomType.URI, nm.uri());
-        return nm;
-      case LOCNAMEQNAME:
-        if(it == null) return null;
-        return new NCN(((QNm) checkType(it, AtomType.QNM)).ln(), input);
-      case PREQNAME:
-        if(it == null) return null;
-        nm = (QNm) checkType(it, AtomType.QNM);
-        return !nm.ns() ? null : new NCN(nm.pref(), input);
-      case NSURIPRE: // [LW][LK] broken...
-        // [LK] find out if inherit flag has a persistent effect
-        final byte[] pre = checkEStr(it);
-        final ANode an = (ANode) checkType(it2, NodeType.ELM);
-        final Atts at = an.nsScope(!copiedNod(an, ctx) || ctx.nsInherit);
-        final int i = at != null ? at.get(pre) : -1;
-        return i != -1 ? Uri.uri(at.val[i]) : null;
-      case RESURI:
-        if(it == null) return null;
-        final Uri rel = Uri.uri(checkEStr(it));
-        if(!rel.valid()) URIINV.thrw(input, it);
-        final Uri base = it2 == null ? ctx.baseURI : Uri.uri(checkEStr(it2));
-        if(!base.valid()) URIINV.thrw(input, base);
-        return base.resolve(rel);
-      default:
-        return super.item(ctx, ii);
-    }
-  }
-
-  /**
-   * Determines if the given node has been constructed via a transform
-   * expression.
-   * @param node node to be checked
-   * @param ctx query context
-   * @return true, if part of copied nodes
-   */
-  private boolean copiedNod(final ANode node, final QueryContext ctx) {
-    return node instanceof DBNode &&
-      ctx.copiedNods.contains(((DBNode) node).data);
-  }
-
-  /**
-   * Resolves a QName.
-   * @param ctx query context
-   * @param q qname
-   * @param it item
-   * @return prefix sequence
-   * @throws QueryException query exception
-   */
-  private Item resolve(final QueryContext ctx, final Item q, final Item it)
-      throws QueryException {
-
-    final byte[] name = trim(checkEStr(q));
-    if(!XMLToken.isQName(name)) Err.value(input, AtomType.QNM, q);
-
-    final QNm nm = new QNm(name);
-    final byte[] pref = nm.pref();
-<<<<<<< HEAD
-    final byte[] uri = ((ANode) checkType(it, NodeType.ELM)).uri(pref, ctx);
-    if(uri == null && pref.length != 0) NSDECL.thrw(input, pref);
-    // [CG] XQuery/resolve-QName: check: uri == null && pref.length == 0
-=======
-    final byte[] uri = ((ANode) checkType(it, Type.ELM)).uri(pref, ctx);
-    if(uri == null) NSDECL.thrw(input, pref);
->>>>>>> a40069b0
-    nm.uri(uri);
-    return nm;
-  }
-
-  /**
-   * Returns the in-scope prefixes for the specified node.
-   * @param ctx query context
-   * @param node node
-   * @return prefix sequence
-   */
-  private Iter inscope(final QueryContext ctx, final ANode node) {
-    final TokenSet pref = new TokenSet();
-    pref.add(XML);
-
-    byte[] emp = null;
-    ANode n = node;
-    do {
-      final Atts at = n.ns();
-      if(at == null) break;
-      if(n != node || ctx.nsPreserve) {
-        for(int a = 0; a < at.size; ++a) {
-          final byte[] pre = at.key[a];
-          if(pre.length == 0) {
-            if(emp == null) emp = at.val[a];
-          } else pref.add(pre);
-        }
-      }
-      if(emp == null) {
-        final QNm nm = n.qname();
-        if(!nm.ns()) emp = nm.uri().atom();
-      }
-      n = n.parent();
-    } while(n != null && ctx.nsInherit);
-
-    if(emp == null) emp = ctx.nsElem;
-    if(emp.length != 0) pref.add(EMPTY);
-
-    final ItemCache ir = new ItemCache(pref.size());
-    for(final byte[] t : pref.keys()) ir.add(Str.get(t));
-    return ir;
-  }
-
-  @Override
-  public boolean uses(final Use u) {
-    return u == Use.CTX && def == FunDef.INSCOPE || super.uses(u);
-  }
-}
+package org.basex.query.func;
+
+import static org.basex.query.QueryTokens.*;
+import static org.basex.query.util.Err.*;
+import static org.basex.util.Token.*;
+import org.basex.query.QueryContext;
+import org.basex.query.QueryException;
+import org.basex.query.expr.Expr;
+import org.basex.query.item.DBNode;
+import org.basex.query.item.Item;
+import org.basex.query.item.NCN;
+import org.basex.query.item.ANode;
+import org.basex.query.item.NodeType;
+import org.basex.query.item.QNm;
+import org.basex.query.item.AtomType;
+import org.basex.query.item.Str;
+import org.basex.query.item.Uri;
+import org.basex.query.iter.ItemCache;
+import org.basex.query.iter.Iter;
+import org.basex.query.util.Err;
+import org.basex.util.Atts;
+import org.basex.util.InputInfo;
+import org.basex.util.TokenSet;
+import org.basex.util.XMLToken;
+
+/**
+ * QName functions.
+ *
+ * @author BaseX Team 2005-11, BSD License
+ * @author Christian Gruen
+ */
+final class FNQName extends Fun {
+  /**
+   * Constructor.
+   * @param ii input info
+   * @param f function definition
+   * @param e arguments
+   */
+  protected FNQName(final InputInfo ii, final FunDef f, final Expr... e) {
+    super(ii, f, e);
+  }
+
+  @Override
+  public Iter iter(final QueryContext ctx) throws QueryException {
+    switch(def) {
+      case INSCOPE: return inscope(ctx,
+          (ANode) checkType(expr[0].item(ctx, input), NodeType.ELM));
+      default:      return super.iter(ctx);
+    }
+  }
+
+  @Override
+  public Item item(final QueryContext ctx, final InputInfo ii)
+      throws QueryException {
+    // functions have 1 or 2 arguments...
+    final Item it = expr[0].item(ctx, input);
+    final Item it2 = expr.length == 2 ? expr[1].item(ctx, input) : null;
+
+    switch(def) {
+      case RESQNAME:
+        return it == null ? null : resolve(ctx, it, checkEmpty(it2));
+      case QNAME:
+        final byte[] uri = it == null ? EMPTY :
+          checkType(it, AtomType.STR).atom(input);
+        final Item it3 = it2 == null ? Str.ZERO :
+          checkType(it2, AtomType.STR);
+        final byte[] atm = it3.atom(input);
+        final byte[] str = !contains(atm, ':') && eq(uri, XMLURI)
+            ? concat(XMLC, atm) : atm;
+        if(!XMLToken.isQName(str)) Err.value(input, AtomType.QNM, it3);
+        QNm nm = new QNm(str, uri);
+        if(nm.ns() && uri.length == 0)
+          Err.value(input, AtomType.URI, nm.uri());
+        return nm;
+      case LOCNAMEQNAME:
+        if(it == null) return null;
+        return new NCN(((QNm) checkType(it, AtomType.QNM)).ln(), input);
+      case PREQNAME:
+        if(it == null) return null;
+        nm = (QNm) checkType(it, AtomType.QNM);
+        return !nm.ns() ? null : new NCN(nm.pref(), input);
+      case NSURIPRE: // [LW][LK] broken...
+        // [LK] find out if inherit flag has a persistent effect
+        final byte[] pre = checkEStr(it);
+        final ANode an = (ANode) checkType(it2, NodeType.ELM);
+        final Atts at = an.nsScope(!copiedNod(an, ctx) || ctx.nsInherit);
+        final int i = at != null ? at.get(pre) : -1;
+        return i != -1 ? Uri.uri(at.val[i]) : null;
+      case RESURI:
+        if(it == null) return null;
+        final Uri rel = Uri.uri(checkEStr(it));
+        if(!rel.valid()) URIINV.thrw(input, it);
+        final Uri base = it2 == null ? ctx.baseURI : Uri.uri(checkEStr(it2));
+        if(!base.valid()) URIINV.thrw(input, base);
+        return base.resolve(rel);
+      default:
+        return super.item(ctx, ii);
+    }
+  }
+
+  /**
+   * Determines if the given node has been constructed via a transform
+   * expression.
+   * @param node node to be checked
+   * @param ctx query context
+   * @return true, if part of copied nodes
+   */
+  private boolean copiedNod(final ANode node, final QueryContext ctx) {
+    return node instanceof DBNode &&
+      ctx.copiedNods.contains(((DBNode) node).data);
+  }
+
+  /**
+   * Resolves a QName.
+   * @param ctx query context
+   * @param q qname
+   * @param it item
+   * @return prefix sequence
+   * @throws QueryException query exception
+   */
+  private Item resolve(final QueryContext ctx, final Item q, final Item it)
+      throws QueryException {
+
+    final byte[] name = trim(checkEStr(q));
+    if(!XMLToken.isQName(name)) Err.value(input, AtomType.QNM, q);
+
+    final QNm nm = new QNm(name);
+    final byte[] pref = nm.pref();
+    final byte[] uri = ((ANode) checkType(it, NodeType.ELM)).uri(pref, ctx);
+    if(uri == null) NSDECL.thrw(input, pref);
+    nm.uri(uri);
+    return nm;
+  }
+
+  /**
+   * Returns the in-scope prefixes for the specified node.
+   * @param ctx query context
+   * @param node node
+   * @return prefix sequence
+   */
+  private Iter inscope(final QueryContext ctx, final ANode node) {
+    final TokenSet pref = new TokenSet();
+    pref.add(XML);
+
+    byte[] emp = null;
+    ANode n = node;
+    do {
+      final Atts at = n.ns();
+      if(at == null) break;
+      if(n != node || ctx.nsPreserve) {
+        for(int a = 0; a < at.size; ++a) {
+          final byte[] pre = at.key[a];
+          if(pre.length == 0) {
+            if(emp == null) emp = at.val[a];
+          } else pref.add(pre);
+        }
+      }
+      if(emp == null) {
+        final QNm nm = n.qname();
+        if(!nm.ns()) emp = nm.uri().atom();
+      }
+      n = n.parent();
+    } while(n != null && ctx.nsInherit);
+
+    if(emp == null) emp = ctx.nsElem;
+    if(emp.length != 0) pref.add(EMPTY);
+
+    final ItemCache ir = new ItemCache(pref.size());
+    for(final byte[] t : pref.keys()) ir.add(Str.get(t));
+    return ir;
+  }
+
+  @Override
+  public boolean uses(final Use u) {
+    return u == Use.CTX && def == FunDef.INSCOPE || super.uses(u);
+  }
+}