--- conflicted
+++ resolved
@@ -1,129 +1,114 @@
-package org.basex.query.func;
-
-import org.basex.query.QueryContext;
-import org.basex.query.QueryException;
-import org.basex.query.QueryTokens;
-import org.basex.query.expr.Expr;
-import org.basex.query.item.Bln;
-import org.basex.query.item.Item;
-<<<<<<< HEAD
-import org.basex.query.item.Nod;
-import org.basex.query.item.NodeType;
-=======
-import org.basex.query.item.ANode;
->>>>>>> 7428a117
-import org.basex.query.item.QNm;
-import org.basex.query.item.Str;
-import org.basex.query.item.Uri;
-import org.basex.util.Atts;
-import org.basex.util.InputInfo;
-import org.basex.util.TokenBuilder;
-
-/**
- * Node functions.
- *
- * @author BaseX Team 2005-11, BSD License
- * @author Christian Gruen
- */
-final class FNNode extends Fun {
-  /**
-   * Constructor.
-   * @param ii input info
-   * @param f function definition
-   * @param e arguments
-   */
-  protected FNNode(final InputInfo ii, final FunDef f, final Expr... e) {
-    super(ii, f, e);
-  }
-
-  @Override
-  public Item item(final QueryContext ctx, final InputInfo ii)
-      throws QueryException {
-    // functions have 0 or 1 arguments...
-    final Item it = (expr.length != 0 ? expr[0] :
-      checkCtx(ctx)).item(ctx, input);
-    final boolean empty = it == null;
-
-    switch(def) {
-      case NODENAME:
-        if(empty) return null;
-        QNm qname = checkNode(it).qname();
-        return qname != null && qname.atom().length != 0 ? qname : null;
-      case DOCURI:
-        if(empty) return null;
-        final byte[] uri = checkNode(it).base();
-        return uri.length == 0 ? null : Uri.uri(uri);
-      case NILLED:
-        // always false, as no schema information is given
-        if(empty) return null;
-        checkNode(it);
-        return it.type != NodeType.ELM ? null : Bln.FALSE;
-      case BASEURI:
-        if(empty) return null;
-<<<<<<< HEAD
-        Nod n = checkNode(it);
-        if(n.type != NodeType.ELM && n.type != NodeType.DOC &&
-            n.parent() == null) return null;
-=======
-        ANode n = checkNode(it);
-        if(n.type != Type.ELM && n.type != Type.DOC && n.parent() == null)
-          return null;
->>>>>>> 7428a117
-        Uri base = Uri.EMPTY;
-        while(!base.absolute()) {
-          if(n == null) {
-            base = ctx.baseURI.resolve(base);
-            break;
-          }
-          base = Uri.uri(n.base()).resolve(base);
-          n = n.parent();
-        }
-        return base;
-      case NAME:
-        if(empty) return Str.ZERO;
-        qname = checkNode(it).qname();
-        return qname != null ? Str.get(qname.atom()) : Str.ZERO;
-      case LOCNAME:
-        if(empty) return Str.ZERO;
-        qname = checkNode(it).qname();
-        return qname != null ? Str.get(qname.ln()) : Str.ZERO;
-      case NSURI:
-<<<<<<< HEAD
-        if(empty || it.type == NodeType.PI) return Uri.EMPTY;
-        Nod node = checkNode(it);
-=======
-        if(empty || it.type == Type.PI) return Uri.EMPTY;
-        ANode node = checkNode(it);
->>>>>>> 7428a117
-        while(node != null) {
-          qname = node.qname();
-          if(qname == null) break;
-          if(qname.hasUri()) return qname.uri();
-          final Atts ns = node.nsScope();
-          if(ns != null) {
-            final int pos = ns.get(qname.pref());
-            if(pos != -1) return Uri.uri(ns.val[pos]);
-          }
-          node = node.parent();
-        }
-        return Uri.uri(ctx.nsElem);
-      case ROOT:
-        if(empty) return null;
-        n = checkNode(it);
-        while(n.parent() != null) n = n.parent();
-        return n;
-      case GENID:
-        return empty ? Str.ZERO : Str.get(new TokenBuilder(
-            QueryTokens.ID).addLong(checkNode(it).id()).finish());
-      default:
-        return super.item(ctx, ii);
-    }
-  }
-
-  @Override
-  public boolean uses(final Use u) {
-    return u == Use.X30 && (def == FunDef.GENID || expr.length == 0 &&
-        (def == FunDef.DOCURI || def == FunDef.NODENAME)) ||
-        u == Use.CTX && expr.length == 0 || super.uses(u);
-  }
-}
+package org.basex.query.func;
+
+import org.basex.query.QueryContext;
+import org.basex.query.QueryException;
+import org.basex.query.QueryTokens;
+import org.basex.query.expr.Expr;
+import org.basex.query.item.Bln;
+import org.basex.query.item.Item;
+import org.basex.query.item.ANode;
+import org.basex.query.item.NodeType;
+import org.basex.query.item.QNm;
+import org.basex.query.item.Str;
+import org.basex.query.item.Uri;
+import org.basex.util.Atts;
+import org.basex.util.InputInfo;
+import org.basex.util.TokenBuilder;
+
+/**
+ * Node functions.
+ *
+ * @author BaseX Team 2005-11, BSD License
+ * @author Christian Gruen
+ */
+final class FNNode extends Fun {
+  /**
+   * Constructor.
+   * @param ii input info
+   * @param f function definition
+   * @param e arguments
+   */
+  protected FNNode(final InputInfo ii, final FunDef f, final Expr... e) {
+    super(ii, f, e);
+  }
+
+  @Override
+  public Item item(final QueryContext ctx, final InputInfo ii)
+      throws QueryException {
+    // functions have 0 or 1 arguments...
+    final Item it = (expr.length != 0 ? expr[0] :
+      checkCtx(ctx)).item(ctx, input);
+    final boolean empty = it == null;
+
+    switch(def) {
+      case NODENAME:
+        if(empty) return null;
+        QNm qname = checkNode(it).qname();
+        return qname != null && qname.atom().length != 0 ? qname : null;
+      case DOCURI:
+        if(empty) return null;
+        final byte[] uri = checkNode(it).base();
+        return uri.length == 0 ? null : Uri.uri(uri);
+      case NILLED:
+        // always false, as no schema information is given
+        if(empty) return null;
+        checkNode(it);
+        return it.type != NodeType.ELM ? null : Bln.FALSE;
+      case BASEURI:
+        if(empty) return null;
+        ANode n = checkNode(it);
+        if(n.type != NodeType.ELM && n.type != NodeType.DOC &&
+            n.parent() == null) return null;
+        Uri base = Uri.EMPTY;
+        while(!base.absolute()) {
+          if(n == null) {
+            base = ctx.baseURI.resolve(base);
+            break;
+          }
+          base = Uri.uri(n.base()).resolve(base);
+          n = n.parent();
+        }
+        return base;
+      case NAME:
+        if(empty) return Str.ZERO;
+        qname = checkNode(it).qname();
+        return qname != null ? Str.get(qname.atom()) : Str.ZERO;
+      case LOCNAME:
+        if(empty) return Str.ZERO;
+        qname = checkNode(it).qname();
+        return qname != null ? Str.get(qname.ln()) : Str.ZERO;
+      case NSURI:
+        if(empty || it.type == NodeType.PI) return Uri.EMPTY;
+        ANode node = checkNode(it);
+        while(node != null) {
+          qname = node.qname();
+          if(qname == null) break;
+          if(qname.hasUri()) return qname.uri();
+          final Atts ns = node.nsScope();
+          if(ns != null) {
+            final int pos = ns.get(qname.pref());
+            if(pos != -1) return Uri.uri(ns.val[pos]);
+          }
+          node = node.parent();
+        }
+        return Uri.uri(ctx.nsElem);
+      case ROOT:
+        if(empty) return null;
+        n = checkNode(it);
+        while(n.parent() != null) n = n.parent();
+        return n;
+      case GENID:
+        return empty ? Str.ZERO : Str.get(new TokenBuilder(
+            QueryTokens.ID).addLong(checkNode(it).id()).finish());
+      default:
+        return super.item(ctx, ii);
+    }
+  }
+
+  @Override
+  public boolean uses(final Use u) {
+    return u == Use.X30 && (def == FunDef.GENID || expr.length == 0 &&
+        (def == FunDef.DOCURI || def == FunDef.NODENAME)) ||
+        u == Use.CTX && expr.length == 0 || super.uses(u);
+  }
+}