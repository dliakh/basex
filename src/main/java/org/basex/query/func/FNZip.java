--- conflicted
+++ resolved
@@ -28,7 +28,6 @@
 import org.basex.query.QueryContext;
 import org.basex.query.QueryException;
 import org.basex.query.expr.Expr;
-import org.basex.query.item.AtomType;
 import org.basex.query.item.B64;
 import org.basex.query.item.DBNode;
 import org.basex.query.item.FAttr;
@@ -135,15 +134,8 @@
    * @return binary result
    * @throws QueryException query exception
    */
-<<<<<<< HEAD
-  private ANode entries(final QueryContext ctx) throws QueryException {
-    final Uri uri = (Uri) checkType(expr[0].item(ctx, input), AtomType.URI);
-    final String file = IOFile.file(string(uri.atom()));
-    if(!IO.get(file).exists()) ZIPNOTFOUND.thrw(input, file);
-=======
   private ANode xmlEntry(final QueryContext ctx, final boolean html)
       throws QueryException {
->>>>>>> a40069b0
 
     final Prop prop = ctx.context.prop;
     final IO io = new IOContent(entry(ctx));
@@ -379,7 +371,7 @@
    */
   private Item updateEntries(final QueryContext ctx) throws QueryException {
     // check argument
-    final ANode elm = (ANode) checkType(expr[0].item(ctx, input), Type.ELM);
+    final ANode elm = (ANode) checkType(expr[0].item(ctx, input), NodeType.ELM);
     if(!elm.qname().eq(E_FILE)) ZIPUNKNOWN.thrw(input, elm.qname());
 
     // sorted paths in original file
@@ -473,11 +465,7 @@
    * @throws QueryException query exception
    */
   private byte[] entry(final QueryContext ctx) throws QueryException {
-<<<<<<< HEAD
-    final Uri uri = (Uri) checkType(expr[0].item(ctx, input), AtomType.URI);
-=======
     final String file = string(checkStr(expr[0], ctx));
->>>>>>> a40069b0
     final String path = string(checkStr(expr[1], ctx));
     if(!IO.get(file).exists()) ZIPNOTFOUND.thrw(input, file);
 
