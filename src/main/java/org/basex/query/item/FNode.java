--- conflicted
+++ resolved
@@ -1,249 +1,238 @@
-package org.basex.query.item;
-
-import java.util.Arrays;
-import org.basex.query.iter.NodeCache;
-import org.basex.query.iter.AxisIter;
-import org.basex.query.iter.NodeMore;
-import org.basex.util.InputInfo;
-import org.basex.util.TokenBuilder;
-
-/**
- * Node type.
- *
- * @author BaseX Team 2005-11, BSD License
- * @author Christian Gruen
- */
-public abstract class FNode extends ANode {
-  /** Child nodes. */
-  public NodeCache children;
-  /** Attributes. */
-  public NodeCache atts;
-
-  /**
-   * Constructor.
-   * @param t data type
-   */
-  protected FNode(final NodeType t) {
-    super(t);
-  }
-
-  @Override
-  public final byte[] atom(final InputInfo ii) {
-    if(val == null) {
-      final TokenBuilder tb = new TokenBuilder();
-      for(int c = 0; c < children.size(); ++c) {
-<<<<<<< HEAD
-        final Nod nc = children.get(c);
-        if(nc.type == NodeType.ELM || nc.type == NodeType.TXT)
-          tb.add(nc.atom());
-=======
-        final ANode nc = children.get(c);
-        if(nc.type == Type.ELM || nc.type == Type.TXT) tb.add(nc.atom());
->>>>>>> 7428a117
-      }
-      val = tb.finish();
-    }
-    return val;
-  }
-
-  @Override
-  public final boolean is(final ANode node) {
-    return id == node.id;
-  }
-
-  @Override
-  public final int diff(final ANode node) {
-    if(id != node.id) {
-      ANode n = this;
-      while(n != null) {
-        final ANode p = n.parent();
-        if(p == node) return 1;
-        n = p;
-      }
-      n = node;
-      while(n != null) {
-        final ANode p = n.parent();
-        if(p == this) return -1;
-        n = p;
-      }
-    }
-    return id - node.id;
-  }
-
-  @Override
-  public final ANode parent() {
-    return par;
-  }
-
-  @Override
-  public final AxisIter anc() {
-    return new AxisIter() {
-      /** Temporary node. */
-      private ANode node = FNode.this;
-
-      @Override
-      public ANode next() {
-        node = node.parent();
-        return node;
-      }
-    };
-  }
-
-  @Override
-  public final AxisIter ancOrSelf() {
-    return new AxisIter() {
-      /** Temporary node. */
-      private ANode node = FNode.this;
-
-      @Override
-      public ANode next() {
-        if(node == null) return null;
-        final ANode n = node;
-        node = n.parent();
-        return n;
-      }
-    };
-  }
-
-  @Override
-  public final AxisIter atts() {
-    return iter(atts);
-  }
-
-  @Override
-  public final NodeMore children() {
-    return iter(children);
-  }
-
-  /**
-   * Iterates all nodes of the specified iterator.
-   * @param iter iterator
-   * @return node iterator
-   */
-  private NodeMore iter(final NodeCache iter) {
-    return new NodeMore() {
-      /** Child counter. */
-      int c;
-
-      @Override
-      public boolean more() {
-        return iter != null && c != iter.size();
-      }
-
-      @Override
-      public ANode next() {
-        return more() ? iter.get(c++) : null;
-      }
-    };
-  }
-
-  @Override
-  public final AxisIter descendant() {
-    return desc(false);
-  }
-
-  @Override
-  public final AxisIter descOrSelf() {
-    return desc(true);
-  }
-
-  /**
-   * Returns an iterator for all descendant nodes.
-   * @param self include self node
-   * @return node iterator
-   */
-  private AxisIter desc(final boolean self) {
-    return new AxisIter() {
-      /** Iterator. */
-      private NodeMore[] nm = new NodeMore[1];
-      /** Iterator Level. */
-      private int l;
-
-      @Override
-      public ANode next() {
-        if(nm[0] == null) nm[0] = self ? self() : children();
-        if(l < 0) return null;
-
-        final ANode node = nm[l].next();
-        if(node != null) {
-          final NodeMore ch = node.children();
-          if(ch.more()) {
-            if(l + 1 == nm.length) nm = Arrays.copyOf(nm, l + 1 << 1);
-            nm[++l] = ch;
-          } else {
-            while(!nm[l].more()) if(l-- <= 0) break;
-          }
-        }
-        return node;
-      }
-    };
-  }
-
-  @Override
-  public final AxisIter par() {
-    return new AxisIter() {
-      /** First call. */
-      private boolean more;
-
-      @Override
-      public ANode next() {
-        return (more ^= true) ? par : null;
-      }
-    };
-  }
-
-  @Override
-  public AxisIter follSibl() {
-    return new AxisIter() {
-      /** Iterator. */
-      private AxisIter ai;
-
-      @Override
-      public ANode next() {
-        if(ai == null) {
-          final ANode r = parent();
-          if(r == null) return null;
-          ai = r.children();
-          ANode n;
-          while((n = ai.next()) != null && !n.is(FNode.this));
-        }
-        return ai.next();
-      }
-    };
-  }
-
-  @Override
-  public final AxisIter foll() {
-    return new AxisIter() {
-      /** Iterator. */
-      private NodeCache nc;
-
-      @Override
-      public ANode next() {
-        if(nc == null) {
-          nc = new NodeCache();
-          ANode n = FNode.this;
-          ANode p = n.parent();
-          while(p != null) {
-<<<<<<< HEAD
-            final NodeIter i = p.child();
-            Nod c;
-            while(n.type != NodeType.ATT && (c = i.next()) != null && !c.is(n));
-=======
-            final AxisIter i = p.children();
-            ANode c;
-            while(n.type != Type.ATT && (c = i.next()) != null && !c.is(n));
->>>>>>> 7428a117
-            while((c = i.next()) != null) {
-              nc.add(c.finish());
-              addDesc(c.children(), nc);
-            }
-            n = p;
-            p = p.parent();
-          }
-        }
-        return nc.next();
-      }
-    };
-  }
-}
+package org.basex.query.item;
+
+import java.util.Arrays;
+import org.basex.query.iter.NodeCache;
+import org.basex.query.iter.AxisIter;
+import org.basex.query.iter.NodeMore;
+import org.basex.util.InputInfo;
+import org.basex.util.TokenBuilder;
+
+/**
+ * Node type.
+ *
+ * @author BaseX Team 2005-11, BSD License
+ * @author Christian Gruen
+ */
+public abstract class FNode extends ANode {
+  /** Child nodes. */
+  public NodeCache children;
+  /** Attributes. */
+  public NodeCache atts;
+
+  /**
+   * Constructor.
+   * @param t data type
+   */
+  protected FNode(final NodeType t) {
+    super(t);
+  }
+
+  @Override
+  public final byte[] atom(final InputInfo ii) {
+    if(val == null) {
+      final TokenBuilder tb = new TokenBuilder();
+      for(int c = 0; c < children.size(); ++c) {
+        final ANode nc = children.get(c);
+        if(nc.type == NodeType.ELM || nc.type == NodeType.TXT)
+          tb.add(nc.atom());
+      }
+      val = tb.finish();
+    }
+    return val;
+  }
+
+  @Override
+  public final boolean is(final ANode node) {
+    return id == node.id;
+  }
+
+  @Override
+  public final int diff(final ANode node) {
+    if(id != node.id) {
+      ANode n = this;
+      while(n != null) {
+        final ANode p = n.parent();
+        if(p == node) return 1;
+        n = p;
+      }
+      n = node;
+      while(n != null) {
+        final ANode p = n.parent();
+        if(p == this) return -1;
+        n = p;
+      }
+    }
+    return id - node.id;
+  }
+
+  @Override
+  public final ANode parent() {
+    return par;
+  }
+
+  @Override
+  public final AxisIter anc() {
+    return new AxisIter() {
+      /** Temporary node. */
+      private ANode node = FNode.this;
+
+      @Override
+      public ANode next() {
+        node = node.parent();
+        return node;
+      }
+    };
+  }
+
+  @Override
+  public final AxisIter ancOrSelf() {
+    return new AxisIter() {
+      /** Temporary node. */
+      private ANode node = FNode.this;
+
+      @Override
+      public ANode next() {
+        if(node == null) return null;
+        final ANode n = node;
+        node = n.parent();
+        return n;
+      }
+    };
+  }
+
+  @Override
+  public final AxisIter atts() {
+    return iter(atts);
+  }
+
+  @Override
+  public final NodeMore children() {
+    return iter(children);
+  }
+
+  /**
+   * Iterates all nodes of the specified iterator.
+   * @param iter iterator
+   * @return node iterator
+   */
+  private NodeMore iter(final NodeCache iter) {
+    return new NodeMore() {
+      /** Child counter. */
+      int c;
+
+      @Override
+      public boolean more() {
+        return iter != null && c != iter.size();
+      }
+
+      @Override
+      public ANode next() {
+        return more() ? iter.get(c++) : null;
+      }
+    };
+  }
+
+  @Override
+  public final AxisIter descendant() {
+    return desc(false);
+  }
+
+  @Override
+  public final AxisIter descOrSelf() {
+    return desc(true);
+  }
+
+  /**
+   * Returns an iterator for all descendant nodes.
+   * @param self include self node
+   * @return node iterator
+   */
+  private AxisIter desc(final boolean self) {
+    return new AxisIter() {
+      /** Iterator. */
+      private NodeMore[] nm = new NodeMore[1];
+      /** Iterator Level. */
+      private int l;
+
+      @Override
+      public ANode next() {
+        if(nm[0] == null) nm[0] = self ? self() : children();
+        if(l < 0) return null;
+
+        final ANode node = nm[l].next();
+        if(node != null) {
+          final NodeMore ch = node.children();
+          if(ch.more()) {
+            if(l + 1 == nm.length) nm = Arrays.copyOf(nm, l + 1 << 1);
+            nm[++l] = ch;
+          } else {
+            while(!nm[l].more()) if(l-- <= 0) break;
+          }
+        }
+        return node;
+      }
+    };
+  }
+
+  @Override
+  public final AxisIter par() {
+    return new AxisIter() {
+      /** First call. */
+      private boolean more;
+
+      @Override
+      public ANode next() {
+        return (more ^= true) ? par : null;
+      }
+    };
+  }
+
+  @Override
+  public AxisIter follSibl() {
+    return new AxisIter() {
+      /** Iterator. */
+      private AxisIter ai;
+
+      @Override
+      public ANode next() {
+        if(ai == null) {
+          final ANode r = parent();
+          if(r == null) return null;
+          ai = r.children();
+          ANode n;
+          while((n = ai.next()) != null && !n.is(FNode.this));
+        }
+        return ai.next();
+      }
+    };
+  }
+
+  @Override
+  public final AxisIter foll() {
+    return new AxisIter() {
+      /** Iterator. */
+      private NodeCache nc;
+
+      @Override
+      public ANode next() {
+        if(nc == null) {
+          nc = new NodeCache();
+          ANode n = FNode.this;
+          ANode p = n.parent();
+          while(p != null) {
+            final AxisIter i = p.children();
+            ANode c;
+            while(n.type != NodeType.ATT && (c = i.next()) != null && !c.is(n));
+            while((c = i.next()) != null) {
+              nc.add(c.finish());
+              addDesc(c.children(), nc);
+            }
+            n = p;
+            p = p.parent();
+          }
+        }
+        return nc.next();
+      }
+    };
+  }
+}