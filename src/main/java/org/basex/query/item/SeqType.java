package org.basex.query.item;

import static org.basex.query.util.Err.*;
import org.basex.query.QueryContext;
import org.basex.query.QueryException;
import org.basex.query.expr.ParseExpr;
import org.basex.query.iter.Iter;
import org.basex.query.iter.ItemIter;
import org.basex.query.util.Err;
import org.basex.util.InputInfo;

/**
 * Stores a sequence type definition.
 *
 * @author BaseX Team 2005-11, BSD License
 * @author Christian Gruen
 */
public final class SeqType {
  /** Number of occurrences (cardinality). */
  public enum Occ {
    /** Zero.         */  Z(0, 0, ""),
    /** Zero or one.  */ ZO(0, 1, "?"),
    /** Exactly one.  */  O(1, 1, ""),
    /** One or more.  */ OM(1, Integer.MAX_VALUE, "+"),
    /** Zero or more. */ ZM(0, Integer.MAX_VALUE, "*");

    /** String representation. */
    private final String str;
    /** Minimal number of occurrences. */
    public final int min;
    /** Maximal number of occurrences. */
    public final int max;

    /**
     * Constructor.
     * @param mn minimal number of occurrences
     * @param mx maximal number of occurrences
     * @param s string representation
     */
    Occ(final int mn, final int mx, final String s) {
      min = mn;
      max = mx;
      str = s;
    }

    /**
     * Checks if the specified occurrence indicator is an instance of the
     * current occurrence indicator.
     * @param o occurrence indicator to check
     * @return result of check
     */
    public boolean instance(final Occ o) {
      return min <= o.min && max >= o.max;
    }

    @Override
    public String toString() {
      return str;
    }
  }

  /** Zero items. */
  public static final SeqType ITEM_Z = new SeqType(AtomType.ITEM, Occ.Z);
  /** Single item. */
  public static final SeqType ITEM = new SeqType(AtomType.ITEM);
  /** Zero or one item. */
  public static final SeqType ITEM_ZO = new SeqType(AtomType.ITEM, Occ.ZO);
  /** Zero or more items. */
  public static final SeqType ITEM_ZM = new SeqType(AtomType.ITEM, Occ.ZM);
  /** One or more items. */
  public static final SeqType ITEM_OM = new SeqType(AtomType.ITEM, Occ.OM);
  /** Single boolean. */
  public static final SeqType BLN = new SeqType(AtomType.BLN);
  /** Zero or one booleans. */
  public static final SeqType BLN_ZO = new SeqType(AtomType.BLN, Occ.ZO);
  /** Single Base64Binary. */
  public static final SeqType B64 = new SeqType(AtomType.B6B);
  /** Double number. */
  public static final SeqType DBL = new SeqType(AtomType.DBL);
  /** Float number. */
  public static final SeqType FLT = new SeqType(AtomType.FLT);
  /** Single number; for simplicity, numbers are summarized by this type. */
  public static final SeqType ITR = new SeqType(AtomType.ITR);
  /** Zero or one number. */
  public static final SeqType ITR_ZO = new SeqType(AtomType.ITR, Occ.ZO);
  /** Zero or more numbers. */
  public static final SeqType ITR_ZM = new SeqType(AtomType.ITR, Occ.ZM);
  /** One or more numbers. */
  public static final SeqType ITR_OM = new SeqType(AtomType.ITR, Occ.OM);
  /** Single node. */
  public static final SeqType NOD = new SeqType(NodeType.NOD);
  /** Zero or one nodes. */
  public static final SeqType NOD_ZO = new SeqType(NodeType.NOD, Occ.ZO);
  /** Zero or more nodes. */
  public static final SeqType NOD_ZM = new SeqType(NodeType.NOD, Occ.ZM);
  /** One or more nodes. */
  public static final SeqType NOD_OM = new SeqType(NodeType.NOD, Occ.OM);
  /** Single QName. */
  public static final SeqType QNM = new SeqType(AtomType.QNM);
  /** Zero or one QNames. */
  public static final SeqType QNM_ZO = new SeqType(AtomType.QNM, Occ.ZO);
  /** Zero or one URIs. */
  public static final SeqType URI_ZO = new SeqType(AtomType.URI, Occ.ZO);
  /** Zero or more URIs. */
  public static final SeqType URI_ZM = new SeqType(AtomType.URI, Occ.ZM);
  /** Single URI. */
  public static final SeqType URI = new SeqType(AtomType.URI);
  /** Single string. */
  public static final SeqType STR = new SeqType(AtomType.STR);
  /** Zero or one strings. */
  public static final SeqType STR_ZO = new SeqType(AtomType.STR, Occ.ZO);
  /** Zero or more strings. */
  public static final SeqType STR_ZM = new SeqType(AtomType.STR, Occ.ZM);
  /** Single date. */
  public static final SeqType DAT = new SeqType(AtomType.DAT);
  /** Zero or more dates. */
<<<<<<< HEAD
  public static final SeqType DAT_ZM = new SeqType(AtomType.DAT, Occ.ZO);
  /** Single function. */
  public static final SeqType FUN_O = new SeqType(FunType.ANY, Occ.O);
=======
  public static final SeqType DAT_ZM = new SeqType(Type.DAT, Occ.ZM);
  /** Zero or more dates. */
  public static final SeqType BYT_ZM = new SeqType(Type.BYT, Occ.ZM);
>>>>>>> 7ca75e30

  /** Sequence type. */
  public final Type type;
  /** Number of occurrences. */
  public final Occ occ;
  /** Extended type info. */
  public final QNm ext;

  /**
   * Private constructor.
   * @param t type
   * @param o occurrences
   */
  private SeqType(final Type t, final Occ o) {
    this(t, o, null);
  }

  /**
   * Private constructor.
   * @param t type
   * @param o occurrences
   * @param e extension
   */
  private SeqType(final Type t, final Occ o, final QNm e) {
    type = t;
    occ = t == AtomType.EMP ? Occ.Z : t == AtomType.SEQ ? Occ.OM : o;
    ext = e;
  }

  /**
   * Constructor. This one is only called by {@link Type#seq} to create
   * unique sequence type instances.
   * @param t type
   */
  SeqType(final Type t) {
    this(t, Occ.O);
  }

  /**
   * Returns a sequence type.
   * @param t type
   * @param o occurrences
   * @return sequence type
   */
  public static SeqType get(final Type t, final Occ o) {
    return get(t, o, null);
  }

  /**
   * Returns a sequence type.
   * @param t type
   * @param o number of occurrences
   * @return sequence type
   */
  public static SeqType get(final Type t, final long o) {
    return get(t, o == 0 ? Occ.Z : o == 1 ? Occ.O : o > 1 ? Occ.OM : Occ.ZM);
  }

  /**
   * Returns a sequence type.
   * @param t type
   * @param o occurrences
   * @param e extension
   * @return sequence type
   */
  public static SeqType get(final Type t, final Occ o, final QNm e) {
    return o == Occ.O && e == null ? t.seq() : new SeqType(t, o, e);
  }

  /**
   * Checks the instance of the specified iterator.
   * @param iter iteration to be checked
   * @return result of check
   * @throws QueryException query exception
   */
  public boolean instance(final Iter iter) throws QueryException {
    Item it = iter.next();
    if(it == null) return mayBeZero();
    if(zeroOrOne()) return iter.next() == null && it.type.instance(type) &&
      checkExtension(it);

    do {
      if(!it.type.instance(type) || !checkExtension(it)) return false;
    } while((it = iter.next()) != null);
    return true;
  }

  /**
   * Casts the specified item.
   * @param it item
   * @param expr expression reference
   * @param ctx query context
   * @param ii input info
   * @return resulting item
   * @throws QueryException query exception
   */
  public Item cast(final Item it, final ParseExpr expr, final QueryContext ctx,
      final InputInfo ii) throws QueryException {

    if(it == null) {
      if(occ == Occ.O) XPEMPTY.thrw(expr.input, expr.desc());
      return null;
    }
    return it.type == type ? it : check(type.e(it, ctx, expr.input), ii);
  }

  /**
   * Casts the specified value.
   * @param val value to be cast
   * @param ctx query context
   * @param ii input info
   * @return resulting item
   * @throws QueryException query exception
   */
  public Value cast(final Value val, final QueryContext ctx,
      final InputInfo ii) throws QueryException {

    final Iter iter = val.iter(ctx);
    Item it = iter.next();
    if(it == null) {
      if(mayBeZero()) return Empty.SEQ;
      Err.cast(ii, type, val);
    }
    if(type == AtomType.EMP) Err.cast(ii, type, val);

    it = check(instance(it, ii) ? it : type.e(it, ctx, ii), ii);
    Item n = iter.next();
    if(zeroOrOne() && n != null) Err.cast(ii, type, val);

    final ItemIter ir = new ItemIter();
    ir.add(it);
    while(n != null) {
      ir.add(check(instance(n, ii) ? n : type.e(n, ctx, ii), ii));
      n = iter.next();
    }
    return ir.finish();
  }

  /**
   * Returns if item has already correct type.
   * @param it input item
   * @param ii input info
   * @return result of check
   * @throws QueryException query exception
   */
  private boolean instance(final Item it, final InputInfo ii)
      throws QueryException {
    final boolean ins = it.type.instance(type);
    if(!it.unt() && !ins &&
        // implicit type promotions
        (!it.num() || type != AtomType.FLT && type != AtomType.DBL) &&
        (it.type != AtomType.URI || type != AtomType.STR))
      Err.cast(ii, type, it);
    return ins;
  }

  /**
   * Combine two sequence types.
   * @param t second type
   * @return resulting type
   */
  public SeqType intersect(final SeqType t) {
    final Type tp = type == t.type ? type : AtomType.ITEM;
    final Occ oc = occ == t.occ ? occ : zeroOrOne() && t.zeroOrOne() ?
        Occ.ZO : Occ.ZM;
    return new SeqType(tp, oc);
  }

  /**
   * Returns the number of occurrences, or {@code -1} if the number is unknown.
   * @return result of check
   */
  public long occ() {
    return occ == Occ.Z ? 0 : occ == Occ.O ? 1 : -1;
  }

  /**
   * Tests if the type yields at most one item.
   * @return result of check
   */
  public boolean zeroOrOne() {
    return occ.max <= 1;
  }

  /**
   * Tests if the type exactly one item.
   * @return result of check
   */
  public boolean one() {
    return occ == Occ.O;
  }

  /**
   * Tests if the type may yield zero items.
   * @return result of check
   */
  public boolean mayBeZero() {
    return occ.min == 0;
  }

  /**
   * Tests if the type is a single number.
   * @return result of check
   */
  public boolean num() {
    return one() && type.num();
  }

  /**
   * Tests if the type may be numeric.
   * @return result of check
   */
  public boolean mayBeNum() {
    return type.num() || type == AtomType.ITEM;
  }

  /**
   * Checks the sequence extension.
   * @param it item
   * @param ii input info
   * @return same item
   * @throws QueryException query exception
   */
  private Item check(final Item it, final InputInfo ii) throws QueryException {
    if(!checkExtension(it)) XPCAST.thrw(ii, it.type, ext);
    return it;
  }

  /**
   * Checks the sequence extension.
   * @param it item
   * @return same item
   */
  private boolean checkExtension(final Item it) {
    return ext == null || ext.eq(((Nod) it).qname());
  }

  /**
   * Checks the types for equality.
   * @param t type
   * @return result of check
   */
  public boolean eq(final SeqType t) {
    return type == t.type && occ == t.occ;
  }

  @Override
  public String toString() {
    final String str = type.toString();
    return (str.contains(" ") && occ != Occ.O ? '(' + str + ')' : str) + occ;
  }

  /**
   * Checks if the specified SeqType is an instance of the current SeqType.
   * @param t SeqType to check
   * @return result of check
   */
  public boolean instance(final SeqType t) {
    return type.instance(t.type) && occ.instance(t.occ);
  }
}
<|MERGE_RESOLUTION|>--- conflicted
+++ resolved
@@ -1,386 +1,382 @@
-package org.basex.query.item;
-
-import static org.basex.query.util.Err.*;
-import org.basex.query.QueryContext;
-import org.basex.query.QueryException;
-import org.basex.query.expr.ParseExpr;
-import org.basex.query.iter.Iter;
-import org.basex.query.iter.ItemIter;
-import org.basex.query.util.Err;
-import org.basex.util.InputInfo;
-
-/**
- * Stores a sequence type definition.
- *
- * @author BaseX Team 2005-11, BSD License
- * @author Christian Gruen
- */
-public final class SeqType {
-  /** Number of occurrences (cardinality). */
-  public enum Occ {
-    /** Zero.         */  Z(0, 0, ""),
-    /** Zero or one.  */ ZO(0, 1, "?"),
-    /** Exactly one.  */  O(1, 1, ""),
-    /** One or more.  */ OM(1, Integer.MAX_VALUE, "+"),
-    /** Zero or more. */ ZM(0, Integer.MAX_VALUE, "*");
-
-    /** String representation. */
-    private final String str;
-    /** Minimal number of occurrences. */
-    public final int min;
-    /** Maximal number of occurrences. */
-    public final int max;
-
-    /**
-     * Constructor.
-     * @param mn minimal number of occurrences
-     * @param mx maximal number of occurrences
-     * @param s string representation
-     */
-    Occ(final int mn, final int mx, final String s) {
-      min = mn;
-      max = mx;
-      str = s;
-    }
-
-    /**
-     * Checks if the specified occurrence indicator is an instance of the
-     * current occurrence indicator.
-     * @param o occurrence indicator to check
-     * @return result of check
-     */
-    public boolean instance(final Occ o) {
-      return min <= o.min && max >= o.max;
-    }
-
-    @Override
-    public String toString() {
-      return str;
-    }
-  }
-
-  /** Zero items. */
-  public static final SeqType ITEM_Z = new SeqType(AtomType.ITEM, Occ.Z);
-  /** Single item. */
-  public static final SeqType ITEM = new SeqType(AtomType.ITEM);
-  /** Zero or one item. */
-  public static final SeqType ITEM_ZO = new SeqType(AtomType.ITEM, Occ.ZO);
-  /** Zero or more items. */
-  public static final SeqType ITEM_ZM = new SeqType(AtomType.ITEM, Occ.ZM);
-  /** One or more items. */
-  public static final SeqType ITEM_OM = new SeqType(AtomType.ITEM, Occ.OM);
-  /** Single boolean. */
-  public static final SeqType BLN = new SeqType(AtomType.BLN);
-  /** Zero or one booleans. */
-  public static final SeqType BLN_ZO = new SeqType(AtomType.BLN, Occ.ZO);
-  /** Single Base64Binary. */
-  public static final SeqType B64 = new SeqType(AtomType.B6B);
-  /** Double number. */
-  public static final SeqType DBL = new SeqType(AtomType.DBL);
-  /** Float number. */
-  public static final SeqType FLT = new SeqType(AtomType.FLT);
-  /** Single number; for simplicity, numbers are summarized by this type. */
-  public static final SeqType ITR = new SeqType(AtomType.ITR);
-  /** Zero or one number. */
-  public static final SeqType ITR_ZO = new SeqType(AtomType.ITR, Occ.ZO);
-  /** Zero or more numbers. */
-  public static final SeqType ITR_ZM = new SeqType(AtomType.ITR, Occ.ZM);
-  /** One or more numbers. */
-  public static final SeqType ITR_OM = new SeqType(AtomType.ITR, Occ.OM);
-  /** Single node. */
-  public static final SeqType NOD = new SeqType(NodeType.NOD);
-  /** Zero or one nodes. */
-  public static final SeqType NOD_ZO = new SeqType(NodeType.NOD, Occ.ZO);
-  /** Zero or more nodes. */
-  public static final SeqType NOD_ZM = new SeqType(NodeType.NOD, Occ.ZM);
-  /** One or more nodes. */
-  public static final SeqType NOD_OM = new SeqType(NodeType.NOD, Occ.OM);
-  /** Single QName. */
-  public static final SeqType QNM = new SeqType(AtomType.QNM);
-  /** Zero or one QNames. */
-  public static final SeqType QNM_ZO = new SeqType(AtomType.QNM, Occ.ZO);
-  /** Zero or one URIs. */
-  public static final SeqType URI_ZO = new SeqType(AtomType.URI, Occ.ZO);
-  /** Zero or more URIs. */
-  public static final SeqType URI_ZM = new SeqType(AtomType.URI, Occ.ZM);
-  /** Single URI. */
-  public static final SeqType URI = new SeqType(AtomType.URI);
-  /** Single string. */
-  public static final SeqType STR = new SeqType(AtomType.STR);
-  /** Zero or one strings. */
-  public static final SeqType STR_ZO = new SeqType(AtomType.STR, Occ.ZO);
-  /** Zero or more strings. */
-  public static final SeqType STR_ZM = new SeqType(AtomType.STR, Occ.ZM);
-  /** Single date. */
-  public static final SeqType DAT = new SeqType(AtomType.DAT);
-  /** Zero or more dates. */
-<<<<<<< HEAD
-  public static final SeqType DAT_ZM = new SeqType(AtomType.DAT, Occ.ZO);
-  /** Single function. */
-  public static final SeqType FUN_O = new SeqType(FunType.ANY, Occ.O);
-=======
-  public static final SeqType DAT_ZM = new SeqType(Type.DAT, Occ.ZM);
-  /** Zero or more dates. */
-  public static final SeqType BYT_ZM = new SeqType(Type.BYT, Occ.ZM);
->>>>>>> 7ca75e30
-
-  /** Sequence type. */
-  public final Type type;
-  /** Number of occurrences. */
-  public final Occ occ;
-  /** Extended type info. */
-  public final QNm ext;
-
-  /**
-   * Private constructor.
-   * @param t type
-   * @param o occurrences
-   */
-  private SeqType(final Type t, final Occ o) {
-    this(t, o, null);
-  }
-
-  /**
-   * Private constructor.
-   * @param t type
-   * @param o occurrences
-   * @param e extension
-   */
-  private SeqType(final Type t, final Occ o, final QNm e) {
-    type = t;
-    occ = t == AtomType.EMP ? Occ.Z : t == AtomType.SEQ ? Occ.OM : o;
-    ext = e;
-  }
-
-  /**
-   * Constructor. This one is only called by {@link Type#seq} to create
-   * unique sequence type instances.
-   * @param t type
-   */
-  SeqType(final Type t) {
-    this(t, Occ.O);
-  }
-
-  /**
-   * Returns a sequence type.
-   * @param t type
-   * @param o occurrences
-   * @return sequence type
-   */
-  public static SeqType get(final Type t, final Occ o) {
-    return get(t, o, null);
-  }
-
-  /**
-   * Returns a sequence type.
-   * @param t type
-   * @param o number of occurrences
-   * @return sequence type
-   */
-  public static SeqType get(final Type t, final long o) {
-    return get(t, o == 0 ? Occ.Z : o == 1 ? Occ.O : o > 1 ? Occ.OM : Occ.ZM);
-  }
-
-  /**
-   * Returns a sequence type.
-   * @param t type
-   * @param o occurrences
-   * @param e extension
-   * @return sequence type
-   */
-  public static SeqType get(final Type t, final Occ o, final QNm e) {
-    return o == Occ.O && e == null ? t.seq() : new SeqType(t, o, e);
-  }
-
-  /**
-   * Checks the instance of the specified iterator.
-   * @param iter iteration to be checked
-   * @return result of check
-   * @throws QueryException query exception
-   */
-  public boolean instance(final Iter iter) throws QueryException {
-    Item it = iter.next();
-    if(it == null) return mayBeZero();
-    if(zeroOrOne()) return iter.next() == null && it.type.instance(type) &&
-      checkExtension(it);
-
-    do {
-      if(!it.type.instance(type) || !checkExtension(it)) return false;
-    } while((it = iter.next()) != null);
-    return true;
-  }
-
-  /**
-   * Casts the specified item.
-   * @param it item
-   * @param expr expression reference
-   * @param ctx query context
-   * @param ii input info
-   * @return resulting item
-   * @throws QueryException query exception
-   */
-  public Item cast(final Item it, final ParseExpr expr, final QueryContext ctx,
-      final InputInfo ii) throws QueryException {
-
-    if(it == null) {
-      if(occ == Occ.O) XPEMPTY.thrw(expr.input, expr.desc());
-      return null;
-    }
-    return it.type == type ? it : check(type.e(it, ctx, expr.input), ii);
-  }
-
-  /**
-   * Casts the specified value.
-   * @param val value to be cast
-   * @param ctx query context
-   * @param ii input info
-   * @return resulting item
-   * @throws QueryException query exception
-   */
-  public Value cast(final Value val, final QueryContext ctx,
-      final InputInfo ii) throws QueryException {
-
-    final Iter iter = val.iter(ctx);
-    Item it = iter.next();
-    if(it == null) {
-      if(mayBeZero()) return Empty.SEQ;
-      Err.cast(ii, type, val);
-    }
-    if(type == AtomType.EMP) Err.cast(ii, type, val);
-
-    it = check(instance(it, ii) ? it : type.e(it, ctx, ii), ii);
-    Item n = iter.next();
-    if(zeroOrOne() && n != null) Err.cast(ii, type, val);
-
-    final ItemIter ir = new ItemIter();
-    ir.add(it);
-    while(n != null) {
-      ir.add(check(instance(n, ii) ? n : type.e(n, ctx, ii), ii));
-      n = iter.next();
-    }
-    return ir.finish();
-  }
-
-  /**
-   * Returns if item has already correct type.
-   * @param it input item
-   * @param ii input info
-   * @return result of check
-   * @throws QueryException query exception
-   */
-  private boolean instance(final Item it, final InputInfo ii)
-      throws QueryException {
-    final boolean ins = it.type.instance(type);
-    if(!it.unt() && !ins &&
-        // implicit type promotions
-        (!it.num() || type != AtomType.FLT && type != AtomType.DBL) &&
-        (it.type != AtomType.URI || type != AtomType.STR))
-      Err.cast(ii, type, it);
-    return ins;
-  }
-
-  /**
-   * Combine two sequence types.
-   * @param t second type
-   * @return resulting type
-   */
-  public SeqType intersect(final SeqType t) {
-    final Type tp = type == t.type ? type : AtomType.ITEM;
-    final Occ oc = occ == t.occ ? occ : zeroOrOne() && t.zeroOrOne() ?
-        Occ.ZO : Occ.ZM;
-    return new SeqType(tp, oc);
-  }
-
-  /**
-   * Returns the number of occurrences, or {@code -1} if the number is unknown.
-   * @return result of check
-   */
-  public long occ() {
-    return occ == Occ.Z ? 0 : occ == Occ.O ? 1 : -1;
-  }
-
-  /**
-   * Tests if the type yields at most one item.
-   * @return result of check
-   */
-  public boolean zeroOrOne() {
-    return occ.max <= 1;
-  }
-
-  /**
-   * Tests if the type exactly one item.
-   * @return result of check
-   */
-  public boolean one() {
-    return occ == Occ.O;
-  }
-
-  /**
-   * Tests if the type may yield zero items.
-   * @return result of check
-   */
-  public boolean mayBeZero() {
-    return occ.min == 0;
-  }
-
-  /**
-   * Tests if the type is a single number.
-   * @return result of check
-   */
-  public boolean num() {
-    return one() && type.num();
-  }
-
-  /**
-   * Tests if the type may be numeric.
-   * @return result of check
-   */
-  public boolean mayBeNum() {
-    return type.num() || type == AtomType.ITEM;
-  }
-
-  /**
-   * Checks the sequence extension.
-   * @param it item
-   * @param ii input info
-   * @return same item
-   * @throws QueryException query exception
-   */
-  private Item check(final Item it, final InputInfo ii) throws QueryException {
-    if(!checkExtension(it)) XPCAST.thrw(ii, it.type, ext);
-    return it;
-  }
-
-  /**
-   * Checks the sequence extension.
-   * @param it item
-   * @return same item
-   */
-  private boolean checkExtension(final Item it) {
-    return ext == null || ext.eq(((Nod) it).qname());
-  }
-
-  /**
-   * Checks the types for equality.
-   * @param t type
-   * @return result of check
-   */
-  public boolean eq(final SeqType t) {
-    return type == t.type && occ == t.occ;
-  }
-
-  @Override
-  public String toString() {
-    final String str = type.toString();
-    return (str.contains(" ") && occ != Occ.O ? '(' + str + ')' : str) + occ;
-  }
-
-  /**
-   * Checks if the specified SeqType is an instance of the current SeqType.
-   * @param t SeqType to check
-   * @return result of check
-   */
-  public boolean instance(final SeqType t) {
-    return type.instance(t.type) && occ.instance(t.occ);
-  }
-}
+package org.basex.query.item;
+
+import static org.basex.query.util.Err.*;
+import org.basex.query.QueryContext;
+import org.basex.query.QueryException;
+import org.basex.query.expr.ParseExpr;
+import org.basex.query.iter.Iter;
+import org.basex.query.iter.ItemIter;
+import org.basex.query.util.Err;
+import org.basex.util.InputInfo;
+
+/**
+ * Stores a sequence type definition.
+ *
+ * @author BaseX Team 2005-11, BSD License
+ * @author Christian Gruen
+ */
+public final class SeqType {
+  /** Number of occurrences (cardinality). */
+  public enum Occ {
+    /** Zero.         */  Z(0, 0, ""),
+    /** Zero or one.  */ ZO(0, 1, "?"),
+    /** Exactly one.  */  O(1, 1, ""),
+    /** One or more.  */ OM(1, Integer.MAX_VALUE, "+"),
+    /** Zero or more. */ ZM(0, Integer.MAX_VALUE, "*");
+
+    /** String representation. */
+    private final String str;
+    /** Minimal number of occurrences. */
+    public final int min;
+    /** Maximal number of occurrences. */
+    public final int max;
+
+    /**
+     * Constructor.
+     * @param mn minimal number of occurrences
+     * @param mx maximal number of occurrences
+     * @param s string representation
+     */
+    Occ(final int mn, final int mx, final String s) {
+      min = mn;
+      max = mx;
+      str = s;
+    }
+
+    /**
+     * Checks if the specified occurrence indicator is an instance of the
+     * current occurrence indicator.
+     * @param o occurrence indicator to check
+     * @return result of check
+     */
+    public boolean instance(final Occ o) {
+      return min <= o.min && max >= o.max;
+    }
+
+    @Override
+    public String toString() {
+      return str;
+    }
+  }
+
+  /** Zero items. */
+  public static final SeqType ITEM_Z = new SeqType(AtomType.ITEM, Occ.Z);
+  /** Single item. */
+  public static final SeqType ITEM = new SeqType(AtomType.ITEM);
+  /** Zero or one item. */
+  public static final SeqType ITEM_ZO = new SeqType(AtomType.ITEM, Occ.ZO);
+  /** Zero or more items. */
+  public static final SeqType ITEM_ZM = new SeqType(AtomType.ITEM, Occ.ZM);
+  /** One or more items. */
+  public static final SeqType ITEM_OM = new SeqType(AtomType.ITEM, Occ.OM);
+  /** Single boolean. */
+  public static final SeqType BLN = new SeqType(AtomType.BLN);
+  /** Zero or one booleans. */
+  public static final SeqType BLN_ZO = new SeqType(AtomType.BLN, Occ.ZO);
+  /** Single Base64Binary. */
+  public static final SeqType B64 = new SeqType(AtomType.B6B);
+  /** Double number. */
+  public static final SeqType DBL = new SeqType(AtomType.DBL);
+  /** Float number. */
+  public static final SeqType FLT = new SeqType(AtomType.FLT);
+  /** Single number; for simplicity, numbers are summarized by this type. */
+  public static final SeqType ITR = new SeqType(AtomType.ITR);
+  /** Zero or one number. */
+  public static final SeqType ITR_ZO = new SeqType(AtomType.ITR, Occ.ZO);
+  /** Zero or more numbers. */
+  public static final SeqType ITR_ZM = new SeqType(AtomType.ITR, Occ.ZM);
+  /** One or more numbers. */
+  public static final SeqType ITR_OM = new SeqType(AtomType.ITR, Occ.OM);
+  /** Single node. */
+  public static final SeqType NOD = new SeqType(NodeType.NOD);
+  /** Zero or one nodes. */
+  public static final SeqType NOD_ZO = new SeqType(NodeType.NOD, Occ.ZO);
+  /** Zero or more nodes. */
+  public static final SeqType NOD_ZM = new SeqType(NodeType.NOD, Occ.ZM);
+  /** One or more nodes. */
+  public static final SeqType NOD_OM = new SeqType(NodeType.NOD, Occ.OM);
+  /** Single QName. */
+  public static final SeqType QNM = new SeqType(AtomType.QNM);
+  /** Zero or one QNames. */
+  public static final SeqType QNM_ZO = new SeqType(AtomType.QNM, Occ.ZO);
+  /** Zero or one URIs. */
+  public static final SeqType URI_ZO = new SeqType(AtomType.URI, Occ.ZO);
+  /** Zero or more URIs. */
+  public static final SeqType URI_ZM = new SeqType(AtomType.URI, Occ.ZM);
+  /** Single URI. */
+  public static final SeqType URI = new SeqType(AtomType.URI);
+  /** Single string. */
+  public static final SeqType STR = new SeqType(AtomType.STR);
+  /** Zero or one strings. */
+  public static final SeqType STR_ZO = new SeqType(AtomType.STR, Occ.ZO);
+  /** Zero or more strings. */
+  public static final SeqType STR_ZM = new SeqType(AtomType.STR, Occ.ZM);
+  /** Single date. */
+  public static final SeqType DAT = new SeqType(AtomType.DAT);
+  /** Zero or more dates. */
+  public static final SeqType DAT_ZM = new SeqType(AtomType.DAT, Occ.ZM);
+  /** Single function. */
+  public static final SeqType FUN_O = new SeqType(FunType.ANY, Occ.O);
+  /** Zero or more bytes. */
+  public static final SeqType BYT_ZM = new SeqType(AtomType.BYT, Occ.ZM);
+
+  /** Sequence type. */
+  public final Type type;
+  /** Number of occurrences. */
+  public final Occ occ;
+  /** Extended type info. */
+  public final QNm ext;
+
+  /**
+   * Private constructor.
+   * @param t type
+   * @param o occurrences
+   */
+  private SeqType(final Type t, final Occ o) {
+    this(t, o, null);
+  }
+
+  /**
+   * Private constructor.
+   * @param t type
+   * @param o occurrences
+   * @param e extension
+   */
+  private SeqType(final Type t, final Occ o, final QNm e) {
+    type = t;
+    occ = t == AtomType.EMP ? Occ.Z : t == AtomType.SEQ ? Occ.OM : o;
+    ext = e;
+  }
+
+  /**
+   * Constructor. This one is only called by {@link Type#seq} to create
+   * unique sequence type instances.
+   * @param t type
+   */
+  SeqType(final Type t) {
+    this(t, Occ.O);
+  }
+
+  /**
+   * Returns a sequence type.
+   * @param t type
+   * @param o occurrences
+   * @return sequence type
+   */
+  public static SeqType get(final Type t, final Occ o) {
+    return get(t, o, null);
+  }
+
+  /**
+   * Returns a sequence type.
+   * @param t type
+   * @param o number of occurrences
+   * @return sequence type
+   */
+  public static SeqType get(final Type t, final long o) {
+    return get(t, o == 0 ? Occ.Z : o == 1 ? Occ.O : o > 1 ? Occ.OM : Occ.ZM);
+  }
+
+  /**
+   * Returns a sequence type.
+   * @param t type
+   * @param o occurrences
+   * @param e extension
+   * @return sequence type
+   */
+  public static SeqType get(final Type t, final Occ o, final QNm e) {
+    return o == Occ.O && e == null ? t.seq() : new SeqType(t, o, e);
+  }
+
+  /**
+   * Checks the instance of the specified iterator.
+   * @param iter iteration to be checked
+   * @return result of check
+   * @throws QueryException query exception
+   */
+  public boolean instance(final Iter iter) throws QueryException {
+    Item it = iter.next();
+    if(it == null) return mayBeZero();
+    if(zeroOrOne()) return iter.next() == null && it.type.instance(type) &&
+      checkExtension(it);
+
+    do {
+      if(!it.type.instance(type) || !checkExtension(it)) return false;
+    } while((it = iter.next()) != null);
+    return true;
+  }
+
+  /**
+   * Casts the specified item.
+   * @param it item
+   * @param expr expression reference
+   * @param ctx query context
+   * @param ii input info
+   * @return resulting item
+   * @throws QueryException query exception
+   */
+  public Item cast(final Item it, final ParseExpr expr, final QueryContext ctx,
+      final InputInfo ii) throws QueryException {
+
+    if(it == null) {
+      if(occ == Occ.O) XPEMPTY.thrw(expr.input, expr.desc());
+      return null;
+    }
+    return it.type == type ? it : check(type.e(it, ctx, expr.input), ii);
+  }
+
+  /**
+   * Casts the specified value.
+   * @param val value to be cast
+   * @param ctx query context
+   * @param ii input info
+   * @return resulting item
+   * @throws QueryException query exception
+   */
+  public Value cast(final Value val, final QueryContext ctx,
+      final InputInfo ii) throws QueryException {
+
+    final Iter iter = val.iter(ctx);
+    Item it = iter.next();
+    if(it == null) {
+      if(mayBeZero()) return Empty.SEQ;
+      Err.cast(ii, type, val);
+    }
+    if(type == AtomType.EMP) Err.cast(ii, type, val);
+
+    it = check(instance(it, ii) ? it : type.e(it, ctx, ii), ii);
+    Item n = iter.next();
+    if(zeroOrOne() && n != null) Err.cast(ii, type, val);
+
+    final ItemIter ir = new ItemIter();
+    ir.add(it);
+    while(n != null) {
+      ir.add(check(instance(n, ii) ? n : type.e(n, ctx, ii), ii));
+      n = iter.next();
+    }
+    return ir.finish();
+  }
+
+  /**
+   * Returns if item has already correct type.
+   * @param it input item
+   * @param ii input info
+   * @return result of check
+   * @throws QueryException query exception
+   */
+  private boolean instance(final Item it, final InputInfo ii)
+      throws QueryException {
+    final boolean ins = it.type.instance(type);
+    if(!it.unt() && !ins &&
+        // implicit type promotions
+        (!it.num() || type != AtomType.FLT && type != AtomType.DBL) &&
+        (it.type != AtomType.URI || type != AtomType.STR))
+      Err.cast(ii, type, it);
+    return ins;
+  }
+
+  /**
+   * Combine two sequence types.
+   * @param t second type
+   * @return resulting type
+   */
+  public SeqType intersect(final SeqType t) {
+    final Type tp = type == t.type ? type : AtomType.ITEM;
+    final Occ oc = occ == t.occ ? occ : zeroOrOne() && t.zeroOrOne() ?
+        Occ.ZO : Occ.ZM;
+    return new SeqType(tp, oc);
+  }
+
+  /**
+   * Returns the number of occurrences, or {@code -1} if the number is unknown.
+   * @return result of check
+   */
+  public long occ() {
+    return occ == Occ.Z ? 0 : occ == Occ.O ? 1 : -1;
+  }
+
+  /**
+   * Tests if the type yields at most one item.
+   * @return result of check
+   */
+  public boolean zeroOrOne() {
+    return occ.max <= 1;
+  }
+
+  /**
+   * Tests if the type exactly one item.
+   * @return result of check
+   */
+  public boolean one() {
+    return occ == Occ.O;
+  }
+
+  /**
+   * Tests if the type may yield zero items.
+   * @return result of check
+   */
+  public boolean mayBeZero() {
+    return occ.min == 0;
+  }
+
+  /**
+   * Tests if the type is a single number.
+   * @return result of check
+   */
+  public boolean num() {
+    return one() && type.num();
+  }
+
+  /**
+   * Tests if the type may be numeric.
+   * @return result of check
+   */
+  public boolean mayBeNum() {
+    return type.num() || type == AtomType.ITEM;
+  }
+
+  /**
+   * Checks the sequence extension.
+   * @param it item
+   * @param ii input info
+   * @return same item
+   * @throws QueryException query exception
+   */
+  private Item check(final Item it, final InputInfo ii) throws QueryException {
+    if(!checkExtension(it)) XPCAST.thrw(ii, it.type, ext);
+    return it;
+  }
+
+  /**
+   * Checks the sequence extension.
+   * @param it item
+   * @return same item
+   */
+  private boolean checkExtension(final Item it) {
+    return ext == null || ext.eq(((Nod) it).qname());
+  }
+
+  /**
+   * Checks the types for equality.
+   * @param t type
+   * @return result of check
+   */
+  public boolean eq(final SeqType t) {
+    return type == t.type && occ == t.occ;
+  }
+
+  @Override
+  public String toString() {
+    final String str = type.toString();
+    return (str.contains(" ") && occ != Occ.O ? '(' + str + ')' : str) + occ;
+  }
+
+  /**
+   * Checks if the specified SeqType is an instance of the current SeqType.
+   * @param t SeqType to check
+   * @return result of check
+   */
+  public boolean instance(final SeqType t) {
+    return type.instance(t.type) && occ.instance(t.occ);
+  }
+}