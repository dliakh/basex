package org.basex.query.item;

import static org.basex.query.QueryTokens.*;
import java.io.IOException;
import org.basex.data.Serializer;
import org.basex.query.iter.NodeCache;
import org.basex.util.TokenMap;
import org.basex.util.Util;
import org.w3c.dom.DocumentFragment;
import org.w3c.dom.Element;
import org.w3c.dom.Node;

/**
 * Document node fragment.
 *
 * @author BaseX Team 2005-11, BSD License
 * @author Christian Gruen
 */
public final class FDoc extends FNode {
  /** Base URI. */
  private final byte[] base;

  /**
   * Constructor.
   * @param ch children
   * @param b base uri
   */
<<<<<<< HEAD
  public FDoc(final NodIter ch, final byte[] b) {
    super(NodeType.DOC);
=======
  public FDoc(final NodeCache ch, final byte[] b) {
    super(Type.DOC);
>>>>>>> 7428a117
    children = ch;
    base = b;
  }

  /**
   * Constructor for DOM nodes (partial).
   * Provided by Erdal Karaca.
   * @param doc DOM node
   * @param b base uri
   */
  FDoc(final DocumentFragment doc, final byte[] b) {
    this(new NodeCache(), b);
    final Node elem = doc.getFirstChild();
    if(elem != null && elem instanceof Element)
      children.add(new FElem((Element) elem, this, new TokenMap()));
    // [LW] DocumentFragment != Document, possibly multiple roots
  }

  @Override
  public void serialize(final Serializer ser) throws IOException {
    for(int c = 0; c < children.size(); ++c) children.get(c).serialize(ser);
  }

  @Override
  public byte[] base() {
    return base;
  }

  @Override
  public FDoc copy() {
    return new FDoc(children, base);
  }

  @Override
  public void plan(final Serializer ser) throws IOException {
    ser.emptyElement(this, BASE, base);
  }

  @Override
  public String toString() {
    return Util.info("%(%)", name(), base);
  }
}
<|MERGE_RESOLUTION|>--- conflicted
+++ resolved
@@ -1,77 +1,72 @@
-package org.basex.query.item;
-
-import static org.basex.query.QueryTokens.*;
-import java.io.IOException;
-import org.basex.data.Serializer;
-import org.basex.query.iter.NodeCache;
-import org.basex.util.TokenMap;
-import org.basex.util.Util;
-import org.w3c.dom.DocumentFragment;
-import org.w3c.dom.Element;
-import org.w3c.dom.Node;
-
-/**
- * Document node fragment.
- *
- * @author BaseX Team 2005-11, BSD License
- * @author Christian Gruen
- */
-public final class FDoc extends FNode {
-  /** Base URI. */
-  private final byte[] base;
-
-  /**
-   * Constructor.
-   * @param ch children
-   * @param b base uri
-   */
-<<<<<<< HEAD
-  public FDoc(final NodIter ch, final byte[] b) {
-    super(NodeType.DOC);
-=======
-  public FDoc(final NodeCache ch, final byte[] b) {
-    super(Type.DOC);
->>>>>>> 7428a117
-    children = ch;
-    base = b;
-  }
-
-  /**
-   * Constructor for DOM nodes (partial).
-   * Provided by Erdal Karaca.
-   * @param doc DOM node
-   * @param b base uri
-   */
-  FDoc(final DocumentFragment doc, final byte[] b) {
-    this(new NodeCache(), b);
-    final Node elem = doc.getFirstChild();
-    if(elem != null && elem instanceof Element)
-      children.add(new FElem((Element) elem, this, new TokenMap()));
-    // [LW] DocumentFragment != Document, possibly multiple roots
-  }
-
-  @Override
-  public void serialize(final Serializer ser) throws IOException {
-    for(int c = 0; c < children.size(); ++c) children.get(c).serialize(ser);
-  }
-
-  @Override
-  public byte[] base() {
-    return base;
-  }
-
-  @Override
-  public FDoc copy() {
-    return new FDoc(children, base);
-  }
-
-  @Override
-  public void plan(final Serializer ser) throws IOException {
-    ser.emptyElement(this, BASE, base);
-  }
-
-  @Override
-  public String toString() {
-    return Util.info("%(%)", name(), base);
-  }
-}
+package org.basex.query.item;
+
+import static org.basex.query.QueryTokens.*;
+import java.io.IOException;
+import org.basex.data.Serializer;
+import org.basex.query.iter.NodeCache;
+import org.basex.util.TokenMap;
+import org.basex.util.Util;
+import org.w3c.dom.DocumentFragment;
+import org.w3c.dom.Element;
+import org.w3c.dom.Node;
+
+/**
+ * Document node fragment.
+ *
+ * @author BaseX Team 2005-11, BSD License
+ * @author Christian Gruen
+ */
+public final class FDoc extends FNode {
+  /** Base URI. */
+  private final byte[] base;
+
+  /**
+   * Constructor.
+   * @param ch children
+   * @param b base uri
+   */
+  public FDoc(final NodeCache ch, final byte[] b) {
+    super(NodeType.DOC);
+    children = ch;
+    base = b;
+  }
+
+  /**
+   * Constructor for DOM nodes (partial).
+   * Provided by Erdal Karaca.
+   * @param doc DOM node
+   * @param b base uri
+   */
+  FDoc(final DocumentFragment doc, final byte[] b) {
+    this(new NodeCache(), b);
+    final Node elem = doc.getFirstChild();
+    if(elem != null && elem instanceof Element)
+      children.add(new FElem((Element) elem, this, new TokenMap()));
+    // [LW] DocumentFragment != Document, possibly multiple roots
+  }
+
+  @Override
+  public void serialize(final Serializer ser) throws IOException {
+    for(int c = 0; c < children.size(); ++c) children.get(c).serialize(ser);
+  }
+
+  @Override
+  public byte[] base() {
+    return base;
+  }
+
+  @Override
+  public FDoc copy() {
+    return new FDoc(children, base);
+  }
+
+  @Override
+  public void plan(final Serializer ser) throws IOException {
+    ser.emptyElement(this, BASE, base);
+  }
+
+  @Override
+  public String toString() {
+    return Util.info("%(%)", name(), base);
+  }
+}