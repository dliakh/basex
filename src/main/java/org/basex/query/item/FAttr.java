package org.basex.query.item;

import static org.basex.query.QueryTokens.*;
import java.io.IOException;
import org.basex.data.Serializer;
import org.basex.util.Util;
import static org.basex.util.Token.*;
import org.w3c.dom.Attr;

/**
 * Attribute node fragment.
 *
 * @author BaseX Team 2005-11, BSD License
 * @author Christian Gruen
 */
public final class FAttr extends FNode {
  /** Attribute name. */
  private final QNm name;

  /**
   * Constructor, specifying a parent.
   * @param n name
   * @param v value
   * @param p parent
   */
<<<<<<< HEAD
  public FAttr(final QNm n, final byte[] v, final Nod p) {
    super(NodeType.ATT);
=======
  public FAttr(final QNm n, final byte[] v, final ANode p) {
    super(Type.ATT);
>>>>>>> 7428a117
    name = n;
    val = v;
    par = p;
  }

  /**
   * Constructor for DOM nodes (partial).
   * Provided by Erdal Karaca.
   * @param attr DOM node
   * @param p parent reference
   */
  FAttr(final Attr attr, final ANode p) {
    this(new QNm(token(attr.getName())), token(attr.getValue()), p);
  }

  @Override
  public QNm qname() {
    return name;
  }

  @Override
  public byte[] nname() {
    return name.atom();
  }

  @Override
  public FAttr copy() {
    return new FAttr(name, val, par);
  }

  @Override
  public void serialize(final Serializer ser) throws IOException {
    ser.attribute(name.atom(), val);
  }

  @Override
  public void plan(final Serializer ser) throws IOException {
    ser.emptyElement(this, NAM, name.atom(), VAL, val);
  }

  @Override
  public String toString() {
    return Util.info("%(%=\"%\")", name(), name.atom(), val);
  }
}
<|MERGE_RESOLUTION|>--- conflicted
+++ resolved
@@ -1,77 +1,72 @@
-package org.basex.query.item;
-
-import static org.basex.query.QueryTokens.*;
-import java.io.IOException;
-import org.basex.data.Serializer;
-import org.basex.util.Util;
-import static org.basex.util.Token.*;
-import org.w3c.dom.Attr;
-
-/**
- * Attribute node fragment.
- *
- * @author BaseX Team 2005-11, BSD License
- * @author Christian Gruen
- */
-public final class FAttr extends FNode {
-  /** Attribute name. */
-  private final QNm name;
-
-  /**
-   * Constructor, specifying a parent.
-   * @param n name
-   * @param v value
-   * @param p parent
-   */
-<<<<<<< HEAD
-  public FAttr(final QNm n, final byte[] v, final Nod p) {
-    super(NodeType.ATT);
-=======
-  public FAttr(final QNm n, final byte[] v, final ANode p) {
-    super(Type.ATT);
->>>>>>> 7428a117
-    name = n;
-    val = v;
-    par = p;
-  }
-
-  /**
-   * Constructor for DOM nodes (partial).
-   * Provided by Erdal Karaca.
-   * @param attr DOM node
-   * @param p parent reference
-   */
-  FAttr(final Attr attr, final ANode p) {
-    this(new QNm(token(attr.getName())), token(attr.getValue()), p);
-  }
-
-  @Override
-  public QNm qname() {
-    return name;
-  }
-
-  @Override
-  public byte[] nname() {
-    return name.atom();
-  }
-
-  @Override
-  public FAttr copy() {
-    return new FAttr(name, val, par);
-  }
-
-  @Override
-  public void serialize(final Serializer ser) throws IOException {
-    ser.attribute(name.atom(), val);
-  }
-
-  @Override
-  public void plan(final Serializer ser) throws IOException {
-    ser.emptyElement(this, NAM, name.atom(), VAL, val);
-  }
-
-  @Override
-  public String toString() {
-    return Util.info("%(%=\"%\")", name(), name.atom(), val);
-  }
-}
+package org.basex.query.item;
+
+import static org.basex.query.QueryTokens.*;
+import java.io.IOException;
+import org.basex.data.Serializer;
+import org.basex.util.Util;
+import static org.basex.util.Token.*;
+import org.w3c.dom.Attr;
+
+/**
+ * Attribute node fragment.
+ *
+ * @author BaseX Team 2005-11, BSD License
+ * @author Christian Gruen
+ */
+public final class FAttr extends FNode {
+  /** Attribute name. */
+  private final QNm name;
+
+  /**
+   * Constructor, specifying a parent.
+   * @param n name
+   * @param v value
+   * @param p parent
+   */
+  public FAttr(final QNm n, final byte[] v, final ANode p) {
+    super(NodeType.ATT);
+    name = n;
+    val = v;
+    par = p;
+  }
+
+  /**
+   * Constructor for DOM nodes (partial).
+   * Provided by Erdal Karaca.
+   * @param attr DOM node
+   * @param p parent reference
+   */
+  FAttr(final Attr attr, final ANode p) {
+    this(new QNm(token(attr.getName())), token(attr.getValue()), p);
+  }
+
+  @Override
+  public QNm qname() {
+    return name;
+  }
+
+  @Override
+  public byte[] nname() {
+    return name.atom();
+  }
+
+  @Override
+  public FAttr copy() {
+    return new FAttr(name, val, par);
+  }
+
+  @Override
+  public void serialize(final Serializer ser) throws IOException {
+    ser.attribute(name.atom(), val);
+  }
+
+  @Override
+  public void plan(final Serializer ser) throws IOException {
+    ser.emptyElement(this, NAM, name.atom(), VAL, val);
+  }
+
+  @Override
+  public String toString() {
+    return Util.info("%(%=\"%\")", name(), name.atom(), val);
+  }
+}