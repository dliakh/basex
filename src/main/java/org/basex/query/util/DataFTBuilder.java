<<<<<<< HEAD
package org.basex.query.util;

import static org.basex.util.Token.*;
import org.basex.data.FTPos;
import org.basex.data.FTPosData;
import org.basex.query.item.DBNode;
import org.basex.query.item.Nod;
import org.basex.util.TokenBuilder;
import org.basex.util.TokenList;
import org.basex.util.ft.FTLexer;
import org.basex.util.ft.FTSpan;

/**
 * Class for constructing decorated full-text nodes.
 *
 * @author Workgroup DBIS, University of Konstanz 2005-10, ISC License
 * @author Christian Gruen
 */
final class DataFTBuilder {
  /** Dots. */
  private static final byte[] DOTS = token("...");
  /** Full-text position data. */
  private final FTPosData ftpos;
  /** Length of full-text extract. */
  private final int ftlen;

  /**
   * Constructor.
   * @param pos full-text position data
   * @param len length of extract
   */
  DataFTBuilder(final FTPosData pos, final int len) {
    ftpos = pos;
    ftlen = len;
  }

  /**
   * Builds full-text information.
   * @param nd node to be added
   * @return number of added nodes
   */
  TokenList build(final Nod nd) {
    // check full-text mode
    if(!(nd instanceof DBNode)) return null;

    // check if full-text data exists for the current node
    final DBNode node = (DBNode) nd;
    final FTPos ftp = ftpos.get(node.data, node.pre);
    if(ftp == null) return null;

    boolean marked = false;
    final TokenList tl = new TokenList();
    final TokenBuilder tb = new TokenBuilder();
    final FTLexer lex = new FTLexer().sc().init(nd.atom());
    int len = -ftlen;
    while(lex.hasNext()) {
      final FTSpan span = lex.next();
      // check if current text is still to be marked or already marked
      if(ftp.contains(span.pos) || marked) {
        if(tb.size() != 0) {
          // write current text node
          tl.add(tb.finish());
          len += tb.size();
          tb.reset();
          // skip construction
          if(len >= 0 && tl.size() > 1 && !marked) break;
        }
        if(!marked) tl.add((byte[]) null);
        marked ^= true;
      }
      // add span
      tb.add(span.text);
    }
    // write last text node
    if(tb.size() != 0) {
      tl.add(tb.finish());
      len += tb.size();
    }

    // chop first and last text
    if(len > 0) {
      final int ts = tl.size();
      // get first text (empty if it is a full-text match)
      final byte[] first = tl.get(0) != null ? tl.get(0) : EMPTY;
      // get last text (empty if it is a full-text match)
      final byte[] last = tl.get(ts - 2) != null ? tl.get(ts - 1) : EMPTY;

      if(first != EMPTY) {
        // remove leading characters of first text
        final double l = first.length + last.length;
        final int ll = Math.min(first.length, (int) (first.length / l * len));
        tl.set(concat(DOTS, subtoken(first, ll)), 0);
        len -= ll;
      }
      if(last != EMPTY && len > 0) {
        // remove trailing characters of last text
        final int ll = Math.min(last.length, len);
        tl.set(concat(subtoken(last, 0, last.length - ll), DOTS), ts - 1);
        len -= ll;
      }
      // still too much text: shorten inner texts
      for(int t = ts - 2; t > 0 && len > 0; t--) {
        final byte[] txt = tl.get(t);
        // skip elements, marked texts and too short text snippets
        if(txt == null || tl.get(t - 1) == null) continue;
        final int ll = Math.min(txt.length, len);
        tl.set(concat(subtoken(txt, 0, (txt.length - ll) / 2), DOTS,
            subtoken(txt, (txt.length + ll) / 2)), t);
        len -= ll;
      }
    }
    return tl;
  }
}
=======
package org.basex.query.util;

import static org.basex.util.Token.*;
import org.basex.data.FTPos;
import org.basex.data.FTPosData;
import org.basex.query.item.DBNode;
import org.basex.query.item.Nod;
import org.basex.util.TokenBuilder;
import org.basex.util.TokenList;
import org.basex.util.ft.FTLexer;
import org.basex.util.ft.FTSpan;

/**
 * Class for constructing decorated full-text nodes.
 *
 * @author BaseX Team 2005-11, BSD License
 * @author Christian Gruen
 */
final class DataFTBuilder {
  /** Dots. */
  private static final byte[] DOTS = token("...");
  /** Full-text position data. */
  private final FTPosData ftpos;
  /** Length of full-text extract. */
  private final int ftlen;

  /**
   * Constructor.
   * @param pos full-text position data
   * @param len length of extract
   */
  DataFTBuilder(final FTPosData pos, final int len) {
    ftpos = pos;
    ftlen = len;
  }

  /**
   * Builds full-text information.
   * @param nd node to be added
   * @return number of added nodes
   */
  TokenList build(final Nod nd) {
    // check full-text mode
    if(!(nd instanceof DBNode)) return null;

    // check if full-text data exists for the current node
    final DBNode node = (DBNode) nd;
    final FTPos ftp = ftpos.get(node.data, node.pre);
    if(ftp == null) return null;

    boolean marked = false;
    final TokenList tl = new TokenList();
    final TokenBuilder tb = new TokenBuilder();
    final FTLexer lex = new FTLexer().sc().init(nd.atom());
    int len = -ftlen;
    while(lex.hasNext()) {
      final FTSpan span = lex.next();
      // check if current text is still to be marked or already marked
      if(ftp.contains(span.pos) || marked) {
        if(tb.size() != 0) {
          // write current text node
          tl.add(tb.finish());
          len += tb.size();
          tb.reset();
          // skip construction
          if(len >= 0 && tl.size() > 1 && !marked) break;
        }
        if(!marked) tl.add((byte[]) null);
        marked ^= true;
      }
      // add span
      tb.add(span.text);
    }
    // write last text node
    if(tb.size() != 0) {
      tl.add(tb.finish());
      len += tb.size();
    }

    // chop first and last text
    if(len > 0) {
      final int ts = tl.size();
      // get first text (empty if it is a full-text match)
      final byte[] first = tl.get(0) != null ? tl.get(0) : EMPTY;
      // get last text (empty if it is a full-text match)
      final byte[] last = tl.get(ts - 2) != null ? tl.get(ts - 1) : EMPTY;

      if(first != EMPTY) {
        // remove leading characters of first text
        final double l = first.length + last.length;
        final int ll = Math.min(first.length, (int) (first.length / l * len));
        tl.set(concat(DOTS, subtoken(first, ll)), 0);
        len -= ll;
      }
      if(last != EMPTY && len > 0) {
        // remove trailing characters of last text
        final int ll = Math.min(last.length, len);
        tl.set(concat(subtoken(last, 0, last.length - ll), DOTS), ts - 1);
        len -= ll;
      }
      // still too much text: shorten inner texts
      for(int t = ts - 2; t > 0 && len > 0; t--) {
        final byte[] txt = tl.get(t);
        // skip elements, marked texts and too short text snippets
        if(txt == null || tl.get(t - 1) == null) continue;
        final int ll = Math.min(txt.length, len);
        tl.set(concat(subtoken(txt, 0, (txt.length - ll) / 2), DOTS,
            subtoken(txt, (txt.length + ll) / 2)), t);
        len -= ll;
      }
    }
    return tl;
  }
}
>>>>>>> 42ab70de
<|MERGE_RESOLUTION|>--- conflicted
+++ resolved
@@ -1,119 +1,3 @@
-<<<<<<< HEAD
-package org.basex.query.util;
-
-import static org.basex.util.Token.*;
-import org.basex.data.FTPos;
-import org.basex.data.FTPosData;
-import org.basex.query.item.DBNode;
-import org.basex.query.item.Nod;
-import org.basex.util.TokenBuilder;
-import org.basex.util.TokenList;
-import org.basex.util.ft.FTLexer;
-import org.basex.util.ft.FTSpan;
-
-/**
- * Class for constructing decorated full-text nodes.
- *
- * @author Workgroup DBIS, University of Konstanz 2005-10, ISC License
- * @author Christian Gruen
- */
-final class DataFTBuilder {
-  /** Dots. */
-  private static final byte[] DOTS = token("...");
-  /** Full-text position data. */
-  private final FTPosData ftpos;
-  /** Length of full-text extract. */
-  private final int ftlen;
-
-  /**
-   * Constructor.
-   * @param pos full-text position data
-   * @param len length of extract
-   */
-  DataFTBuilder(final FTPosData pos, final int len) {
-    ftpos = pos;
-    ftlen = len;
-  }
-
-  /**
-   * Builds full-text information.
-   * @param nd node to be added
-   * @return number of added nodes
-   */
-  TokenList build(final Nod nd) {
-    // check full-text mode
-    if(!(nd instanceof DBNode)) return null;
-
-    // check if full-text data exists for the current node
-    final DBNode node = (DBNode) nd;
-    final FTPos ftp = ftpos.get(node.data, node.pre);
-    if(ftp == null) return null;
-
-    boolean marked = false;
-    final TokenList tl = new TokenList();
-    final TokenBuilder tb = new TokenBuilder();
-    final FTLexer lex = new FTLexer().sc().init(nd.atom());
-    int len = -ftlen;
-    while(lex.hasNext()) {
-      final FTSpan span = lex.next();
-      // check if current text is still to be marked or already marked
-      if(ftp.contains(span.pos) || marked) {
-        if(tb.size() != 0) {
-          // write current text node
-          tl.add(tb.finish());
-          len += tb.size();
-          tb.reset();
-          // skip construction
-          if(len >= 0 && tl.size() > 1 && !marked) break;
-        }
-        if(!marked) tl.add((byte[]) null);
-        marked ^= true;
-      }
-      // add span
-      tb.add(span.text);
-    }
-    // write last text node
-    if(tb.size() != 0) {
-      tl.add(tb.finish());
-      len += tb.size();
-    }
-
-    // chop first and last text
-    if(len > 0) {
-      final int ts = tl.size();
-      // get first text (empty if it is a full-text match)
-      final byte[] first = tl.get(0) != null ? tl.get(0) : EMPTY;
-      // get last text (empty if it is a full-text match)
-      final byte[] last = tl.get(ts - 2) != null ? tl.get(ts - 1) : EMPTY;
-
-      if(first != EMPTY) {
-        // remove leading characters of first text
-        final double l = first.length + last.length;
-        final int ll = Math.min(first.length, (int) (first.length / l * len));
-        tl.set(concat(DOTS, subtoken(first, ll)), 0);
-        len -= ll;
-      }
-      if(last != EMPTY && len > 0) {
-        // remove trailing characters of last text
-        final int ll = Math.min(last.length, len);
-        tl.set(concat(subtoken(last, 0, last.length - ll), DOTS), ts - 1);
-        len -= ll;
-      }
-      // still too much text: shorten inner texts
-      for(int t = ts - 2; t > 0 && len > 0; t--) {
-        final byte[] txt = tl.get(t);
-        // skip elements, marked texts and too short text snippets
-        if(txt == null || tl.get(t - 1) == null) continue;
-        final int ll = Math.min(txt.length, len);
-        tl.set(concat(subtoken(txt, 0, (txt.length - ll) / 2), DOTS,
-            subtoken(txt, (txt.length + ll) / 2)), t);
-        len -= ll;
-      }
-    }
-    return tl;
-  }
-}
-=======
 package org.basex.query.util;
 
 import static org.basex.util.Token.*;
@@ -227,5 +111,4 @@
     }
     return tl;
   }
-}
->>>>>>> 42ab70de
+}