--- conflicted
+++ resolved
@@ -1,256 +1,250 @@
-package org.basex.query.util;
-
-import static org.basex.query.util.Err.*;
-import static org.basex.query.QueryTokens.*;
-import static org.basex.util.Token.*;
-import java.io.IOException;
-import org.basex.core.User;
-import org.basex.data.ExprInfo;
-import org.basex.data.Serializer;
-import org.basex.query.QueryContext;
-import org.basex.query.QueryException;
-import org.basex.query.QueryParser;
-import org.basex.query.expr.Cast;
-import org.basex.query.expr.Expr;
-import org.basex.query.expr.FuncCall;
-import org.basex.query.expr.Func;
-import org.basex.query.func.FNIndex;
-import org.basex.query.func.Fun;
-import org.basex.query.func.FunDef;
-import org.basex.query.func.FunJava;
-import org.basex.query.item.FunType;
-import org.basex.query.item.QNm;
-import org.basex.query.item.SeqType;
-import org.basex.query.item.AtomType;
-import org.basex.query.item.Type;
-import org.basex.query.item.Types;
-import org.basex.util.Array;
-import org.basex.util.InputInfo;
-import org.basex.util.Levenshtein;
-import org.basex.util.Reflect;
-import org.basex.util.TokenBuilder;
-
-/**
- * Container for global function declarations.
- *
- * @author BaseX Team 2005-11, BSD License
- * @author Christian Gruen
- */
-public final class Functions extends ExprInfo {
-  /** Cached function call. */
-  private FuncCall[][] calls = { };
-  /** Local functions. */
-  private Func[] func = { };
-
-  /**
-   * Returns the number of functions.
-   * @return function
-   */
-  public int size() {
-    return func.length;
-  }
-
-  /**
-   * Returns the specified function.
-   * @param name name of the function
-   * @param args optional arguments
-   * @param ctx query context
-   * @return function instance
-   * @param qp query parser
-   * @throws QueryException query exception
-   */
-  public TypedFunc get(final QNm name, final Expr[] args,
-      final QueryContext ctx, final QueryParser qp) throws QueryException {
-
-    // find function
-    final byte[] uri = name.uri().atom();
-    final byte[] ln = name.ln();
-
-    // parse data type constructors
-    if(eq(uri, XSURI)) {
-      final Type type = AtomType.find(name, true);
-      if(type == null || type == AtomType.NOT || type == AtomType.AAT) {
-        final Levenshtein ls = new Levenshtein();
-        for(final AtomType t : AtomType.values()) {
-          if(t.par != null && ls.similar(lc(ln), lc(t.nam), 0))
-            qp.error(FUNSIMILAR, name, t.nam);
-        }
-        qp.error(FUNCUNKNOWN, name.atom());
-      }
-      if(args.length != 1) qp.error(FUNCTYPE, name.atom());
-      final SeqType to = SeqType.get(type, SeqType.Occ.ZO);
-      return TypedFunc.constr(new Cast(qp.input(), args[0], to), to);
-    }
-
-    // check Java functions - only allowed with administrator permissions
-    if(startsWith(uri, JAVAPRE) && ctx.context.user.perm(User.ADMIN)) {
-      final String c = string(substring(uri, JAVAPRE.length));
-      // convert dashes to upper-case initials
-      final TokenBuilder tb = new TokenBuilder().add(c).add('.');
-      boolean dash = false;
-      for(int p = 0; p < ln.length; p += cl(ln, p)) {
-        final int ch = cp(ln, p);
-        if(dash) {
-          tb.add(Character.toUpperCase(ch));
-          dash = false;
-        } else {
-          dash = ch == '-';
-          if(!dash) tb.add(ch);
-        }
-      }
-
-      final String java = tb.toString();
-      final int i = java.lastIndexOf(".");
-      final Class<?> cls = Reflect.find(java.substring(0, i));
-      if(cls == null) qp.error(FUNCJAVA, java);
-      final String mth = java.substring(i + 1);
-      return TypedFunc.java(new FunJava(qp.input(), cls, mth, args));
-    }
-
-    // check predefined functions
-    final Fun fun = FNIndex.get().get(ln, uri, args, qp);
-    if(fun != null) {
-      ctx.updating |= fun.def == FunDef.PUT;
-      return new TypedFunc(fun, fun.def.type(args.length));
-    }
-
-    // find local function
-    for(int l = 0; l < func.length; ++l) {
-      final QNm qn = func[l].name;
-      if(eq(ln, qn.ln()) && eq(uri, qn.uri().atom()) && args.length ==
-        func[l].args.length) return new TypedFunc(add(qp.input(), qn, l, args),
-            FunType.get(func[l]));
-    }
-
-    // add function call for function that has not been defined yet
-<<<<<<< HEAD
-    if(Types.find(name, false) == null) {
-      return new TypedFunc(add(qp.input(), name, add(new Func(qp.input(),
-          new Var(name), new Var[args.length], false), qp), args),
-          FunType.arity(args.length));
-=======
-    if(Type.find(name, false) == null) {
-      return add(qp.input(), name, add(new Func(qp.input(), name,
-          new Var[args.length], null, false), qp), args);
->>>>>>> ca9c6c24
-    }
-    return null;
-  }
-
-  /**
-   * Registers and returns a new function call.
-   * @param ii input info
-   * @param nm function name
-   * @param id function id
-   * @param arg arguments
-   * @return new function call
-   */
-  private FuncCall add(final InputInfo ii, final QNm nm, final int id,
-      final Expr[] arg) {
-    final FuncCall call = new FuncCall(ii, nm, arg);
-    calls[id] = Array.add(calls[id], call);
-    return call;
-  }
-
-  /**
-   * Adds a local function.
-   * @param fun function instance
-   * @param qp query parser
-   * @return function id
-   * @throws QueryException query exception
-   */
-  public int add(final Func fun, final QueryParser qp) throws QueryException {
-    final QNm name = fun.name;
-
-    final byte[] uri = name.uri().atom();
-    if(uri.length == 0) qp.error(FUNNONS, name.atom());
-
-    if(NSGlobal.standard(uri)) {
-      if(fun.declared) qp.error(NAMERES, name.atom());
-      funError(name, qp);
-    }
-
-    final byte[] ln = name.ln();
-    for(int l = 0; l < func.length; ++l) {
-      final QNm qn = func[l].name;
-      final byte[] u = qn.uri().atom();
-      final byte[] nm = qn.ln();
-
-      if(eq(ln, nm) && eq(uri, u) && fun.args.length == func[l].args.length) {
-        // declare function that has been called before
-        if(!func[l].declared) {
-          func[l] = fun;
-          return l;
-        }
-        // duplicate declaration
-        qp.error(FUNCDEFINED, fun);
-      }
-    }
-    // add function skeleton
-    func = Array.add(func, fun);
-    calls = Array.add(calls, new FuncCall[0]);
-    return func.length - 1;
-  }
-
-  /**
-   * Checks if all functions have been correctly declared, and initializes
-   * all function calls.
-   * @throws QueryException query exception
-   */
-  public void check() throws QueryException {
-    // initialize function calls
-    for(int i = 0; i < func.length; ++i) {
-      for(final FuncCall c : calls[i]) c.init(func[i]);
-    }
-    for(final Func f : func) f.check();
-  }
-
-  /**
-   * Compiles the functions.
-   * @param ctx query context
-   * @throws QueryException query exception
-   */
-  public void comp(final QueryContext ctx) throws QueryException {
-    // only compile those functions that are used
-    for(int i = 0; i < func.length; ++i) {
-      if(calls[i].length != 0) func[i].comp(ctx);
-    }
-  }
-
-  /**
-   * Finds similar function names and throws an error message.
-   * @param name function name
-   * @param qp query parser
-   * @throws QueryException query exception
-   */
-  public void funError(final QNm name, final QueryParser qp)
-      throws QueryException {
-
-    // find global function
-    FNIndex.get().error(name, qp);
-
-    // find similar local function
-    final Levenshtein ls = new Levenshtein();
-    final byte[] nm = lc(name.ln());
-    for(int n = 0; n < func.length; ++n) {
-      if(ls.similar(nm, lc(func[n].name.ln()), 0)) {
-        qp.error(FUNSIMILAR, name, func[n].name.atom());
-      }
-    }
-  }
-
-  @Override
-  public void plan(final Serializer ser) throws IOException {
-    if(func.length == 0) return;
-    ser.openElement(this);
-    for(int i = 0; i < func.length; ++i) func[i].plan(ser);
-    ser.closeElement();
-  }
-
-  @Override
-  public String toString() {
-    final StringBuilder sb = new StringBuilder();
-    for(int i = 0; i < func.length; ++i) sb.append(func[i].toString());
-    return sb.toString();
-  }
-}
+package org.basex.query.util;
+
+import static org.basex.query.util.Err.*;
+import static org.basex.query.QueryTokens.*;
+import static org.basex.util.Token.*;
+import java.io.IOException;
+import org.basex.core.User;
+import org.basex.data.ExprInfo;
+import org.basex.data.Serializer;
+import org.basex.query.QueryContext;
+import org.basex.query.QueryException;
+import org.basex.query.QueryParser;
+import org.basex.query.expr.Cast;
+import org.basex.query.expr.Expr;
+import org.basex.query.expr.FuncCall;
+import org.basex.query.expr.Func;
+import org.basex.query.func.FNIndex;
+import org.basex.query.func.Fun;
+import org.basex.query.func.FunDef;
+import org.basex.query.func.FunJava;
+import org.basex.query.item.FunType;
+import org.basex.query.item.QNm;
+import org.basex.query.item.SeqType;
+import org.basex.query.item.AtomType;
+import org.basex.query.item.Type;
+import org.basex.query.item.Types;
+import org.basex.util.Array;
+import org.basex.util.InputInfo;
+import org.basex.util.Levenshtein;
+import org.basex.util.Reflect;
+import org.basex.util.TokenBuilder;
+
+/**
+ * Container for global function declarations.
+ *
+ * @author BaseX Team 2005-11, BSD License
+ * @author Christian Gruen
+ */
+public final class Functions extends ExprInfo {
+  /** Cached function call. */
+  private FuncCall[][] calls = { };
+  /** Local functions. */
+  private Func[] func = { };
+
+  /**
+   * Returns the number of functions.
+   * @return function
+   */
+  public int size() {
+    return func.length;
+  }
+
+  /**
+   * Returns the specified function.
+   * @param name name of the function
+   * @param args optional arguments
+   * @param ctx query context
+   * @return function instance
+   * @param qp query parser
+   * @throws QueryException query exception
+   */
+  public TypedFunc get(final QNm name, final Expr[] args,
+      final QueryContext ctx, final QueryParser qp) throws QueryException {
+
+    // find function
+    final byte[] uri = name.uri().atom();
+    final byte[] ln = name.ln();
+
+    // parse data type constructors
+    if(eq(uri, XSURI)) {
+      final Type type = AtomType.find(name, true);
+      if(type == null || type == AtomType.NOT || type == AtomType.AAT) {
+        final Levenshtein ls = new Levenshtein();
+        for(final AtomType t : AtomType.values()) {
+          if(t.par != null && ls.similar(lc(ln), lc(t.nam), 0))
+            qp.error(FUNSIMILAR, name, t.nam);
+        }
+        qp.error(FUNCUNKNOWN, name.atom());
+      }
+      if(args.length != 1) qp.error(FUNCTYPE, name.atom());
+      final SeqType to = SeqType.get(type, SeqType.Occ.ZO);
+      return TypedFunc.constr(new Cast(qp.input(), args[0], to), to);
+    }
+
+    // check Java functions - only allowed with administrator permissions
+    if(startsWith(uri, JAVAPRE) && ctx.context.user.perm(User.ADMIN)) {
+      final String c = string(substring(uri, JAVAPRE.length));
+      // convert dashes to upper-case initials
+      final TokenBuilder tb = new TokenBuilder().add(c).add('.');
+      boolean dash = false;
+      for(int p = 0; p < ln.length; p += cl(ln, p)) {
+        final int ch = cp(ln, p);
+        if(dash) {
+          tb.add(Character.toUpperCase(ch));
+          dash = false;
+        } else {
+          dash = ch == '-';
+          if(!dash) tb.add(ch);
+        }
+      }
+
+      final String java = tb.toString();
+      final int i = java.lastIndexOf(".");
+      final Class<?> cls = Reflect.find(java.substring(0, i));
+      if(cls == null) qp.error(FUNCJAVA, java);
+      final String mth = java.substring(i + 1);
+      return TypedFunc.java(new FunJava(qp.input(), cls, mth, args));
+    }
+
+    // check predefined functions
+    final Fun fun = FNIndex.get().get(ln, uri, args, qp);
+    if(fun != null) {
+      ctx.updating |= fun.def == FunDef.PUT;
+      return new TypedFunc(fun, fun.def.type(args.length));
+    }
+
+    // find local function
+    for(int l = 0; l < func.length; ++l) {
+      final QNm qn = func[l].name;
+      if(eq(ln, qn.ln()) && eq(uri, qn.uri().atom()) && args.length ==
+        func[l].args.length) return new TypedFunc(add(qp.input(), qn, l, args),
+            FunType.get(func[l]));
+    }
+
+    // add function call for function that has not been defined yet
+    if(Types.find(name, false) == null) {
+      return new TypedFunc(add(qp.input(), name, add(new Func(qp.input(), name,
+          new Var[args.length], null, false), qp), args),
+          FunType.arity(args.length));
+    }
+    return null;
+  }
+
+  /**
+   * Registers and returns a new function call.
+   * @param ii input info
+   * @param nm function name
+   * @param id function id
+   * @param arg arguments
+   * @return new function call
+   */
+  private FuncCall add(final InputInfo ii, final QNm nm, final int id,
+      final Expr[] arg) {
+    final FuncCall call = new FuncCall(ii, nm, arg);
+    calls[id] = Array.add(calls[id], call);
+    return call;
+  }
+
+  /**
+   * Adds a local function.
+   * @param fun function instance
+   * @param qp query parser
+   * @return function id
+   * @throws QueryException query exception
+   */
+  public int add(final Func fun, final QueryParser qp) throws QueryException {
+    final QNm name = fun.name;
+
+    final byte[] uri = name.uri().atom();
+    if(uri.length == 0) qp.error(FUNNONS, name.atom());
+
+    if(NSGlobal.standard(uri)) {
+      if(fun.declared) qp.error(NAMERES, name.atom());
+      funError(name, qp);
+    }
+
+    final byte[] ln = name.ln();
+    for(int l = 0; l < func.length; ++l) {
+      final QNm qn = func[l].name;
+      final byte[] u = qn.uri().atom();
+      final byte[] nm = qn.ln();
+
+      if(eq(ln, nm) && eq(uri, u) && fun.args.length == func[l].args.length) {
+        // declare function that has been called before
+        if(!func[l].declared) {
+          func[l] = fun;
+          return l;
+        }
+        // duplicate declaration
+        qp.error(FUNCDEFINED, fun);
+      }
+    }
+    // add function skeleton
+    func = Array.add(func, fun);
+    calls = Array.add(calls, new FuncCall[0]);
+    return func.length - 1;
+  }
+
+  /**
+   * Checks if all functions have been correctly declared, and initializes
+   * all function calls.
+   * @throws QueryException query exception
+   */
+  public void check() throws QueryException {
+    // initialize function calls
+    for(int i = 0; i < func.length; ++i) {
+      for(final FuncCall c : calls[i]) c.init(func[i]);
+    }
+    for(final Func f : func) f.check();
+  }
+
+  /**
+   * Compiles the functions.
+   * @param ctx query context
+   * @throws QueryException query exception
+   */
+  public void comp(final QueryContext ctx) throws QueryException {
+    // only compile those functions that are used
+    for(int i = 0; i < func.length; ++i) {
+      if(calls[i].length != 0) func[i].comp(ctx);
+    }
+  }
+
+  /**
+   * Finds similar function names and throws an error message.
+   * @param name function name
+   * @param qp query parser
+   * @throws QueryException query exception
+   */
+  public void funError(final QNm name, final QueryParser qp)
+      throws QueryException {
+
+    // find global function
+    FNIndex.get().error(name, qp);
+
+    // find similar local function
+    final Levenshtein ls = new Levenshtein();
+    final byte[] nm = lc(name.ln());
+    for(int n = 0; n < func.length; ++n) {
+      if(ls.similar(nm, lc(func[n].name.ln()), 0)) {
+        qp.error(FUNSIMILAR, name, func[n].name.atom());
+      }
+    }
+  }
+
+  @Override
+  public void plan(final Serializer ser) throws IOException {
+    if(func.length == 0) return;
+    ser.openElement(this);
+    for(int i = 0; i < func.length; ++i) func[i].plan(ser);
+    ser.closeElement();
+  }
+
+  @Override
+  public String toString() {
+    final StringBuilder sb = new StringBuilder();
+    for(int i = 0; i < func.length; ++i) sb.append(func[i].toString());
+    return sb.toString();
+  }
+}