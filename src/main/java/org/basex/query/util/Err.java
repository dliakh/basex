--- conflicted
+++ resolved
@@ -1,944 +1,940 @@
-package org.basex.query.util;
-
-import static org.basex.query.util.Err.ErrType.*;
-
-import org.basex.core.Text;
-import org.basex.io.serial.SerializerException;
-import org.basex.query.QueryException;
-import org.basex.query.expr.ParseExpr;
-import org.basex.query.item.Item;
-import org.basex.query.item.Type;
-import org.basex.query.item.Value;
-import org.basex.util.InputInfo;
-
-/**
- * This class contains all query error messages.
- *
- * @author BaseX Team 2005-11, BSD License
- * @author Christian Gruen
- */
-public enum Err {
-  /** BASX0001: Evaluation exception. */
-  NOIDX(BASX, 1, "Unknown index '%'."),
-  /** BASX0002: Evaluation exception. */
-  NODBCTX(BASX, 2, "%: database context needed."),
-  /** BASX0003: Evaluation exception. */
-  NODB(BASX, 3, "Database '%' not found."),
-  /** BASX0004: Evaluation exception. */
-  IDINVALID(BASX, 4, "%: value '%' out of range."),
-  /** BASX0005: Evaluation exception. */
-  PERMNO(BASX, 5, Text.PERMNO),
-  /** BASX0006: Evaluation exception. */
-  SERVERTIME(BASX, 6, Text.SERVERTIMEOUT),
-  /** BASX0007: Evaluation exception. */
-  QUERYNODES(BASX, 7, Text.QUERYNODESERR),
-  /** BASX0008: Evaluation exception. */
-  EXPSINGLE(BASX, 8, "Database '%' contains more than one document."),
-  /** BASX0009: Evaluation exception. */
-  NOEVENT(BASX, 9, "Event '%' is unknown."),
-  /** BASX0010: Parsing exception. */
-  NOOPTION(BASX, 10, "Unknown database option '%'."),
-  /** BASX0011: Parsing exception. */
-  PARWHICH(BASX, 11, "Unknown element: %."),
-  /** BASX0012: Evaluation exception. */
-  DOCTRGMULT(BASX, 12, "Single document is expected as replace target."),
-  /** BASX0013: Evaluation exception. */
-  EMPTYPATH(BASX, 13, "%: Empty path specified."),
-  /** BASX0014: Evaluation exception. */
-  DBERR(BASX, 14, "%"),
-  /** BASEX0015: Evaluation exception. */
-  JSONPARSE(BASX, 15, "JSON parser (%:%): %."),
-  /** BASEX0015: Evaluation exception. */
-  JSONMLPARSE(BASX, 15, "JsonML converter: %."),
-  /** BASEX0016: Serialization exception. */
-  JSONSER(BASX, 16, "JSON serialization: %."),
-  /** BASX0017: Invalid value of $argNum in call to fn:partial-apply. */
-  INVPOS(BASX, 17, "Illegal argument position for %: %."),
-
-
-  /** FOAR0001: Evaluation exception. */
-  DIVZERO(FOAR, 1, "'%' was divided by zero."),
-  /** FOAR0002: Evaluation exception. */
-  DIVFLOW(FOAR, 2, "Invalid division result: % / %."),
-  /** FOAR0002: Evaluation exception. */
-  RANGE(FOAR, 2, "Value out of range: %."),
-
-  /** FOCA0002: Evaluation exception. */
-  INVALUE(FOCA, 2, "Invalid value for %: %."),
-  /** FOCA0003: Evaluation exception. */
-  INTRANGE(FOCA, 3, "Integer value out of range: %."),
-  /** FOCA0005: Evaluation exception. */
-  DATECALC(FOCA, 5, "Invalid % calculation: %."),
-
-  /** FOCH0001: Evaluation exception. */
-  INVCODE(FOCH, 1, "Invalid codepoint '%'."),
-  /** FOCH0002: Evaluation exception. */
-  IMPLCOL(FOCH, 2, "Unknown collation %."),
-  /** FOCH0003: Evaluation exception. */
-  NORMUNI(FOCH, 3, "Unsupported normalization form (%)."),
-
-  /** FODC0001: Evaluation exception. */
-  IDDOC(FODC, 1, "Root must be a document node."),
-  /** FODC0002: Evaluation exception. */
-  UNDOC(FODC, 2, "Document node could not be created (%)."),
-  /** FODC0002: Evaluation exception. */
-  COLLINV(FODC, 2, "Invalid collection \"%\"."),
-  /** FODC0002: Evaluation exception. */
-  NODEFCOLL(FODC, 2, "No default collection available."),
-  /** FODC0002: Evaluation exception. */
-  NODOC(FODC, 2, "%"),
-  /** FODC0002: Evaluation exception. */
-  DOCERR(FODC, 2, "\"%\" could not be opened."),
-  /** FODC0004: Evaluation exception. */
-  NOCOLL(FODC, 4, "%"),
-  /** FODC0005: Evaluation exception. */
-  INVDOC(FODC, 5, "Invalid document \"%\"."),
-  /** FODC0006: Evaluation exception. */
-  SAXERR(FODC, 6, "SAX: %."),
-  /** FODC0007: Evaluation exception. */
-  DOCBASE(FODC, 7, "Base URI % is invalid."),
-
-  /** FODF1280: Evaluation exception. */
-  FORMNUM(FODF, 1280, "Unknown decimal format: %."),
-  /** FODF1310: Evaluation exception. */
-  PICNUM(FODF, 1310, "Invalid picture string: \"%\"."),
-
-  /** FODT0002: Evaluation exception. */
-  DATEZERO(FODT, 2, "Invalid % calculation: infinity/zero."),
-  /** FODT0003: Evaluation exception. */
-  INVALZONE(FODT, 3, "Invalid timezone: %."),
-
-  /** FOER0000: Evaluation exception. */
-  FUNERR1(FOER, 0, "Halted on error()."),
-
-  /** FOFL0001: Evaluation exception. */
-  PATHNOTEXISTS(FOFL, 1, "Path '%' does not exist."),
-  /** FOFL0002: Evaluation exception. */
-  FILEEXISTS(FOFL, 2, "File '%' already exists."),
-  /** FOFL0003: Evaluation exception. */
-  NOTDIR(FOFL, 3, "Path '%' is not a directory."),
-  /** FOFL0004: Evaluation exception. */
-  PATHISDIR(FOFL, 4, "Path '%' is a directory."),
-  /** FOFL0007: Evaluation exception. */
-  ENCNOTEXISTS(FOFL, 5, "Encoding '%' is not supported."),
-
-  /** FOFL9999: Evaluation exception. */
-  FILEERROR(FOFL, 9999, "Operation failed: %."),
-  /** FOFL9999: Evaluation exception. */
-  CANNOTCREATE(FOFL, 9999, "Directory '%' cannot be created."),
-  /** FOFL9999: Evaluation exception. */
-  CANNOTDEL(FOFL, 9999, "Path '%' cannot be deleted."),
-  /** FOFL9999: Evaluation exception. */
-  CANNOTMOVE(FOFL, 9999, "Moving '%' to '%' failed."),
-  /** FOFL9999: Evaluation exception. */
-  CANNOTLIST(FOFL, 9999, "Files of '%' cannot be accessed."),
-  /** FOFL9999: Evaluation exception. */
-  PATHINVALID(FOFL, 9999, "Invalid file path: '%'."),
-
-  /** FOZP0001: Evaluation exception. */
-  ZIPNOTFOUND(FOZP, 1, "Path '%' is not found."),
-  /** FOZP0002: Evaluation exception. */
-  ZIPINVALID(FOZP, 2, "% element: % attribute expected."),
-  /** FOZP0002: Evaluation exception. */
-  ZIPUNKNOWN(FOZP, 2, "ZIP Definition: unknown element %."),
-  /** FOZP0003: Evaluation exception. */
-  ZIPFAIL(FOZP, 3, "Operation failed: %."),
-
-  /** FOHC0001: Evaluation exception. */
-  HTTPFNF(FOHC, 1, "Not found: %."),
-  /** FOHC0001: Evaluation exception. */
-  HTTPERR(FOHC, 1, "An HTTP error occurred: %."),
-  /** FOHC0002: Evaluation exception. */
-  HTMLERR(FOHC, 2, "Error parsing entity as XML or HTML."),
-  /** FOHC003: Evaluation exception. */
-  SRCATTR(FOHC, 3, "No attribute beside 'src' and 'media-type' allowed."),
-  /** FOHC0004: Evaluation exception. */
-  REQINV(FOHC, 4, "The request element is invalid: %."),
-  /** FOHC005: Evaluation exception. */
-  NOURL(FOHC, 5, "No URL specified."),
-  /** FOHC006: Evaluation exception. */
-  NOPARAMS(FOHC, 6, "Specify request element or HTTP URI."),
-
-  // [RS] please add to http://docs.basex.org/wiki/XQuery_Errors
-
-  /** PACK0001: Evaluation exception. */
-  PKGNOTEXIST(PACK, 1, "Package '%' does not exist."),
-  /** PACK0002: Evaluation exception. */
-  PKGINST(PACK, 2, "Package '%' is already installed."),
-  /** PACK0003: Evaluation exception. */
-  NECPKGNOTINST(PACK, 3, "Necessary package '%' is not installed."),
-  /** PACK0004: Evaluation exception. */
-  PKGDESCINV(PACK, 4, "Package descriptor: %."),
-  /** PACK0004: Evaluation exception. */
-  MODISTALLED(PACK, 5, "Module % is already installed within another package."),
-  /** PACK0006: Evaluation exception. */
-  PKGREADFAIL(PACK, 6, "Package '%' could not be parsed: %."),
-  /** PACK0006: Evaluation exception. */
-  PKGREADFNF(PACK, 6, "Package '%' could not be parsed: '%' not found."),
-  /** PACK0007: Evaluation exception. */
-  CANNOTDELPKG(PACK, 7, "Package cannot be deleted."),
-  /** PACK0008: Evaluation exception. */
-  PKGDEP(PACK, 8, "Package '%' depends on package '%'."),
-  /** PACK0009: Evaluation exception. */
-  PKGNOTSUPP(PACK, 9, "Package is not supported by database version."),
-  /** PACK0010: Evaluation exception. */
-  JARDESCINV(PACK, 10, "Jar descriptor: %."),
-  /** PACK0011: Evaluation exception. */
-  JARREADFAIL(PACK, 11, "Reading jar descriptor failed: %."),
-
-  /** XSQL0001: Evaluation exception. */
-  SQLEXC(XSQL, 1, "An SQL exception occurred: '%'"),
-  /** XSQL0002: Evaluation exception. */
-  NOCONN(XSQL, 2, "No opened connection with id %"),
-  /** XSQL0003: Evaluation exception. */
-  PARAMS(XSQL, 3, "Number of parameters differs from number of placeholders"),
-  /** XSQL0004: Evaluation exception. */
-  NOPARAMTYPE(XSQL, 4, "No parameter type specified."),
-
-  /** FONS0004: Evaluation exception. */
-  NSDECL(FONS, 4, "Namespace prefix not declared: \"%\"."),
-
-  /** FORG0001: Evaluation exception. */
-  INVALIDZONE(FORG, 1, "Invalid timezone: %."),
-  /** FORG0001: Evaluation exception. */
-  FUNCAST(FORG, 1, "Invalid % cast: %."),
-  /** FORG0001: Evaluation exception. */
-  DATERANGE(FORG, 1, "%(\"%\") out of range."),
-  /** FORG0001: Evaluation exception. */
-  DATEFORMAT(FORG, 1, "Wrong % format: \"%\" (try: \"%\")."),
-  /** FORG0001: Evaluation exception. */
-  QNMINV(FORG, 1, "Invalid QName: \"%\"."),
-  /** FORG0002: Evaluation exception. */
-  URIINV(FORG, 2, "Invalid URI: %."),
-
-  /** FORG0003: Evaluation exception. */
-  EXPECTZ0(FORG, 3, "Zero or one value expected."),
-  /** FORG0004: Evaluation exception. */
-  EXPECTOM(FORG, 4, "One or more values expected."),
-  /** FORG0005: Evaluation exception. */
-  EXPECTO(FORG, 5, "Exactly one value expected."),
-  /** FORG0006: Evaluation exception. */
-  FUNCMP(FORG, 6, "%: % expected, % found."),
-  /** FORG0006: Evaluation exception. */
-  CONDTYPE(FORG, 6, "% not allowed as condition type."),
-  /** FORG0006: Evaluation exception. */
-  SUMTYPE(FORG, 6, "%: % not allowed as input type."),
-  /** FORG0006: Evaluation exception. */
-  FUNNUM(FORG, 6, "%: number expected, % found."),
-  /** FORG0006: Evaluation exception. */
-  FUNDUR(FORG, 6, "%: duration expected, % found."),
-  /** FORG0006: Evaluation exception. */
-  TYPECMP(FORG, 6, "% is not comparable."),
-  /** FORG0006: Evaluation exception. */
-  FUNJAVA(FORG, 6, "Invalid arguments for %: %."),
-  /** FORG0006: Evaluation exception. */
-  INVBASE(FORG, 6, "Unsupported base: %."),
-  /** FORG0006: Evaluation exception. */
-  INVDIG(FORG, 6, "Invalid digit for base %: %."),
-  /** FORG0006: Evaluation exception. */
-  JAVAERR(FORG, 6, "Java call failed: %."),
-  /** FORG0006: Evaluation exception. */
-  ERRFORM(FORG, 6, "%: %."),
-  /** FORG0008: Function exception. */
-  FUNZONE(FORG, 8, "% and % have different timezones."),
-
-  /** FORX0001: Evaluation exception. */
-  REGMOD(FORX, 1, "Invalid regular modifier: '%'."),
-  /** FORX0002: Evaluation exception. */
-  REGINV(FORX, 2, "Invalid regular expression: '%'."),
-  /** FORX0003: Evaluation exception. */
-  REGROUP(FORX, 3, "Pattern matches empty string."),
-  /** FORX0004: Evaluation exception. */
-  FUNREGREP(FORX, 4, "Invalid replacement expression."),
-  /** FORX0004: Evaluation exception. */
-  REGERR(FORX, 4, "Regular expression: '%'."),
-
-  // [LW] please add to http://docs.basex.org/wiki/XQuery_Errors
-
-  /** FOTY0012: Type exception. */
-  NOTYP(FOTY, 12, "Item has no typed value: %."),
-  /** FOTY0013: Type exception. */
-  FNATM(FOTY, 13, "Function items cannot be atomized: %."),
-  /** FOTY0013: Type exception. */
-  FNEQ(FOTY, 13, "Function items have no defined equality: %."),
-  /** FOTY0013: Type exception. */
-  FNSTR(FOTY, 14, "Function items have no string representation: %."),
-  /** FOTY0013: Type exception. */
-  FNCMP(FOTY, 15, "Function items cannot be compared: %."),
-
-  /** FOUP0001: Evaluation exception. */
-  UPFOTYPE(FOUP, 1, "Document or element expected, % found."),
-  /** FOUP0001: Evaluation exception. */
-  UPDOCTYPE(FOUP, 1, "Document expected, % found."),
-  /** FOUP0002: Evaluation exception. */
-  UPFOURI(FOUP, 2, "No valid URI: \"%\"."),
-  /** FOUP0002: Evaluation exception. */
-  UPPUTERR(FOUP, 2, "\"%\" could not be written."),
-
-  /** FTDY0016: Evaluation exception. */
-  FTWEIGHT(FTDY, 16, "Weight value out of range: %."),
-  /** FTDY0017: Evaluation exception. */
-  FTMILD(FTDY, 17, "Invalid 'mild not' selection."),
-  /** FTDY0020: Evaluation exception. */
-  FTREG(FTDY, 20, "Invalid wildcard syntax: '%'."),
-
-  /** FTST0000: Parsing exception. */
-  FTFZWC(FTST, 0, "Either wildcards or fuzzy search supported."),
-  /** FTST0007: Parsing exception. */
-  FTIGNORE(FTST, 7, "Ignore option not supported."),
-  /** FTST0008: Parsing exception. */
-  NOSTOPFILE(FTST, 8, "Stop word file not found: \"%\"."),
-  /** FTST0009: Parsing exception. */
-  FTLAN(FTST, 9, "Language '%' not supported."),
-  /** FTST0018: Parsing exception. */
-  NOTHES(FTST, 18, "Thesaurus not found: \"%\"."),
-  /** FTST0019: Parsing exception. */
-  FTDUP(FTST, 19, "Match option '%' was declared twice."),
-
-  /** SESU0007: Serialization exception. */
-  SERENCODING(SESU, 7, "Encoding not supported: \"%\"."),
-  /** SEPM0009: Serialization exception. */
-  SERSTAND(SEPM, 9, "Invalid combination of \"omit-xml-declaration\"."),
-  /** SEPM0010: Serialization exception. */
-  SERUNDECL(SEPM, 10, "XML 1.0: undeclaring prefixes not allowed."),
-  /** SERE0014: Serialization exception. */
-  SERILL(SERE, 14, "Illegal HTML character found: #x%."),
-  /** SERE0015: Serialization exception. */
-  SERPI(SERE, 15, "Processing construction contains \">\"."),
-  /** SEPM0016: Serialization exception. */
-  SERINVALID(SEPM, 16, "Parameter \"%\" is unknown."),
-  /** SEPM0016: Serialization exception. */
-  SERMAP(SEPM, 16, "Character map \"%\" is not defined."),
-  /** SEPM0016: Serialization exception. */
-  SERANY(SEPM, 16, "%."),
-  /** SEPM0017: Serialization exception. */
-  SERUNKNOWN(SEPM, 17, "Serialization: unknown element %."),
-
-  /** XPDY0002: Parsing exception. */
-  VAREMPTY(XPDY, 2, "No value assigned to %."),
-  /** XPDY0002: Evaluation Exception. */
-  XPNOCTX(XPDY, 2, "No context item set for '%'."),
-  /** XPDY0050: Evaluation exception. */
-  CTXNODE(XPDY, 50, "Root of the context item must be a document node."),
-  /** XPDY0050: Evaluation exception. */
-  NOTREAT(XPDY, 50, "%: % expected, % found."),
-  /** XPDY0050: Evaluation exception. */
-  NOTREATS(XPDY, 50, "%: % expected, sequence found."),
-
-  /** XPST0003: Parsing exception. */
-  QUERYEMPTY(XPST, 3, "Empty query."),
-  /** XPST0003: Parsing exception. */
-  QUERYINV(XPST, 3, "Query contains an illegal character (#%)."),
-  /** XPST0003: Parsing exception. */
-  NOQUOTE(XPST, 3, "Expecting quote%."),
-  /** XPST0003: Parsing exception. */
-  NOVALIDATE(XPST, 3, "Invalid validation expression."),
-  /** XPST0003: Parsing exception. */
-  NUMBERWS(XPST, 3, "Expecting separator after number."),
-  /** XPST0003: Parsing exception. */
-  NUMBERINC(XPST, 3, "Incomplete double value."),
-  /** XPST0003: Parsing exception. */
-  NUMBERITR(XPST, 3, "Unexpected decimal point."),
-  /** XPST0003: Parsing exception. */
-  QUERYEND(XPST, 3, "Unexpected end of query: '%'."),
-  /** XPST0003: Parsing exception. */
-  CMPEXPR(XPST, 3, "Comparison is incomplete."),
-  /** XPST0003: Parsing exception. */
-  NOTAGNAME(XPST, 3, "Expecting tag name."),
-  /** XPST0003: Parsing exception. */
-  NOATTNAME(XPST, 3, "Expecting attribute name."),
-  /** XPST0003: Parsing exception. */
-  NOLOCSTEP(XPST, 3, "Incomplete location step."),
-  /** XPST0003: Parsing exception. */
-  NOEXPR(XPST, 3, "Expecting expression."),
-  /** XPST0003: Parsing exception. */
-  WRONGCHAR(XPST, 3, "Expecting \"%\"%."),
-  /** XPST0003: Parsing exception. */
-  INVENTITY(XPST, 3, "Invalid entity \"%\"."),
-  /** XPST0003: Parsing exception. */
-  INCOMPLETE(XPST, 3, "Incomplete expression."),
-  /** XPST0003: Evaluation exception. */
-  EVALUNARY(XPST, 3, "Unary operator expects a numeric value."),
-  /** XPST0003: Parsing exception. */
-  PATHMISS(XPST, 3, "Expecting location path."),
-  /** XPST0003: Parsing exception. */
-  DECLINCOMPLETE(XPST, 3, "Incomplete declaration; expecting "
-      + "'function', 'variable', ..."),
-  /** XPST0003: Parsing exception. */
-  FUNCNAME(XPST, 3, "Expecting function name."),
-  /** XPST0003: Parsing exception. */
-  PREDMISSING(XPST, 3, "Expecting expression before predicate."),
-  /** XPST0003: Parsing exception. */
-  NOVARNAME(XPST, 3, "Expecting variable name."),
-  /** XPST0003: Parsing exception. */
-  NOVARDECL(XPST, 3, "Expecting variable declaration."),
-  /** XPST0003: Parsing exception. */
-  TAGWRONG(XPST, 3, "Start and end tag are different (%/%)."),
-  /** XPST0003: Parsing exception. */
-  PIWRONG(XPST, 3, "Expecting name of processing-instruction."),
-  /** XPST0003: Parsing exception. */
-  NOENCLEXPR(XPST, 3, "Expecting valid expression after \"{\"."),
-  /** XPST0003: Parsing exception. */
-  NODOCCONS(XPST, 3, "Expecting document construction."),
-  /** XPST0003: Parsing exception. */
-  NOTXTCONS(XPST, 3, "Expecting text construction."),
-  /** XPST0003: Parsing exception. */
-  NOCOMCONS(XPST, 3, "Expecting comment construction."),
-  /** XPST0003: Parsing exception. */
-  NOFUNBODY(XPST, 3, "Expecting function body."),
-  /** XPST0003: Parsing exception. */
-  FUNCMISS(XPST, 3, "Expecting closing bracket for \"%(...\"."),
-  /** XPST0003: Parsing exception. */
-  MAPTKV(XPST, 3, "Expecting '*' or key and value type for \"%(...\"."),
-  /** XPST0003: Parsing exception. */
-  MAPTAAT(XPST, 3, "Expecting atomic key type for map(...), found \"%\"."),
-  /** XPST0003: Parsing exception. */
-  TYPEINVALID(XPST, 3, "Expecting type declaration."),
-  /** XPST0003: Parsing exception. */
-  NODECLFORM(XPST, 3, "Expecting decimal-format property declaration."),
-  /** XPST0003: Parsing exception. */
-  NOTYPESWITCH(XPST, 3, "Incomplete typeswitch expression."),
-  /** XPST0003: Parsing exception. */
-  NOSWITCH(XPST, 3, "Incomplete switch expression."),
-  /** XPST0003: Parsing exception. */
-  TYPEPAR(XPST, 3, "Expecting '(' after 'switch' or 'typeswitch'."),
-  /** XPST0003: Parsing exception. */
-  PRAGMAINV(XPST, 3, "Invalid pragma expression."),
-  /** XPST0003: Parsing exception. */
-  TESTINCOMPLETE(XPST, 3, "Incomplete node test."),
-  /** XPST0003: Parsing exception. */
-  CALCEXPR(XPST, 3, "Calculation is incomplete."),
-  /** XPST0003: Parsing exception. */
-  INVMAPKEY(XPST, 3, "Invalid key, simple expression expected."),
-  /** XPST0003: Parsing exception. */
-  INVMAPVAL(XPST, 3, "Invalid value, simple expression expected."),
-  /** XPST0003: Parsing exception. */
-  NORETURN(XPST, 3, "Expecting return value."),
-  /** XPST0003: Parsing exception. */
-  NOWHERE(XPST, 3, "Expecting valid expression after 'where'."),
-  /** XPST0003: Parsing exception. */
-  ORDERBY(XPST, 3, "Expecting valid expression after 'order by'."),
-  /** XPST0003: Parsing exception. */
-  GRPBY(XPST, 3, "Expecting valid expression after 'group by'."),
-  /** XPST0003: Parsing exception. */
-  FLWORWHERE(XPST, 3, "Expecting 'where', 'order' or 'return' expression."),
-  /** XPST0003: Parsing exception. */
-  FLWORORD(XPST, 3, "Expecting 'order' or 'return' expression."),
-  /** XPST0003: Parsing exception. */
-  FLWORRET(XPST, 3, "Expecting 'return' expression."),
-  /** XPST0003: Parsing exception. */
-  NOSOME(XPST, 3, "Incomplete quantifier expression."),
-  /** XPST0003: Parsing exception. */
-  IFPAR(XPST, 3, "Expecting '(' after 'if' expression."),
-  /** XPST0003: Parsing exception. */
-  NOIF(XPST, 3, "Incomplete 'if' expression."),
-  /** XPST0003: Parsing exception. */
-  NOFOR(XPST, 3, "Incomplete 'for' expression."),
-  /** XPST0003: Parsing exception. */
-  NOLET(XPST, 3, "Incomplete 'let' expression."),
-  /** XPST0003: Parsing exception. */
-  NOCLOSING(XPST, 3, "Expecting closing tag </%>."),
-  /** XPST0003: Parsing exception. */
-  COMCLOSE(XPST, 3, "Unclosed XQuery comment (: ..."),
-  /** XPST0003: Parsing exception. */
-  EXPREMPTY(XPST, 3, "Unknown function or expression."),
-  /** XPST0003: Parsing exception. */
-  NOTYPE(XPST, 3, "Unknown type \"%\"."),
-  /** XPST0003: Parsing exception. */
-  PIXML(XPST, 3, "Illegal PI name: \"%\"."),
-  /** XPST0003: Parsing exception. */
-  EMPTYSEQOCC(XPST, 3, "No occurrence indicator defined for %."),
-  /** XPST0003: Parsing exception. */
-  TESTINVALID(XPST, 3, "Invalid % test: %."),
-  /** XPST0003: Parsing exception. */
-  QNAMEINV(XPST, 3, "Expecting QName."),
-  /** XPST0003: Parsing exception. */
-  PROLOGORDER(XPST, 3, "Default declaration must be declared first."),
-  /** XPST0003: Parsing exception. */
-  FTRANGE(XPST, 3, "Expecting full-text range."),
-  /** XPST0003: Parsing exception. */
-  FTSTOP(XPST, 3, "Stop words expected."),
-  /** XPST0003: Parsing exception. */
-  FTMATCH(XPST, 3, "Unknown match option '%...'."),
-  /** XPST0003: Evaluation exception. */
-  INVALPI(XPST, 3, "Invalid PI name: \"%\"."),
-  /** XPST0003: Parsing exception. */
-  INTEXP(XPST, 3, "Integer expected."),
-
-  /** XPST0005: Parsing exception. */
-  COMPSELF(XPST, 5, "Warning: '%' will never yield results."),
-
-  /** XPST0008: Parsing exception. */
-  VARUNDEF(XPST, 8, "Undefined variable %."),
-  /** XPST0008: Parsing exception. */
-  TYPEUNDEF(XPST, 8, "Undefined type %."),
-
-  /** XPST0017: Parsing Exception. */
-  XPARGS(XPST, 17, "Wrong arguments: % expected."),
-  /** XPST0017: Parsing exception. */
-  FUNSIMILAR(XPST, 17, "Unknown function \"%\"; similar: \"%\"."),
-  /** XPST0017: Parsing Exception. */
-  FUNCTYPE(XPST, 17, "Wrong arguments: %(value) expected."),
-  /** XPST0003: Parsing exception. */
-  FEATURE11(XPST, 17, "Feature not available in XQuery 1.0."),
-  /** XPST0017: Parsing exception. */
-  FUNCUNKNOWN(XPST, 17, "Unknown function \"%(...)\"."),
-  /** XPST0017: Parsing exception. */
-  FUNCJAVA(XPST, 17, "Unknown Java function \"%(...)\"."),
-
-  /** XPST0051: Parsing exception. */
-  TYPEUNKNOWN(XPST, 51, "Unknown type %."),
-  /** XPST0080: Parsing exception. */
-  CASTUNKNOWN(XPST, 80, "Invalid cast type %."),
-  /** XPST0081: Parsing exception. */
-  PREFUNKNOWN(XPST, 81, "Unknown prefix: \"%\"."),
-  /** XPST0081: Parsing exception. */
-  NSMISS(XPST, 81, "% must be prefixed."),
-
-  /** XPTY0004: Typing exception. */
-  XPSEQ(XPTY, 4, "No sequence % allowed."),
-  /** XPTY0004: Typing exception. */
-  XPINVCAST(XPTY, 4, "Invalid cast from % to %: %."),
-  /** XPTY0004: Promoting exception. */
-  XPINVPROM(XPTY, 4, "Cannot promote type % to %: %."),
-  /** XPTY0004: Typing exception. */
-  XPCAST(XPTY, 4, "Invalid %(%) cast."),
-  /** XPTY0004: Typing Exception. */
-  XPTYPE(XPTY, 4, "%: % expected, % found."),
-  /** XPTY0004: Typing Exception. */
-  STRNODTYPE(XPTY, 4, "%: xs:string or node() expected, % found."),
-  /** XPTY0004: Typing Exception. */
-  NODFUNTYPE(XPTY, 4, "%: node() or map expected, % found."),
-  /** XPTY0004: Typing Exception. */
-  SIMPLDUR(XPTY, 4, "%: only supported on subtypes of xs:duration, not %."),
-  /** XPTY0004: Typing exception. */
-  XPEMPTY(XPTY, 4, "%: no empty sequence allowed."),
-  /** XPTY0004: Typing Exception. */
-  XPEMPTYPE(XPTY, 4, "%: % expected, empty sequence found."),
-  /** XPTY0004: Typing exception. */
-  XPDUR(XPTY, 4, "%: duration expected, % found."),
-  /** XPTY0004: Typing Exception. */
-  XPTYPECMP(XPTY, 4, "% and % cannot be compared."),
-  /** XPTY0004: Typing exception. */
-  XPTYPENUM(XPTY, 4, "%: number expected, % found."),
-  /** XPTY0004: Typing exception. */
-  XPINVNAME(XPTY, 4, "Invalid name: \"%\"."),
-  /** XPTY0004: Typing exception. */
-  XPNAME(XPTY, 4, "Expecting name."),
-  /** XPTY0004: Typing exception. */
-  XPATT(XPTY, 4, "Cannot add attributes to a document node."),
-  /** XPTY0004: Typing exception. */
-  CPIWRONG(XPTY, 4, "% not allowed as PI name: \"%\"."),
-  /** XPTY0004: Typing exception. */
-  INVQNAME(XPTY, 4, "Invalid QName: \"%\"."),
-
-  /** XPTY0018: Typing exception. */
-  EVALNODESVALS(XPTY, 18, "Result yields both nodes and atomic values."),
-  /** XPTY0019: Typing exception. */
-  NODESPATH(XPTY, 19, "Context node required for %; % found."),
-
-  /** XQDY0025: Evaluation exception. */
-  CATTDUPL(XQDY, 25, "Duplicate attribute \"%\"."),
-  /** XQDY0026: Evaluation exception. */
-  CPICONT(XQDY, 26, "Invalid PI content: \"%\"."),
-  /** XQDY0041: Evaluation exception. */
-  CPIINVAL(XQDY, 41, "Invalid PI name: \"%\"."),
-  /** XQDY0044: Evaluation exception. */
-  CAINS(XQDY, 44, "Invalid attribute namespace %{\"%\"}."),
-  /** XQDY0064: Evaluation exception. */
-  CPIXML(XQDY, 64, "Illegal PI name: \"%\"."),
-  /** XQDY0072: Evaluation exception. */
-  COMINVALID(XQDY, 72, "Invalid comment."),
-  /** XQDY0074: Evaluation exception. */
-  INVNAME(XQDY, 74, "Invalid name: \"%\"."),
-  /** XQDY0074: Parsing exception. */
-  INVPREF(XQDY, 74, "Unknown prefix: \"%\"."),
-  /** XQDY0095: resulting value for any grouping variable >> 1 item. */
-  XGRP(XQDY, 95, "No sequence allowed as grouping variable."),
-  /** XQDY0096: Invalid namespace in constructed element. */
-  CEINS(XQDY, 96, "Invalid element namespace: %{\"%\"}."),
-
-  /** XQST0009: Parsing exception. */
-  IMPLSCHEMA(XQST, 9, "Schema import not supported."),
-  /** XQST0022: Parsing exception. */
-  NSCONS(XQST, 22, "Constant namespace value expected."),
-  /** XQST0031: Parsing exception. */
-  XQUERYVER(XQST, 31, "XQuery version \"%\" not supported."),
-  /** XQST0032: Parsing exception. */
-  DUPLBASE(XQST, 32, "Duplicate 'base-uri' declaration."),
-  /** XQST0033: Parsing exception. */
-  DUPLNSDECL(XQST, 33, "Duplicate declaration of namespace %."),
-  /** XQST0034: Parsing exception. */
-  FUNCDEFINED(XQST, 34, "Duplicate declaration of function \"%\"."),
-  /** XQST0038: Parsing exception. */
-  DUPLCOLL(XQST, 38, "Duplicate 'collation' declaration."),
-  /** XQST0076: Parsing exception. */
-  COLLWHICH(XQST, 38, "Unknown collation \"%\"."),
-  /** XQST0039: Parsing exception. */
-  FUNCDUPL(XQST, 39, "Duplicate function argument %."),
-  /** XQST0040: Parsing exception. */
-  ATTDUPL(XQST, 40, "Duplicate attribute \"%\"."),
-  /** XQST0045: Parsing exception. */
-  NAMERES(XQST, 45, "Function %(...) uses reserved namespace."),
-  /** XQST0047: Parsing exception. */
-  DUPLMODULE(XQST, 47, "Module is declared twice: \"%\"."),
-  /** XQST0047: Parsing exception. */
-  MODNS(XQST, 48, "Declaration % does not match the module namespace."),
-  /** XQST0049: Parsing exception. */
-  VARDEFINE(XQST, 49, "Duplicate declaration of %."),
-  /** XQST0054: Parsing exception. */
-  XPSTACK(XQST, 54, "Stack Overflow: circular variable declaration?"),
-  /** XQST0055: Parsing exception. */
-  DUPLCOPYNS(XQST, 55, "Duplicate 'copy-namespace' declaration."),
-  /** XQST0057: Parsing exception. */
-  NSEMPTY(XQST, 57, "Namespace URI cannot be empty."),
-  /** XQST0059: Parsing exception. */
-  NOMODULE(XQST, 59, "Unknown module for namespace \"%\"."),
-  /** XQST0059: Parsing exception. */
-  NOMODULEFILE(XQST, 59, "Module not found: \"%\"."),
-  /** XQST0059: Parsing exception. */
-  WRONGMODULE(XQST, 59, "Wrong uri % in imported module \"%\"."),
-  /** XQST0060: Parsing exception. */
-  FUNNONS(XQST, 60, "Namespace needed for function %(...)."),
-  /** XQST0065: Parsing exception. */
-  DUPLORD(XQST, 65, "Duplicate 'ordering' declaration."),
-  /** XQST0066: Parsing exception. */
-  DUPLNS(XQST, 66, "Duplicate 'default namespace' declaration."),
-  /** XQST0067: Parsing exception. */
-  DUPLCONS(XQST, 67, "Duplicate 'construction' declaration."),
-  /** XQST0068: Parsing exception. */
-  DUPLBOUND(XQST, 68, "Duplicate 'boundary-space' declaration."),
-  /** XQST0069: Parsing exception. */
-  DUPLORDEMP(XQST, 69, "Duplicate 'order empty' declaration."),
-  /** XQST0070: Parsing exception. */
-  NSDEF(XQST, 70, "Cannot overwrite namespace %."),
-  /** XQST0070: Parsing exception. */
-  NOXMLNS(XQST, 70, "Cannot declare % namespace."),
-  /** XQST0071: Parsing exception. */
-  DUPLNSDEF(XQST, 71, "Duplicate declaration of namespace \"%\"."),
-  /** XQST0075: Parsing exception. */
-  IMPLVAL(XQST, 75, "Validation not supported yet."),
-  /** XQST0076: Parsing exception. */
-  INVCOLL(XQST, 76, "Unknown collation \"%\"."),
-  /** XQST0079: Parsing exception. */
-  NOPRAGMA(XQST, 79, "Expecting pragma expression."),
-  /** XQST0085: Parsing exception. */
-  NSEMPTYURI(XQST, 85, "Namespace URI cannot be empty."),
-  /** XQST0087: Parsing exception. */
-  XQUERYENC2(XQST, 87, "Unknown encoding \"%\"."),
-  /** XQST0088: Parsing exception. */
-  NSMODURI(XQST, 88, "Module namespace cannot be empty."),
-  /** XQST0089: Parsing exception. */
-  DUPLVAR(XQST, 89, "Duplicate declaration of %."),
-  /** XQST0090: Parsing exception. */
-  INVCHARREF(XQST, 90, "Invalid character reference \"%\"."),
-  /** XQST0093: Parsing exception. */
-  CIRCMODULE(XQST, 93, "Circular module declaration."),
-  /** XPST0094: Parsing exception. */
-  GVARNOTDEFINED(XQST, 94, "Undeclared grouping variable \"%\"."),
-  /** XPST0097: Parsing exception. */
-  INVDECFORM(XQST, 97, "Invalid decimal-format property: %=\"%\"."),
-  /** XPST0098: Parsing exception. */
-  DUPLDECFORM(XQST, 98, "Duplicate use of decimal-format \"%\"."),
-  /** XQST0099: Parsing exception. */
-  DUPLITEM(XQST, 99, "Duplicate declaration of context item."),
-  /** XQST0107: Parsing exception. */
-  CTXINIT(XQST, 107, "Context item depends on itself."),
-  /** XQST0108: Parsing exception. */
-  MODOUT(XQST, 108, "No output declarations allowed in modules."),
-  /** XPST0109: Parsing exception. */
-  OUTWHICH(XQST, 109, "Unknown serialization parameter: \"%\"."),
-  /** XPST0110: Parsing exception. */
-  OUTDUPL(XQST, 110, "Duplicate declaration of \"output:%\"."),
-  /** XPST0111: Parsing exception. */
-  DECDUPL(XQST, 111, "Duplicate decimal-format declaration."),
-  /** XQST0113: Parsing exception. */
-  DECITEM(XQST, 113, "Context item cannot be specified in module."),
-  /** XPST0111: Parsing exception. */
-  DECDUPLPROP(XQST, 114, "Duplicate decimal-format property \"%\"."),
-
-  /** XQTY0024: Parsing exception. */
-  NOATTALL(XQTY, 24, "Attribute must follow the root element."),
-
-  /** FOFD1340: Parsing exception. */
-  WRONGINT(FOFD, 1340, "Wrong integer format: \"%\"."),
-  /** FOFD1340: Evaluation exception. */
-  OPTAFTER(FOFD, 1340, "Optional digit follows mandatory digits: \"%\"."),
-  /** FOFD1340: Evaluation exception. */
-  DIFFMAND(FOFD, 1340, "Mandatory digits must be of the same group: \"%\"."),
-  /** FOFD1340: Evaluation exception. */
-  GROUPADJ(FOFD, 1340, "Adjacent grouping separators: \"%\"."),
-  /** FOFD1340: Evaluation exception. */
-  GROUPSTART(FOFD, 1340, "Picture begins with grouping separator: \"%\"."),
-  /** FOFD1340: Evaluation exception. */
-  GROUPEND(FOFD, 1340, "Picture ends with grouping separator: \"%\"."),
-  /** FOFD1340: Evaluation exception. */
-  NOMAND(FOFD, 1340, "No mandatory digit specified: \"%\"."),
-  /** FOFD1340: Evaluation exception. */
-  PICDATE(FOFD, 1340, "Invalid picture string: \"%\"."),
-  /** FOFD1340: Evaluation exception. */
-  ORDCLOSED(FOFD, 1340, "Ordinal is not closed: \"%\"."),
-  /** FOFD1350: Evaluation exception. */
-  PICCOMP(FOFD, 1350, "Invalid component in string: \"%\"."),
-  /** FOUT1170: Parsing exception. */
-  WRONGINPUT(FOUT, 1170, "Failed to read \"%\": %."),
-
-  // [CG] check error messages: FOUT1190, FOUT1200, add to Wiki
-
-  /** XUDY0009: XQuery Update dynamic exception. */
-  UPNOPAR(XUDY, 9, "Target % has no parent."),
-  /** XUDY0014: XQuery Update dynamic exception. */
-  UPNOTCOPIED(XUDY, 14, "% was not copied by copy clause."),
-  /** XUDY0015: XQuery Update dynamic exception. */
-  UPMULTREN(XUDY, 15, "Multiple renames on %."),
-  /** XUDY0016: XQuery Update dynamic exception. */
-  UPMULTREPL(XUDY, 16, "Multiple replaces on %."),
-  /** XUDY0017: XQuery Update dynamic exception. */
-  UPMULTREPV(XUDY, 17, "Multiple replaces on %."),
-  /** XUDY0021: XQuery Update dynamic exception. */
-  UPATTDUPL(XUDY, 21, "Duplicate attribute %."),
-  /** XUDY0023: XQuery Update dynamic exception. */
-  UPNSCONFL(XUDY, 23, "Conflicts with existing namespaces."),
-  /** XUDY0024: XQuery Update dynamic exception. */
-  UPNSCONFL2(XUDY, 24, "New namespaces conflict with each other."),
-  /** XUDY0027: XQuery Update dynamic exception. */
-  UPSEQEMP(XUDY, 27, "% target must not be empty."),
-  /** XUDY0029: XQuery Update dynamic exception. */
-  UPPAREMPTY(XUDY, 29, "Target has no parent node."),
-  /** XUDY0030: XQuery Update dynamic exception. */
-  UPATTELM(XUDY, 30, "Attributes cannot be inserted as child of a document."),
-  /** XUDY0031: XQuery Update dynamic exception. */
-  UPURIDUP(XUDY, 31, "URI \"%\" is addressed multiple times."),
-
-  /** XUST0001: Parsing exception. */
-  UPNOT(XUST, 1, "%: no updating expression allowed."),
-  /** XUST0002: Parsing exception. */
-  UPEXPECTT(XUST, 2, "Updating expression expected in modify clause."),
-  /** XUST0002: Parsing exception. */
-  UPEXPECTF(XUST, 2, "Updating expression expected in function declaration."),
-  /** XUST0003: Parsing exception. */
-  DUPLREVAL(XUST, 3, "Duplicate 'revalidation' declaration."),
-  /** XUST0026: Parsing exception. */
-  NOREVAL(XUST, 26, "Revalidation mode not supported."),
-  /** XUST0028: Parsing exception. */
-  UPFUNCTYPE(XUST, 28, "No return type allowed in updating functions."),
-
-  /** XUTY0004: XQuery Update type exception. */
-  UPNOATTRPER(XUTY, 4, "Attribute must follow the root element."),
-  /** XUTY0005: XQuery Update type exception. */
-  UPTRGTYP(XUTY, 5, "Single element or document expected as insert target."),
-  /** XUTY0006: XQuery Update type exception. */
-  UPTRGTYP2(XUTY, 6,
-      "Single element, text, comment or pi expected as insert target."),
-  /** XUTY0007: XQuery Update type exception. */
-  UPTRGDELEMPT(XUTY, 7, "Only nodes can be deleted."),
-  /** XUTY0008: XQuery Update type exception. */
-  UPTRGMULT(XUTY, 8, "Single element, text, attribute, comment or pi expected"
-      + " as replace target."),
-  /** XUTY0010: XQuery Update type exception. */
-  UPWRELM(XUTY, 10, "Replacing nodes must be no attribute nodes."),
-  /** XUTY0011: XQuery Update type exception. */
-  UPWRATTR(XUTY, 11, "Replacing nodes must be attribute nodes."),
-  /** XUTY0012: XQuery Update type exception. */
-  UPWRTRGTYP(XUTY, 12,
-      "Single element, attribute or pi expected as rename target."),
-  /** XUTY0013: XQuery Update type exception. */
-  UPCOPYMULT(XUTY, 13,
-      "Source expression in copy clause must return a single node."),
-  /** XUTY0022: XQuery Update type exception. */
-  UPATTELM2(XUTY, 22, "Insert target must be an element.");
-
-  /** Error type. */
-  public final ErrType type;
-  /** Error number. */
-  public final int num;
-  /** Error description. */
-  public final String desc;
-
-  /**
-   * Constructor.
-   * @param t error type
-   * @param n error number
-   * @param d description
-   */
-  Err(final ErrType t, final int n, final String d) {
-    type = t;
-    num = n;
-    desc = d;
-  }
-
-  /**
-   * Throws a query exception.
-   * @param ii input info
-   * @param ext extended info
-   * @return query exception (indicates that an error is raised)
-   * @throws QueryException query exception
-   */
-  public QueryException thrw(final InputInfo ii, final Object... ext)
-      throws QueryException {
-    throw new QueryException(ii, this, ext);
-  }
-
-  /**
-   * Throws a serializer exception. Might be merged with {@link #thrw} in
-   * future.
-   * @param ext extended info
-   * @return serializer exception (indicates that an error is raised)
-   * @throws SerializerException serializer exception
-   */
-  public SerializerException thrwSerial(final Object... ext)
-      throws SerializerException {
-    throw new SerializerException(this, ext);
-  }
-
-  /**
-   * Returns the error code.
-   * @return position
-   */
-  public String code() {
-    return String.format("%s%04d", type, num);
-  }
-
-  /**
-   * Error types.
-   *
-   * @author BaseX Team 2005-11, BSD License
-   * @author Leo Woerteler
-   */
-  public static enum ErrType {
-    /** BASX Error type. */ BASX,
-    /** FOAR Error type. */ FOAR,
-    /** FOCA Error type. */ FOCA,
-    /** FOCH Error type. */ FOCH,
-    /** FODC Error type. */ FODC,
-    /** FODF Error type. */ FODF,
-    /** FODT Error type. */ FODT,
-    /** FOFD Error type. */ FOFD,
-    /** FOER Error type. */ FOER,
-    /** FOFL Error type. */ FOFL,
-    /** FOHP Error type. */ FOHC,
-    /** FONS Error type. */ FONS,
-    /** FORG Error type. */ FORG,
-    /** FORX Error type. */ FORX,
-    /** FOTY Error type. */ FOTY,
-    /** FOUP Error type. */ FOUP,
-    /** FOFD Error type. */ FOUT,
-    /** FOZP Error type. */ FOZP,
-    /** FTDY Error type. */ FTDY,
-    /** FTST Error type. */ FTST,
-    /** PACK Error type. */ PACK,
-    /** SEPM Error type. */ SEPM,
-    /** SERE Error type. */ SERE,
-    /** SEPM Error type. */ SESU,
-    /** XPDY Error type. */ XPDY,
-    /** XPST Error type. */ XPST,
-    /** XPTY Error type. */ XPTY,
-    /** XQDY Error type. */ XQDY,
-    /** XQST Error type. */ XQST,
-    /** XQTY Error type. */ XQTY,
-<<<<<<< HEAD
-    /** XQTD Error type. */ XTDE,
-    /** XSQL Error type. */ XSQL,
-=======
->>>>>>> 3bcf3177
-    /** XUDY Error type. */ XUDY,
-    /** XUST Error type. */ XUST,
-    /** XUTY Error type. */ XUTY;
-  }
-
-  /**
-   * Throws a comparison exception.
-   * @param ii input info
-   * @param it1 first item
-   * @param it2 second item
-   * @return query exception (indicates that an error is raised)
-   * @throws QueryException query exception
-   */
-  public static QueryException diff(final InputInfo ii, final Item it1,
-      final Item it2) throws QueryException {
-    throw (it1 == it2 ? TYPECMP : XPTYPECMP).thrw(ii, it1.type, it2.type);
-  }
-
-  /**
-   * Throws a type cast exception.
-   * @param ii input info
-   * @param t expression cast type
-   * @param v value
-   * @return query exception (indicates that an error is raised)
-   * @throws QueryException query exception
-   */
-  public static QueryException cast(final InputInfo ii, final Type t,
-      final Value v) throws QueryException {
-    throw XPINVCAST.thrw(ii, v.type, t, v);
-  }
-
-  /**
-   * Throws a type promoting exception.
-   * @param ii input info
-   * @param t expression cast type
-   * @param v value
-   * @return query exception (indicates that an error is raised)
-   * @throws QueryException query exception
-   */
-  public static QueryException promote(final InputInfo ii, final Type t,
-      final Value v) throws QueryException {
-    throw XPINVPROM.thrw(ii, v.type, t, v);
-  }
-
-  /**
-   * Throws a type exception.
-   * @param ii input info
-   * @param inf expression info
-   * @param t expected type
-   * @param it found item
-   * @return query exception (indicates that an error is raised)
-   * @throws QueryException query exception
-   */
-  public static QueryException type(final InputInfo ii, final String inf,
-      final Type t, final Item it) throws QueryException {
-    throw XPTYPE.thrw(ii, inf, t, it.type);
-  }
-
-  /**
-   * Throws a type exception.
-   * @param e parsing expression
-   * @param t expected type
-   * @param it found item
-   * @return query exception (indicates that an error is raised)
-   * @throws QueryException query exception
-   */
-  public static QueryException type(final ParseExpr e, final Type t,
-      final Item it) throws QueryException {
-    throw type(e.input, e.desc(), t, it);
-  }
-
-  /**
-   * Throws a number exception.
-   * @param e parsing expression
-   * @param it found item
-   * @return query exception (indicates that an error is raised)
-   * @throws QueryException query exception
-   */
-  public static QueryException number(final ParseExpr e, final Item it)
-      throws QueryException {
-    throw XPTYPENUM.thrw(e.input, e.desc(), it.type);
-  }
-
-  /**
-   * Throws an invalid value exception.
-   * @param ii input info
-   * @param t expected type
-   * @param v value
-   * @return query exception (indicates that an error is raised)
-   * @throws QueryException query exception
-   */
-  public static QueryException value(final InputInfo ii, final Type t,
-      final Object v) throws QueryException {
-    throw INVALUE.thrw(ii, t, v);
-  }
-
-  @Override
-  public String toString() {
-    return String.format("%s%04d", type, num);
-  }
-}
+package org.basex.query.util;
+
+import static org.basex.query.util.Err.ErrType.*;
+
+import org.basex.core.Text;
+import org.basex.io.serial.SerializerException;
+import org.basex.query.QueryException;
+import org.basex.query.expr.ParseExpr;
+import org.basex.query.item.Item;
+import org.basex.query.item.Type;
+import org.basex.query.item.Value;
+import org.basex.util.InputInfo;
+
+/**
+ * This class contains all query error messages.
+ *
+ * @author BaseX Team 2005-11, BSD License
+ * @author Christian Gruen
+ */
+public enum Err {
+  /** BASX0001: Evaluation exception. */
+  NOIDX(BASX, 1, "Unknown index '%'."),
+  /** BASX0002: Evaluation exception. */
+  NODBCTX(BASX, 2, "%: database context needed."),
+  /** BASX0003: Evaluation exception. */
+  NODB(BASX, 3, "Database '%' not found."),
+  /** BASX0004: Evaluation exception. */
+  IDINVALID(BASX, 4, "%: value '%' out of range."),
+  /** BASX0005: Evaluation exception. */
+  PERMNO(BASX, 5, Text.PERMNO),
+  /** BASX0006: Evaluation exception. */
+  SERVERTIME(BASX, 6, Text.SERVERTIMEOUT),
+  /** BASX0007: Evaluation exception. */
+  QUERYNODES(BASX, 7, Text.QUERYNODESERR),
+  /** BASX0008: Evaluation exception. */
+  EXPSINGLE(BASX, 8, "Database '%' contains more than one document."),
+  /** BASX0009: Evaluation exception. */
+  NOEVENT(BASX, 9, "Event '%' is unknown."),
+  /** BASX0010: Parsing exception. */
+  NOOPTION(BASX, 10, "Unknown database option '%'."),
+  /** BASX0011: Parsing exception. */
+  PARWHICH(BASX, 11, "Unknown element: %."),
+  /** BASX0012: Evaluation exception. */
+  DOCTRGMULT(BASX, 12, "Single document is expected as replace target."),
+  /** BASX0013: Evaluation exception. */
+  EMPTYPATH(BASX, 13, "%: Empty path specified."),
+  /** BASX0014: Evaluation exception. */
+  DBERR(BASX, 14, "%"),
+  /** BASEX0015: Evaluation exception. */
+  JSONPARSE(BASX, 15, "JSON parser (%:%): %."),
+  /** BASEX0015: Evaluation exception. */
+  JSONMLPARSE(BASX, 15, "JsonML converter: %."),
+  /** BASEX0016: Serialization exception. */
+  JSONSER(BASX, 16, "JSON serialization: %."),
+  /** BASX0017: Invalid value of $argNum in call to fn:partial-apply. */
+  INVPOS(BASX, 17, "Illegal argument position for %: %."),
+
+
+  /** FOAR0001: Evaluation exception. */
+  DIVZERO(FOAR, 1, "'%' was divided by zero."),
+  /** FOAR0002: Evaluation exception. */
+  DIVFLOW(FOAR, 2, "Invalid division result: % / %."),
+  /** FOAR0002: Evaluation exception. */
+  RANGE(FOAR, 2, "Value out of range: %."),
+
+  /** FOCA0002: Evaluation exception. */
+  INVALUE(FOCA, 2, "Invalid value for %: %."),
+  /** FOCA0003: Evaluation exception. */
+  INTRANGE(FOCA, 3, "Integer value out of range: %."),
+  /** FOCA0005: Evaluation exception. */
+  DATECALC(FOCA, 5, "Invalid % calculation: %."),
+
+  /** FOCH0001: Evaluation exception. */
+  INVCODE(FOCH, 1, "Invalid codepoint '%'."),
+  /** FOCH0002: Evaluation exception. */
+  IMPLCOL(FOCH, 2, "Unknown collation %."),
+  /** FOCH0003: Evaluation exception. */
+  NORMUNI(FOCH, 3, "Unsupported normalization form (%)."),
+
+  /** FODC0001: Evaluation exception. */
+  IDDOC(FODC, 1, "Root must be a document node."),
+  /** FODC0002: Evaluation exception. */
+  UNDOC(FODC, 2, "Document node could not be created (%)."),
+  /** FODC0002: Evaluation exception. */
+  COLLINV(FODC, 2, "Invalid collection \"%\"."),
+  /** FODC0002: Evaluation exception. */
+  NODEFCOLL(FODC, 2, "No default collection available."),
+  /** FODC0002: Evaluation exception. */
+  NODOC(FODC, 2, "%"),
+  /** FODC0002: Evaluation exception. */
+  DOCERR(FODC, 2, "\"%\" could not be opened."),
+  /** FODC0004: Evaluation exception. */
+  NOCOLL(FODC, 4, "%"),
+  /** FODC0005: Evaluation exception. */
+  INVDOC(FODC, 5, "Invalid document \"%\"."),
+  /** FODC0006: Evaluation exception. */
+  SAXERR(FODC, 6, "SAX: %."),
+  /** FODC0007: Evaluation exception. */
+  DOCBASE(FODC, 7, "Base URI % is invalid."),
+
+  /** FODF1280: Evaluation exception. */
+  FORMNUM(FODF, 1280, "Unknown decimal format: %."),
+  /** FODF1310: Evaluation exception. */
+  PICNUM(FODF, 1310, "Invalid picture string: \"%\"."),
+
+  /** FODT0002: Evaluation exception. */
+  DATEZERO(FODT, 2, "Invalid % calculation: infinity/zero."),
+  /** FODT0003: Evaluation exception. */
+  INVALZONE(FODT, 3, "Invalid timezone: %."),
+
+  /** FOER0000: Evaluation exception. */
+  FUNERR1(FOER, 0, "Halted on error()."),
+
+  /** FOFL0001: Evaluation exception. */
+  PATHNOTEXISTS(FOFL, 1, "Path '%' does not exist."),
+  /** FOFL0002: Evaluation exception. */
+  FILEEXISTS(FOFL, 2, "File '%' already exists."),
+  /** FOFL0003: Evaluation exception. */
+  NOTDIR(FOFL, 3, "Path '%' is not a directory."),
+  /** FOFL0004: Evaluation exception. */
+  PATHISDIR(FOFL, 4, "Path '%' is a directory."),
+  /** FOFL0007: Evaluation exception. */
+  ENCNOTEXISTS(FOFL, 5, "Encoding '%' is not supported."),
+
+  /** FOFL9999: Evaluation exception. */
+  FILEERROR(FOFL, 9999, "Operation failed: %."),
+  /** FOFL9999: Evaluation exception. */
+  CANNOTCREATE(FOFL, 9999, "Directory '%' cannot be created."),
+  /** FOFL9999: Evaluation exception. */
+  CANNOTDEL(FOFL, 9999, "Path '%' cannot be deleted."),
+  /** FOFL9999: Evaluation exception. */
+  CANNOTMOVE(FOFL, 9999, "Moving '%' to '%' failed."),
+  /** FOFL9999: Evaluation exception. */
+  CANNOTLIST(FOFL, 9999, "Files of '%' cannot be accessed."),
+  /** FOFL9999: Evaluation exception. */
+  PATHINVALID(FOFL, 9999, "Invalid file path: '%'."),
+
+  /** FOZP0001: Evaluation exception. */
+  ZIPNOTFOUND(FOZP, 1, "Path '%' is not found."),
+  /** FOZP0002: Evaluation exception. */
+  ZIPINVALID(FOZP, 2, "% element: % attribute expected."),
+  /** FOZP0002: Evaluation exception. */
+  ZIPUNKNOWN(FOZP, 2, "ZIP Definition: unknown element %."),
+  /** FOZP0003: Evaluation exception. */
+  ZIPFAIL(FOZP, 3, "Operation failed: %."),
+
+  /** FOHC0001: Evaluation exception. */
+  HTTPFNF(FOHC, 1, "Not found: %."),
+  /** FOHC0001: Evaluation exception. */
+  HTTPERR(FOHC, 1, "An HTTP error occurred: %."),
+  /** FOHC0002: Evaluation exception. */
+  HTMLERR(FOHC, 2, "Error parsing entity as XML or HTML."),
+  /** FOHC003: Evaluation exception. */
+  SRCATTR(FOHC, 3, "No attribute beside 'src' and 'media-type' allowed."),
+  /** FOHC0004: Evaluation exception. */
+  REQINV(FOHC, 4, "The request element is invalid: %."),
+  /** FOHC005: Evaluation exception. */
+  NOURL(FOHC, 5, "No URL specified."),
+  /** FOHC006: Evaluation exception. */
+  NOPARAMS(FOHC, 6, "Specify request element or HTTP URI."),
+
+  // [RS] please add to http://docs.basex.org/wiki/XQuery_Errors
+
+  /** PACK0001: Evaluation exception. */
+  PKGNOTEXIST(PACK, 1, "Package '%' does not exist."),
+  /** PACK0002: Evaluation exception. */
+  PKGINST(PACK, 2, "Package '%' is already installed."),
+  /** PACK0003: Evaluation exception. */
+  NECPKGNOTINST(PACK, 3, "Necessary package '%' is not installed."),
+  /** PACK0004: Evaluation exception. */
+  PKGDESCINV(PACK, 4, "Package descriptor: %."),
+  /** PACK0004: Evaluation exception. */
+  MODISTALLED(PACK, 5, "Module % is already installed within another package."),
+  /** PACK0006: Evaluation exception. */
+  PKGREADFAIL(PACK, 6, "Package '%' could not be parsed: %."),
+  /** PACK0006: Evaluation exception. */
+  PKGREADFNF(PACK, 6, "Package '%' could not be parsed: '%' not found."),
+  /** PACK0007: Evaluation exception. */
+  CANNOTDELPKG(PACK, 7, "Package cannot be deleted."),
+  /** PACK0008: Evaluation exception. */
+  PKGDEP(PACK, 8, "Package '%' depends on package '%'."),
+  /** PACK0009: Evaluation exception. */
+  PKGNOTSUPP(PACK, 9, "Package is not supported by database version."),
+  /** PACK0010: Evaluation exception. */
+  JARDESCINV(PACK, 10, "Jar descriptor: %."),
+  /** PACK0011: Evaluation exception. */
+  JARREADFAIL(PACK, 11, "Reading jar descriptor failed: %."),
+
+  /** XSQL0001: Evaluation exception. */
+  SQLEXC(XSQL, 1, "An SQL exception occurred: '%'"),
+  /** XSQL0002: Evaluation exception. */
+  NOCONN(XSQL, 2, "No opened connection with id %"),
+  /** XSQL0003: Evaluation exception. */
+  PARAMS(XSQL, 3, "Number of parameters differs from number of placeholders"),
+  /** XSQL0004: Evaluation exception. */
+  NOPARAMTYPE(XSQL, 4, "No parameter type specified."),
+
+  /** FONS0004: Evaluation exception. */
+  NSDECL(FONS, 4, "Namespace prefix not declared: \"%\"."),
+
+  /** FORG0001: Evaluation exception. */
+  INVALIDZONE(FORG, 1, "Invalid timezone: %."),
+  /** FORG0001: Evaluation exception. */
+  FUNCAST(FORG, 1, "Invalid % cast: %."),
+  /** FORG0001: Evaluation exception. */
+  DATERANGE(FORG, 1, "%(\"%\") out of range."),
+  /** FORG0001: Evaluation exception. */
+  DATEFORMAT(FORG, 1, "Wrong % format: \"%\" (try: \"%\")."),
+  /** FORG0001: Evaluation exception. */
+  QNMINV(FORG, 1, "Invalid QName: \"%\"."),
+  /** FORG0002: Evaluation exception. */
+  URIINV(FORG, 2, "Invalid URI: %."),
+
+  /** FORG0003: Evaluation exception. */
+  EXPECTZ0(FORG, 3, "Zero or one value expected."),
+  /** FORG0004: Evaluation exception. */
+  EXPECTOM(FORG, 4, "One or more values expected."),
+  /** FORG0005: Evaluation exception. */
+  EXPECTO(FORG, 5, "Exactly one value expected."),
+  /** FORG0006: Evaluation exception. */
+  FUNCMP(FORG, 6, "%: % expected, % found."),
+  /** FORG0006: Evaluation exception. */
+  CONDTYPE(FORG, 6, "% not allowed as condition type."),
+  /** FORG0006: Evaluation exception. */
+  SUMTYPE(FORG, 6, "%: % not allowed as input type."),
+  /** FORG0006: Evaluation exception. */
+  FUNNUM(FORG, 6, "%: number expected, % found."),
+  /** FORG0006: Evaluation exception. */
+  FUNDUR(FORG, 6, "%: duration expected, % found."),
+  /** FORG0006: Evaluation exception. */
+  TYPECMP(FORG, 6, "% is not comparable."),
+  /** FORG0006: Evaluation exception. */
+  FUNJAVA(FORG, 6, "Invalid arguments for %: %."),
+  /** FORG0006: Evaluation exception. */
+  INVBASE(FORG, 6, "Unsupported base: %."),
+  /** FORG0006: Evaluation exception. */
+  INVDIG(FORG, 6, "Invalid digit for base %: %."),
+  /** FORG0006: Evaluation exception. */
+  JAVAERR(FORG, 6, "Java call failed: %."),
+  /** FORG0006: Evaluation exception. */
+  ERRFORM(FORG, 6, "%: %."),
+  /** FORG0008: Function exception. */
+  FUNZONE(FORG, 8, "% and % have different timezones."),
+
+  /** FORX0001: Evaluation exception. */
+  REGMOD(FORX, 1, "Invalid regular modifier: '%'."),
+  /** FORX0002: Evaluation exception. */
+  REGINV(FORX, 2, "Invalid regular expression: '%'."),
+  /** FORX0003: Evaluation exception. */
+  REGROUP(FORX, 3, "Pattern matches empty string."),
+  /** FORX0004: Evaluation exception. */
+  FUNREGREP(FORX, 4, "Invalid replacement expression."),
+  /** FORX0004: Evaluation exception. */
+  REGERR(FORX, 4, "Regular expression: '%'."),
+
+  // [LW] please add to http://docs.basex.org/wiki/XQuery_Errors
+
+  /** FOTY0012: Type exception. */
+  NOTYP(FOTY, 12, "Item has no typed value: %."),
+  /** FOTY0013: Type exception. */
+  FNATM(FOTY, 13, "Function items cannot be atomized: %."),
+  /** FOTY0013: Type exception. */
+  FNEQ(FOTY, 13, "Function items have no defined equality: %."),
+  /** FOTY0013: Type exception. */
+  FNSTR(FOTY, 14, "Function items have no string representation: %."),
+  /** FOTY0013: Type exception. */
+  FNCMP(FOTY, 15, "Function items cannot be compared: %."),
+
+  /** FOUP0001: Evaluation exception. */
+  UPFOTYPE(FOUP, 1, "Document or element expected, % found."),
+  /** FOUP0001: Evaluation exception. */
+  UPDOCTYPE(FOUP, 1, "Document expected, % found."),
+  /** FOUP0002: Evaluation exception. */
+  UPFOURI(FOUP, 2, "No valid URI: \"%\"."),
+  /** FOUP0002: Evaluation exception. */
+  UPPUTERR(FOUP, 2, "\"%\" could not be written."),
+
+  /** FTDY0016: Evaluation exception. */
+  FTWEIGHT(FTDY, 16, "Weight value out of range: %."),
+  /** FTDY0017: Evaluation exception. */
+  FTMILD(FTDY, 17, "Invalid 'mild not' selection."),
+  /** FTDY0020: Evaluation exception. */
+  FTREG(FTDY, 20, "Invalid wildcard syntax: '%'."),
+
+  /** FTST0000: Parsing exception. */
+  FTFZWC(FTST, 0, "Either wildcards or fuzzy search supported."),
+  /** FTST0007: Parsing exception. */
+  FTIGNORE(FTST, 7, "Ignore option not supported."),
+  /** FTST0008: Parsing exception. */
+  NOSTOPFILE(FTST, 8, "Stop word file not found: \"%\"."),
+  /** FTST0009: Parsing exception. */
+  FTLAN(FTST, 9, "Language '%' not supported."),
+  /** FTST0018: Parsing exception. */
+  NOTHES(FTST, 18, "Thesaurus not found: \"%\"."),
+  /** FTST0019: Parsing exception. */
+  FTDUP(FTST, 19, "Match option '%' was declared twice."),
+
+  /** SESU0007: Serialization exception. */
+  SERENCODING(SESU, 7, "Encoding not supported: \"%\"."),
+  /** SEPM0009: Serialization exception. */
+  SERSTAND(SEPM, 9, "Invalid combination of \"omit-xml-declaration\"."),
+  /** SEPM0010: Serialization exception. */
+  SERUNDECL(SEPM, 10, "XML 1.0: undeclaring prefixes not allowed."),
+  /** SERE0014: Serialization exception. */
+  SERILL(SERE, 14, "Illegal HTML character found: #x%."),
+  /** SERE0015: Serialization exception. */
+  SERPI(SERE, 15, "Processing construction contains \">\"."),
+  /** SEPM0016: Serialization exception. */
+  SERINVALID(SEPM, 16, "Parameter \"%\" is unknown."),
+  /** SEPM0016: Serialization exception. */
+  SERMAP(SEPM, 16, "Character map \"%\" is not defined."),
+  /** SEPM0016: Serialization exception. */
+  SERANY(SEPM, 16, "%."),
+  /** SEPM0017: Serialization exception. */
+  SERUNKNOWN(SEPM, 17, "Serialization: unknown element %."),
+
+  /** XPDY0002: Parsing exception. */
+  VAREMPTY(XPDY, 2, "No value assigned to %."),
+  /** XPDY0002: Evaluation Exception. */
+  XPNOCTX(XPDY, 2, "No context item set for '%'."),
+  /** XPDY0050: Evaluation exception. */
+  CTXNODE(XPDY, 50, "Root of the context item must be a document node."),
+  /** XPDY0050: Evaluation exception. */
+  NOTREAT(XPDY, 50, "%: % expected, % found."),
+  /** XPDY0050: Evaluation exception. */
+  NOTREATS(XPDY, 50, "%: % expected, sequence found."),
+
+  /** XPST0003: Parsing exception. */
+  QUERYEMPTY(XPST, 3, "Empty query."),
+  /** XPST0003: Parsing exception. */
+  QUERYINV(XPST, 3, "Query contains an illegal character (#%)."),
+  /** XPST0003: Parsing exception. */
+  NOQUOTE(XPST, 3, "Expecting quote%."),
+  /** XPST0003: Parsing exception. */
+  NOVALIDATE(XPST, 3, "Invalid validation expression."),
+  /** XPST0003: Parsing exception. */
+  NUMBERWS(XPST, 3, "Expecting separator after number."),
+  /** XPST0003: Parsing exception. */
+  NUMBERINC(XPST, 3, "Incomplete double value."),
+  /** XPST0003: Parsing exception. */
+  NUMBERITR(XPST, 3, "Unexpected decimal point."),
+  /** XPST0003: Parsing exception. */
+  QUERYEND(XPST, 3, "Unexpected end of query: '%'."),
+  /** XPST0003: Parsing exception. */
+  CMPEXPR(XPST, 3, "Comparison is incomplete."),
+  /** XPST0003: Parsing exception. */
+  NOTAGNAME(XPST, 3, "Expecting tag name."),
+  /** XPST0003: Parsing exception. */
+  NOATTNAME(XPST, 3, "Expecting attribute name."),
+  /** XPST0003: Parsing exception. */
+  NOLOCSTEP(XPST, 3, "Incomplete location step."),
+  /** XPST0003: Parsing exception. */
+  NOEXPR(XPST, 3, "Expecting expression."),
+  /** XPST0003: Parsing exception. */
+  WRONGCHAR(XPST, 3, "Expecting \"%\"%."),
+  /** XPST0003: Parsing exception. */
+  INVENTITY(XPST, 3, "Invalid entity \"%\"."),
+  /** XPST0003: Parsing exception. */
+  INCOMPLETE(XPST, 3, "Incomplete expression."),
+  /** XPST0003: Evaluation exception. */
+  EVALUNARY(XPST, 3, "Unary operator expects a numeric value."),
+  /** XPST0003: Parsing exception. */
+  PATHMISS(XPST, 3, "Expecting location path."),
+  /** XPST0003: Parsing exception. */
+  DECLINCOMPLETE(XPST, 3, "Incomplete declaration; expecting "
+      + "'function', 'variable', ..."),
+  /** XPST0003: Parsing exception. */
+  FUNCNAME(XPST, 3, "Expecting function name."),
+  /** XPST0003: Parsing exception. */
+  PREDMISSING(XPST, 3, "Expecting expression before predicate."),
+  /** XPST0003: Parsing exception. */
+  NOVARNAME(XPST, 3, "Expecting variable name."),
+  /** XPST0003: Parsing exception. */
+  NOVARDECL(XPST, 3, "Expecting variable declaration."),
+  /** XPST0003: Parsing exception. */
+  TAGWRONG(XPST, 3, "Start and end tag are different (%/%)."),
+  /** XPST0003: Parsing exception. */
+  PIWRONG(XPST, 3, "Expecting name of processing-instruction."),
+  /** XPST0003: Parsing exception. */
+  NOENCLEXPR(XPST, 3, "Expecting valid expression after \"{\"."),
+  /** XPST0003: Parsing exception. */
+  NODOCCONS(XPST, 3, "Expecting document construction."),
+  /** XPST0003: Parsing exception. */
+  NOTXTCONS(XPST, 3, "Expecting text construction."),
+  /** XPST0003: Parsing exception. */
+  NOCOMCONS(XPST, 3, "Expecting comment construction."),
+  /** XPST0003: Parsing exception. */
+  NOFUNBODY(XPST, 3, "Expecting function body."),
+  /** XPST0003: Parsing exception. */
+  FUNCMISS(XPST, 3, "Expecting closing bracket for \"%(...\"."),
+  /** XPST0003: Parsing exception. */
+  MAPTKV(XPST, 3, "Expecting '*' or key and value type for \"%(...\"."),
+  /** XPST0003: Parsing exception. */
+  MAPTAAT(XPST, 3, "Expecting atomic key type for map(...), found \"%\"."),
+  /** XPST0003: Parsing exception. */
+  TYPEINVALID(XPST, 3, "Expecting type declaration."),
+  /** XPST0003: Parsing exception. */
+  NODECLFORM(XPST, 3, "Expecting decimal-format property declaration."),
+  /** XPST0003: Parsing exception. */
+  NOTYPESWITCH(XPST, 3, "Incomplete typeswitch expression."),
+  /** XPST0003: Parsing exception. */
+  NOSWITCH(XPST, 3, "Incomplete switch expression."),
+  /** XPST0003: Parsing exception. */
+  TYPEPAR(XPST, 3, "Expecting '(' after 'switch' or 'typeswitch'."),
+  /** XPST0003: Parsing exception. */
+  PRAGMAINV(XPST, 3, "Invalid pragma expression."),
+  /** XPST0003: Parsing exception. */
+  TESTINCOMPLETE(XPST, 3, "Incomplete node test."),
+  /** XPST0003: Parsing exception. */
+  CALCEXPR(XPST, 3, "Calculation is incomplete."),
+  /** XPST0003: Parsing exception. */
+  INVMAPKEY(XPST, 3, "Invalid key, simple expression expected."),
+  /** XPST0003: Parsing exception. */
+  INVMAPVAL(XPST, 3, "Invalid value, simple expression expected."),
+  /** XPST0003: Parsing exception. */
+  NORETURN(XPST, 3, "Expecting return value."),
+  /** XPST0003: Parsing exception. */
+  NOWHERE(XPST, 3, "Expecting valid expression after 'where'."),
+  /** XPST0003: Parsing exception. */
+  ORDERBY(XPST, 3, "Expecting valid expression after 'order by'."),
+  /** XPST0003: Parsing exception. */
+  GRPBY(XPST, 3, "Expecting valid expression after 'group by'."),
+  /** XPST0003: Parsing exception. */
+  FLWORWHERE(XPST, 3, "Expecting 'where', 'order' or 'return' expression."),
+  /** XPST0003: Parsing exception. */
+  FLWORORD(XPST, 3, "Expecting 'order' or 'return' expression."),
+  /** XPST0003: Parsing exception. */
+  FLWORRET(XPST, 3, "Expecting 'return' expression."),
+  /** XPST0003: Parsing exception. */
+  NOSOME(XPST, 3, "Incomplete quantifier expression."),
+  /** XPST0003: Parsing exception. */
+  IFPAR(XPST, 3, "Expecting '(' after 'if' expression."),
+  /** XPST0003: Parsing exception. */
+  NOIF(XPST, 3, "Incomplete 'if' expression."),
+  /** XPST0003: Parsing exception. */
+  NOFOR(XPST, 3, "Incomplete 'for' expression."),
+  /** XPST0003: Parsing exception. */
+  NOLET(XPST, 3, "Incomplete 'let' expression."),
+  /** XPST0003: Parsing exception. */
+  NOCLOSING(XPST, 3, "Expecting closing tag </%>."),
+  /** XPST0003: Parsing exception. */
+  COMCLOSE(XPST, 3, "Unclosed XQuery comment (: ..."),
+  /** XPST0003: Parsing exception. */
+  EXPREMPTY(XPST, 3, "Unknown function or expression."),
+  /** XPST0003: Parsing exception. */
+  NOTYPE(XPST, 3, "Unknown type \"%\"."),
+  /** XPST0003: Parsing exception. */
+  PIXML(XPST, 3, "Illegal PI name: \"%\"."),
+  /** XPST0003: Parsing exception. */
+  EMPTYSEQOCC(XPST, 3, "No occurrence indicator defined for %."),
+  /** XPST0003: Parsing exception. */
+  TESTINVALID(XPST, 3, "Invalid % test: %."),
+  /** XPST0003: Parsing exception. */
+  QNAMEINV(XPST, 3, "Expecting QName."),
+  /** XPST0003: Parsing exception. */
+  PROLOGORDER(XPST, 3, "Default declaration must be declared first."),
+  /** XPST0003: Parsing exception. */
+  FTRANGE(XPST, 3, "Expecting full-text range."),
+  /** XPST0003: Parsing exception. */
+  FTSTOP(XPST, 3, "Stop words expected."),
+  /** XPST0003: Parsing exception. */
+  FTMATCH(XPST, 3, "Unknown match option '%...'."),
+  /** XPST0003: Evaluation exception. */
+  INVALPI(XPST, 3, "Invalid PI name: \"%\"."),
+  /** XPST0003: Parsing exception. */
+  INTEXP(XPST, 3, "Integer expected."),
+
+  /** XPST0005: Parsing exception. */
+  COMPSELF(XPST, 5, "Warning: '%' will never yield results."),
+
+  /** XPST0008: Parsing exception. */
+  VARUNDEF(XPST, 8, "Undefined variable %."),
+  /** XPST0008: Parsing exception. */
+  TYPEUNDEF(XPST, 8, "Undefined type %."),
+
+  /** XPST0017: Parsing Exception. */
+  XPARGS(XPST, 17, "Wrong arguments: % expected."),
+  /** XPST0017: Parsing exception. */
+  FUNSIMILAR(XPST, 17, "Unknown function \"%\"; similar: \"%\"."),
+  /** XPST0017: Parsing Exception. */
+  FUNCTYPE(XPST, 17, "Wrong arguments: %(value) expected."),
+  /** XPST0003: Parsing exception. */
+  FEATURE11(XPST, 17, "Feature not available in XQuery 1.0."),
+  /** XPST0017: Parsing exception. */
+  FUNCUNKNOWN(XPST, 17, "Unknown function \"%(...)\"."),
+  /** XPST0017: Parsing exception. */
+  FUNCJAVA(XPST, 17, "Unknown Java function \"%(...)\"."),
+
+  /** XPST0051: Parsing exception. */
+  TYPEUNKNOWN(XPST, 51, "Unknown type %."),
+  /** XPST0080: Parsing exception. */
+  CASTUNKNOWN(XPST, 80, "Invalid cast type %."),
+  /** XPST0081: Parsing exception. */
+  PREFUNKNOWN(XPST, 81, "Unknown prefix: \"%\"."),
+  /** XPST0081: Parsing exception. */
+  NSMISS(XPST, 81, "% must be prefixed."),
+
+  /** XPTY0004: Typing exception. */
+  XPSEQ(XPTY, 4, "No sequence % allowed."),
+  /** XPTY0004: Typing exception. */
+  XPINVCAST(XPTY, 4, "Invalid cast from % to %: %."),
+  /** XPTY0004: Promoting exception. */
+  XPINVPROM(XPTY, 4, "Cannot promote type % to %: %."),
+  /** XPTY0004: Typing exception. */
+  XPCAST(XPTY, 4, "Invalid %(%) cast."),
+  /** XPTY0004: Typing Exception. */
+  XPTYPE(XPTY, 4, "%: % expected, % found."),
+  /** XPTY0004: Typing Exception. */
+  STRNODTYPE(XPTY, 4, "%: xs:string or node() expected, % found."),
+  /** XPTY0004: Typing Exception. */
+  NODFUNTYPE(XPTY, 4, "%: node() or map expected, % found."),
+  /** XPTY0004: Typing Exception. */
+  SIMPLDUR(XPTY, 4, "%: only supported on subtypes of xs:duration, not %."),
+  /** XPTY0004: Typing exception. */
+  XPEMPTY(XPTY, 4, "%: no empty sequence allowed."),
+  /** XPTY0004: Typing Exception. */
+  XPEMPTYPE(XPTY, 4, "%: % expected, empty sequence found."),
+  /** XPTY0004: Typing exception. */
+  XPDUR(XPTY, 4, "%: duration expected, % found."),
+  /** XPTY0004: Typing Exception. */
+  XPTYPECMP(XPTY, 4, "% and % cannot be compared."),
+  /** XPTY0004: Typing exception. */
+  XPTYPENUM(XPTY, 4, "%: number expected, % found."),
+  /** XPTY0004: Typing exception. */
+  XPINVNAME(XPTY, 4, "Invalid name: \"%\"."),
+  /** XPTY0004: Typing exception. */
+  XPNAME(XPTY, 4, "Expecting name."),
+  /** XPTY0004: Typing exception. */
+  XPATT(XPTY, 4, "Cannot add attributes to a document node."),
+  /** XPTY0004: Typing exception. */
+  CPIWRONG(XPTY, 4, "% not allowed as PI name: \"%\"."),
+  /** XPTY0004: Typing exception. */
+  INVQNAME(XPTY, 4, "Invalid QName: \"%\"."),
+
+  /** XPTY0018: Typing exception. */
+  EVALNODESVALS(XPTY, 18, "Result yields both nodes and atomic values."),
+  /** XPTY0019: Typing exception. */
+  NODESPATH(XPTY, 19, "Context node required for %; % found."),
+
+  /** XQDY0025: Evaluation exception. */
+  CATTDUPL(XQDY, 25, "Duplicate attribute \"%\"."),
+  /** XQDY0026: Evaluation exception. */
+  CPICONT(XQDY, 26, "Invalid PI content: \"%\"."),
+  /** XQDY0041: Evaluation exception. */
+  CPIINVAL(XQDY, 41, "Invalid PI name: \"%\"."),
+  /** XQDY0044: Evaluation exception. */
+  CAINS(XQDY, 44, "Invalid attribute namespace %{\"%\"}."),
+  /** XQDY0064: Evaluation exception. */
+  CPIXML(XQDY, 64, "Illegal PI name: \"%\"."),
+  /** XQDY0072: Evaluation exception. */
+  COMINVALID(XQDY, 72, "Invalid comment."),
+  /** XQDY0074: Evaluation exception. */
+  INVNAME(XQDY, 74, "Invalid name: \"%\"."),
+  /** XQDY0074: Parsing exception. */
+  INVPREF(XQDY, 74, "Unknown prefix: \"%\"."),
+  /** XQDY0095: resulting value for any grouping variable >> 1 item. */
+  XGRP(XQDY, 95, "No sequence allowed as grouping variable."),
+  /** XQDY0096: Invalid namespace in constructed element. */
+  CEINS(XQDY, 96, "Invalid element namespace: %{\"%\"}."),
+
+  /** XQST0009: Parsing exception. */
+  IMPLSCHEMA(XQST, 9, "Schema import not supported."),
+  /** XQST0022: Parsing exception. */
+  NSCONS(XQST, 22, "Constant namespace value expected."),
+  /** XQST0031: Parsing exception. */
+  XQUERYVER(XQST, 31, "XQuery version \"%\" not supported."),
+  /** XQST0032: Parsing exception. */
+  DUPLBASE(XQST, 32, "Duplicate 'base-uri' declaration."),
+  /** XQST0033: Parsing exception. */
+  DUPLNSDECL(XQST, 33, "Duplicate declaration of namespace %."),
+  /** XQST0034: Parsing exception. */
+  FUNCDEFINED(XQST, 34, "Duplicate declaration of function \"%\"."),
+  /** XQST0038: Parsing exception. */
+  DUPLCOLL(XQST, 38, "Duplicate 'collation' declaration."),
+  /** XQST0076: Parsing exception. */
+  COLLWHICH(XQST, 38, "Unknown collation \"%\"."),
+  /** XQST0039: Parsing exception. */
+  FUNCDUPL(XQST, 39, "Duplicate function argument %."),
+  /** XQST0040: Parsing exception. */
+  ATTDUPL(XQST, 40, "Duplicate attribute \"%\"."),
+  /** XQST0045: Parsing exception. */
+  NAMERES(XQST, 45, "Function %(...) uses reserved namespace."),
+  /** XQST0047: Parsing exception. */
+  DUPLMODULE(XQST, 47, "Module is declared twice: \"%\"."),
+  /** XQST0047: Parsing exception. */
+  MODNS(XQST, 48, "Declaration % does not match the module namespace."),
+  /** XQST0049: Parsing exception. */
+  VARDEFINE(XQST, 49, "Duplicate declaration of %."),
+  /** XQST0054: Parsing exception. */
+  XPSTACK(XQST, 54, "Stack Overflow: circular variable declaration?"),
+  /** XQST0055: Parsing exception. */
+  DUPLCOPYNS(XQST, 55, "Duplicate 'copy-namespace' declaration."),
+  /** XQST0057: Parsing exception. */
+  NSEMPTY(XQST, 57, "Namespace URI cannot be empty."),
+  /** XQST0059: Parsing exception. */
+  NOMODULE(XQST, 59, "Unknown module for namespace \"%\"."),
+  /** XQST0059: Parsing exception. */
+  NOMODULEFILE(XQST, 59, "Module not found: \"%\"."),
+  /** XQST0059: Parsing exception. */
+  WRONGMODULE(XQST, 59, "Wrong uri % in imported module \"%\"."),
+  /** XQST0060: Parsing exception. */
+  FUNNONS(XQST, 60, "Namespace needed for function %(...)."),
+  /** XQST0065: Parsing exception. */
+  DUPLORD(XQST, 65, "Duplicate 'ordering' declaration."),
+  /** XQST0066: Parsing exception. */
+  DUPLNS(XQST, 66, "Duplicate 'default namespace' declaration."),
+  /** XQST0067: Parsing exception. */
+  DUPLCONS(XQST, 67, "Duplicate 'construction' declaration."),
+  /** XQST0068: Parsing exception. */
+  DUPLBOUND(XQST, 68, "Duplicate 'boundary-space' declaration."),
+  /** XQST0069: Parsing exception. */
+  DUPLORDEMP(XQST, 69, "Duplicate 'order empty' declaration."),
+  /** XQST0070: Parsing exception. */
+  NSDEF(XQST, 70, "Cannot overwrite namespace %."),
+  /** XQST0070: Parsing exception. */
+  NOXMLNS(XQST, 70, "Cannot declare % namespace."),
+  /** XQST0071: Parsing exception. */
+  DUPLNSDEF(XQST, 71, "Duplicate declaration of namespace \"%\"."),
+  /** XQST0075: Parsing exception. */
+  IMPLVAL(XQST, 75, "Validation not supported yet."),
+  /** XQST0076: Parsing exception. */
+  INVCOLL(XQST, 76, "Unknown collation \"%\"."),
+  /** XQST0079: Parsing exception. */
+  NOPRAGMA(XQST, 79, "Expecting pragma expression."),
+  /** XQST0085: Parsing exception. */
+  NSEMPTYURI(XQST, 85, "Namespace URI cannot be empty."),
+  /** XQST0087: Parsing exception. */
+  XQUERYENC2(XQST, 87, "Unknown encoding \"%\"."),
+  /** XQST0088: Parsing exception. */
+  NSMODURI(XQST, 88, "Module namespace cannot be empty."),
+  /** XQST0089: Parsing exception. */
+  DUPLVAR(XQST, 89, "Duplicate declaration of %."),
+  /** XQST0090: Parsing exception. */
+  INVCHARREF(XQST, 90, "Invalid character reference \"%\"."),
+  /** XQST0093: Parsing exception. */
+  CIRCMODULE(XQST, 93, "Circular module declaration."),
+  /** XPST0094: Parsing exception. */
+  GVARNOTDEFINED(XQST, 94, "Undeclared grouping variable \"%\"."),
+  /** XPST0097: Parsing exception. */
+  INVDECFORM(XQST, 97, "Invalid decimal-format property: %=\"%\"."),
+  /** XPST0098: Parsing exception. */
+  DUPLDECFORM(XQST, 98, "Duplicate use of decimal-format \"%\"."),
+  /** XQST0099: Parsing exception. */
+  DUPLITEM(XQST, 99, "Duplicate declaration of context item."),
+  /** XQST0107: Parsing exception. */
+  CTXINIT(XQST, 107, "Context item depends on itself."),
+  /** XQST0108: Parsing exception. */
+  MODOUT(XQST, 108, "No output declarations allowed in modules."),
+  /** XPST0109: Parsing exception. */
+  OUTWHICH(XQST, 109, "Unknown serialization parameter: \"%\"."),
+  /** XPST0110: Parsing exception. */
+  OUTDUPL(XQST, 110, "Duplicate declaration of \"output:%\"."),
+  /** XPST0111: Parsing exception. */
+  DECDUPL(XQST, 111, "Duplicate decimal-format declaration."),
+  /** XQST0113: Parsing exception. */
+  DECITEM(XQST, 113, "Context item cannot be specified in module."),
+  /** XPST0111: Parsing exception. */
+  DECDUPLPROP(XQST, 114, "Duplicate decimal-format property \"%\"."),
+
+  /** XQTY0024: Parsing exception. */
+  NOATTALL(XQTY, 24, "Attribute must follow the root element."),
+
+  /** FOFD1340: Parsing exception. */
+  WRONGINT(FOFD, 1340, "Wrong integer format: \"%\"."),
+  /** FOFD1340: Evaluation exception. */
+  OPTAFTER(FOFD, 1340, "Optional digit follows mandatory digits: \"%\"."),
+  /** FOFD1340: Evaluation exception. */
+  DIFFMAND(FOFD, 1340, "Mandatory digits must be of the same group: \"%\"."),
+  /** FOFD1340: Evaluation exception. */
+  GROUPADJ(FOFD, 1340, "Adjacent grouping separators: \"%\"."),
+  /** FOFD1340: Evaluation exception. */
+  GROUPSTART(FOFD, 1340, "Picture begins with grouping separator: \"%\"."),
+  /** FOFD1340: Evaluation exception. */
+  GROUPEND(FOFD, 1340, "Picture ends with grouping separator: \"%\"."),
+  /** FOFD1340: Evaluation exception. */
+  NOMAND(FOFD, 1340, "No mandatory digit specified: \"%\"."),
+  /** FOFD1340: Evaluation exception. */
+  PICDATE(FOFD, 1340, "Invalid picture string: \"%\"."),
+  /** FOFD1340: Evaluation exception. */
+  ORDCLOSED(FOFD, 1340, "Ordinal is not closed: \"%\"."),
+  /** FOFD1350: Evaluation exception. */
+  PICCOMP(FOFD, 1350, "Invalid component in string: \"%\"."),
+  /** FOUT1170: Parsing exception. */
+  WRONGINPUT(FOUT, 1170, "Failed to read \"%\": %."),
+
+  // [CG] check error messages: FOUT1190, FOUT1200, add to Wiki
+
+  /** XUDY0009: XQuery Update dynamic exception. */
+  UPNOPAR(XUDY, 9, "Target % has no parent."),
+  /** XUDY0014: XQuery Update dynamic exception. */
+  UPNOTCOPIED(XUDY, 14, "% was not copied by copy clause."),
+  /** XUDY0015: XQuery Update dynamic exception. */
+  UPMULTREN(XUDY, 15, "Multiple renames on %."),
+  /** XUDY0016: XQuery Update dynamic exception. */
+  UPMULTREPL(XUDY, 16, "Multiple replaces on %."),
+  /** XUDY0017: XQuery Update dynamic exception. */
+  UPMULTREPV(XUDY, 17, "Multiple replaces on %."),
+  /** XUDY0021: XQuery Update dynamic exception. */
+  UPATTDUPL(XUDY, 21, "Duplicate attribute %."),
+  /** XUDY0023: XQuery Update dynamic exception. */
+  UPNSCONFL(XUDY, 23, "Conflicts with existing namespaces."),
+  /** XUDY0024: XQuery Update dynamic exception. */
+  UPNSCONFL2(XUDY, 24, "New namespaces conflict with each other."),
+  /** XUDY0027: XQuery Update dynamic exception. */
+  UPSEQEMP(XUDY, 27, "% target must not be empty."),
+  /** XUDY0029: XQuery Update dynamic exception. */
+  UPPAREMPTY(XUDY, 29, "Target has no parent node."),
+  /** XUDY0030: XQuery Update dynamic exception. */
+  UPATTELM(XUDY, 30, "Attributes cannot be inserted as child of a document."),
+  /** XUDY0031: XQuery Update dynamic exception. */
+  UPURIDUP(XUDY, 31, "URI \"%\" is addressed multiple times."),
+
+  /** XUST0001: Parsing exception. */
+  UPNOT(XUST, 1, "%: no updating expression allowed."),
+  /** XUST0002: Parsing exception. */
+  UPEXPECTT(XUST, 2, "Updating expression expected in modify clause."),
+  /** XUST0002: Parsing exception. */
+  UPEXPECTF(XUST, 2, "Updating expression expected in function declaration."),
+  /** XUST0003: Parsing exception. */
+  DUPLREVAL(XUST, 3, "Duplicate 'revalidation' declaration."),
+  /** XUST0026: Parsing exception. */
+  NOREVAL(XUST, 26, "Revalidation mode not supported."),
+  /** XUST0028: Parsing exception. */
+  UPFUNCTYPE(XUST, 28, "No return type allowed in updating functions."),
+
+  /** XUTY0004: XQuery Update type exception. */
+  UPNOATTRPER(XUTY, 4, "Attribute must follow the root element."),
+  /** XUTY0005: XQuery Update type exception. */
+  UPTRGTYP(XUTY, 5, "Single element or document expected as insert target."),
+  /** XUTY0006: XQuery Update type exception. */
+  UPTRGTYP2(XUTY, 6,
+      "Single element, text, comment or pi expected as insert target."),
+  /** XUTY0007: XQuery Update type exception. */
+  UPTRGDELEMPT(XUTY, 7, "Only nodes can be deleted."),
+  /** XUTY0008: XQuery Update type exception. */
+  UPTRGMULT(XUTY, 8, "Single element, text, attribute, comment or pi expected"
+      + " as replace target."),
+  /** XUTY0010: XQuery Update type exception. */
+  UPWRELM(XUTY, 10, "Replacing nodes must be no attribute nodes."),
+  /** XUTY0011: XQuery Update type exception. */
+  UPWRATTR(XUTY, 11, "Replacing nodes must be attribute nodes."),
+  /** XUTY0012: XQuery Update type exception. */
+  UPWRTRGTYP(XUTY, 12,
+      "Single element, attribute or pi expected as rename target."),
+  /** XUTY0013: XQuery Update type exception. */
+  UPCOPYMULT(XUTY, 13,
+      "Source expression in copy clause must return a single node."),
+  /** XUTY0022: XQuery Update type exception. */
+  UPATTELM2(XUTY, 22, "Insert target must be an element.");
+
+  /** Error type. */
+  public final ErrType type;
+  /** Error number. */
+  public final int num;
+  /** Error description. */
+  public final String desc;
+
+  /**
+   * Constructor.
+   * @param t error type
+   * @param n error number
+   * @param d description
+   */
+  Err(final ErrType t, final int n, final String d) {
+    type = t;
+    num = n;
+    desc = d;
+  }
+
+  /**
+   * Throws a query exception.
+   * @param ii input info
+   * @param ext extended info
+   * @return query exception (indicates that an error is raised)
+   * @throws QueryException query exception
+   */
+  public QueryException thrw(final InputInfo ii, final Object... ext)
+      throws QueryException {
+    throw new QueryException(ii, this, ext);
+  }
+
+  /**
+   * Throws a serializer exception. Might be merged with {@link #thrw} in
+   * future.
+   * @param ext extended info
+   * @return serializer exception (indicates that an error is raised)
+   * @throws SerializerException serializer exception
+   */
+  public SerializerException thrwSerial(final Object... ext)
+      throws SerializerException {
+    throw new SerializerException(this, ext);
+  }
+
+  /**
+   * Returns the error code.
+   * @return position
+   */
+  public String code() {
+    return String.format("%s%04d", type, num);
+  }
+
+  /**
+   * Error types.
+   *
+   * @author BaseX Team 2005-11, BSD License
+   * @author Leo Woerteler
+   */
+  public static enum ErrType {
+    /** BASX Error type. */ BASX,
+    /** FOAR Error type. */ FOAR,
+    /** FOCA Error type. */ FOCA,
+    /** FOCH Error type. */ FOCH,
+    /** FODC Error type. */ FODC,
+    /** FODF Error type. */ FODF,
+    /** FODT Error type. */ FODT,
+    /** FOFD Error type. */ FOFD,
+    /** FOER Error type. */ FOER,
+    /** FOFL Error type. */ FOFL,
+    /** FOHP Error type. */ FOHC,
+    /** FONS Error type. */ FONS,
+    /** FORG Error type. */ FORG,
+    /** FORX Error type. */ FORX,
+    /** FOTY Error type. */ FOTY,
+    /** FOUP Error type. */ FOUP,
+    /** FOFD Error type. */ FOUT,
+    /** FOZP Error type. */ FOZP,
+    /** FTDY Error type. */ FTDY,
+    /** FTST Error type. */ FTST,
+    /** PACK Error type. */ PACK,
+    /** SEPM Error type. */ SEPM,
+    /** SERE Error type. */ SERE,
+    /** SEPM Error type. */ SESU,
+    /** XPDY Error type. */ XPDY,
+    /** XPST Error type. */ XPST,
+    /** XPTY Error type. */ XPTY,
+    /** XQDY Error type. */ XQDY,
+    /** XQST Error type. */ XQST,
+    /** XQTY Error type. */ XQTY,
+    /** XSQL Error type. */ XSQL,
+    /** XUDY Error type. */ XUDY,
+    /** XUST Error type. */ XUST,
+    /** XUTY Error type. */ XUTY;
+  }
+
+  /**
+   * Throws a comparison exception.
+   * @param ii input info
+   * @param it1 first item
+   * @param it2 second item
+   * @return query exception (indicates that an error is raised)
+   * @throws QueryException query exception
+   */
+  public static QueryException diff(final InputInfo ii, final Item it1,
+      final Item it2) throws QueryException {
+    throw (it1 == it2 ? TYPECMP : XPTYPECMP).thrw(ii, it1.type, it2.type);
+  }
+
+  /**
+   * Throws a type cast exception.
+   * @param ii input info
+   * @param t expression cast type
+   * @param v value
+   * @return query exception (indicates that an error is raised)
+   * @throws QueryException query exception
+   */
+  public static QueryException cast(final InputInfo ii, final Type t,
+      final Value v) throws QueryException {
+    throw XPINVCAST.thrw(ii, v.type, t, v);
+  }
+
+  /**
+   * Throws a type promoting exception.
+   * @param ii input info
+   * @param t expression cast type
+   * @param v value
+   * @return query exception (indicates that an error is raised)
+   * @throws QueryException query exception
+   */
+  public static QueryException promote(final InputInfo ii, final Type t,
+      final Value v) throws QueryException {
+    throw XPINVPROM.thrw(ii, v.type, t, v);
+  }
+
+  /**
+   * Throws a type exception.
+   * @param ii input info
+   * @param inf expression info
+   * @param t expected type
+   * @param it found item
+   * @return query exception (indicates that an error is raised)
+   * @throws QueryException query exception
+   */
+  public static QueryException type(final InputInfo ii, final String inf,
+      final Type t, final Item it) throws QueryException {
+    throw XPTYPE.thrw(ii, inf, t, it.type);
+  }
+
+  /**
+   * Throws a type exception.
+   * @param e parsing expression
+   * @param t expected type
+   * @param it found item
+   * @return query exception (indicates that an error is raised)
+   * @throws QueryException query exception
+   */
+  public static QueryException type(final ParseExpr e, final Type t,
+      final Item it) throws QueryException {
+    throw type(e.input, e.desc(), t, it);
+  }
+
+  /**
+   * Throws a number exception.
+   * @param e parsing expression
+   * @param it found item
+   * @return query exception (indicates that an error is raised)
+   * @throws QueryException query exception
+   */
+  public static QueryException number(final ParseExpr e, final Item it)
+      throws QueryException {
+    throw XPTYPENUM.thrw(e.input, e.desc(), it.type);
+  }
+
+  /**
+   * Throws an invalid value exception.
+   * @param ii input info
+   * @param t expected type
+   * @param v value
+   * @return query exception (indicates that an error is raised)
+   * @throws QueryException query exception
+   */
+  public static QueryException value(final InputInfo ii, final Type t,
+      final Object v) throws QueryException {
+    throw INVALUE.thrw(ii, t, v);
+  }
+
+  @Override
+  public String toString() {
+    return String.format("%s%04d", type, num);
+  }
+}