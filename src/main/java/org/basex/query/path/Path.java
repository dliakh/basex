--- conflicted
+++ resolved
@@ -1,137 +1,132 @@
-package org.basex.query.path;
-
-import java.io.IOException;
-import org.basex.data.Serializer;
-import org.basex.query.QueryContext;
-import org.basex.query.QueryException;
-import org.basex.query.expr.Context;
-import org.basex.query.expr.Expr;
-import org.basex.query.expr.ParseExpr;
-import org.basex.query.expr.Root;
-<<<<<<< HEAD
-import org.basex.query.item.Item;
-import org.basex.query.item.NodeType;
-=======
-import org.basex.query.item.Type;
->>>>>>> e8350237
-import org.basex.query.item.Value;
-import org.basex.query.util.Var;
-import org.basex.util.InputInfo;
-
-/**
- * Path expression.
- *
- * @author BaseX Team 2005-11, BSD License
- * @author Christian Gruen
- */
-public abstract class Path extends ParseExpr {
-  /** Top expression. */
-  public Expr root;
-
-  /**
-   * Constructor.
-   * @param ii input info
-   * @param r root expression; can be null
-   */
-  protected Path(final InputInfo ii, final Expr r) {
-    super(ii);
-    root = r;
-  }
-
-  @Override
-  public final Expr comp(final QueryContext ctx) throws QueryException {
-    if(root != null) {
-      root = checkUp(root, ctx).comp(ctx);
-      if(root instanceof Context) root = null;
-    }
-
-    final Value vi = ctx.value;
-    ctx.value = root(ctx);
-    final Expr e = compPath(ctx);
-    ctx.value = vi;
-    if(root instanceof Context) root = null;
-    return e;
-  }
-
-  /**
-   * Compiles the location path.
-   * @param ctx query context
-   * @return optimized Expression
-   * @throws QueryException query exception
-   */
-  protected abstract Expr compPath(final QueryContext ctx)
-    throws QueryException;
-
-  /**
-   * Returns the root of the current context or {@code null}.
-   * @param ctx query context
-   * @return root
-   */
-  protected final Value root(final QueryContext ctx) {
-    final Value v = ctx != null ? ctx.value : null;
-    // no root specified: return context, if it does not reference a document
-    // as e.g. happens in //a(b|c)
-    if(root == null) return v == null || v.type != NodeType.DOC ? v : null;
-    // root is value: return root
-    if(root.value()) return (Value) root;
-    // no root reference, no context: return null
-    if(!(root instanceof Root) || v == null) return null;
-    // return context sequence or root of current context
-    return v.size() != 1 ? v : ((Root) root).root(v);
-  }
-
-  /**
-   * Position test.
-   * @param step step array
-   * @param use use type
-   * @return result of check
-   */
-  protected final boolean uses(final Expr[] step, final Use use) {
-    // initial context will be used as input
-    if(use == Use.CTX) return root == null || root.uses(use);
-    for(final Expr s : step) if(s.uses(use)) return true;
-    return root != null && root.uses(use);
-  }
-
-  @Override
-  public int count(final Var v) {
-    return root != null ? root.count(v) : 0;
-  }
-
-  @Override
-  public boolean removable(final Var v) {
-    return root == null || root.removable(v);
-  }
-
-  @Override
-  public Expr remove(final Var v) {
-    if(root != null) root = root.remove(v);
-    if(root instanceof Context) root = null;
-    return this;
-  }
-
-  /**
-   * Prints the query plan.
-   * @param ser serializer
-   * @param step step array
-   * @throws IOException I/O exception
-   */
-  final void plan(final Serializer ser, final Expr[] step) throws IOException {
-    ser.openElement(this);
-    if(root != null) root.plan(ser);
-    for(final Expr s : step) s.plan(ser);
-    ser.closeElement();
-  }
-
-  /**
-   * Returns a string representation.
-   * @param step step array
-   * @return string representation
-   */
-  protected final String toString(final Expr[] step) {
-    final StringBuilder sb = new StringBuilder();
-    if(root != null) sb.append(root);
-    for(final Expr s : step) sb.append((sb.length() != 0 ? "/" : "") + s);
-    return sb.toString();
-  }
-}
+package org.basex.query.path;
+
+import java.io.IOException;
+import org.basex.data.Serializer;
+import org.basex.query.QueryContext;
+import org.basex.query.QueryException;
+import org.basex.query.expr.Context;
+import org.basex.query.expr.Expr;
+import org.basex.query.expr.ParseExpr;
+import org.basex.query.expr.Root;
+import org.basex.query.item.NodeType;
+import org.basex.query.item.Value;
+import org.basex.query.util.Var;
+import org.basex.util.InputInfo;
+
+/**
+ * Path expression.
+ *
+ * @author BaseX Team 2005-11, BSD License
+ * @author Christian Gruen
+ */
+public abstract class Path extends ParseExpr {
+  /** Top expression. */
+  public Expr root;
+
+  /**
+   * Constructor.
+   * @param ii input info
+   * @param r root expression; can be null
+   */
+  protected Path(final InputInfo ii, final Expr r) {
+    super(ii);
+    root = r;
+  }
+
+  @Override
+  public final Expr comp(final QueryContext ctx) throws QueryException {
+    if(root != null) {
+      root = checkUp(root, ctx).comp(ctx);
+      if(root instanceof Context) root = null;
+    }
+
+    final Value vi = ctx.value;
+    ctx.value = root(ctx);
+    final Expr e = compPath(ctx);
+    ctx.value = vi;
+    if(root instanceof Context) root = null;
+    return e;
+  }
+
+  /**
+   * Compiles the location path.
+   * @param ctx query context
+   * @return optimized Expression
+   * @throws QueryException query exception
+   */
+  protected abstract Expr compPath(final QueryContext ctx)
+    throws QueryException;
+
+  /**
+   * Returns the root of the current context or {@code null}.
+   * @param ctx query context
+   * @return root
+   */
+  protected final Value root(final QueryContext ctx) {
+    final Value v = ctx != null ? ctx.value : null;
+    // no root specified: return context, if it does not reference a document
+    // as e.g. happens in //a(b|c)
+    if(root == null) return v == null || v.type != NodeType.DOC ? v : null;
+    // root is value: return root
+    if(root.value()) return (Value) root;
+    // no root reference, no context: return null
+    if(!(root instanceof Root) || v == null) return null;
+    // return context sequence or root of current context
+    return v.size() != 1 ? v : ((Root) root).root(v);
+  }
+
+  /**
+   * Position test.
+   * @param step step array
+   * @param use use type
+   * @return result of check
+   */
+  protected final boolean uses(final Expr[] step, final Use use) {
+    // initial context will be used as input
+    if(use == Use.CTX) return root == null || root.uses(use);
+    for(final Expr s : step) if(s.uses(use)) return true;
+    return root != null && root.uses(use);
+  }
+
+  @Override
+  public int count(final Var v) {
+    return root != null ? root.count(v) : 0;
+  }
+
+  @Override
+  public boolean removable(final Var v) {
+    return root == null || root.removable(v);
+  }
+
+  @Override
+  public Expr remove(final Var v) {
+    if(root != null) root = root.remove(v);
+    if(root instanceof Context) root = null;
+    return this;
+  }
+
+  /**
+   * Prints the query plan.
+   * @param ser serializer
+   * @param step step array
+   * @throws IOException I/O exception
+   */
+  final void plan(final Serializer ser, final Expr[] step) throws IOException {
+    ser.openElement(this);
+    if(root != null) root.plan(ser);
+    for(final Expr s : step) s.plan(ser);
+    ser.closeElement();
+  }
+
+  /**
+   * Returns a string representation.
+   * @param step step array
+   * @return string representation
+   */
+  protected final String toString(final Expr[] step) {
+    final StringBuilder sb = new StringBuilder();
+    if(root != null) sb.append(root);
+    for(final Expr s : step) sb.append((sb.length() != 0 ? "/" : "") + s);
+    return sb.toString();
+  }
+}