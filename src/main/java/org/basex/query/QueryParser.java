package org.basex.query;

import static org.basex.query.QueryTokens.*;
import static org.basex.query.util.Err.*;
import static org.basex.util.Token.*;
import static org.basex.util.ft.FTFlag.*;

import java.io.IOException;
import java.util.Arrays;
import java.util.HashMap;

import org.basex.data.SerializerProp;
import org.basex.io.IO;
import org.basex.query.expr.And;
import org.basex.query.expr.Arith;
import org.basex.query.expr.CAttr;
import org.basex.query.expr.CComm;
import org.basex.query.expr.CDoc;
import org.basex.query.expr.CElem;
import org.basex.query.expr.CPI;
import org.basex.query.expr.CTxt;
import org.basex.query.expr.DynFunCall;
import org.basex.query.expr.InlineFunc;
import org.basex.query.expr.LitFunc;
import org.basex.query.expr.OrderByExpr;
import org.basex.query.expr.OrderByStable;
import org.basex.query.expr.PartFunApp;
import org.basex.query.expr.TypeCase;
import org.basex.query.expr.Calc;
import org.basex.query.expr.Cast;
import org.basex.query.expr.Castable;
import org.basex.query.expr.Catch;
import org.basex.query.expr.CmpG;
import org.basex.query.expr.CmpN;
import org.basex.query.expr.CmpV;
import org.basex.query.expr.Context;
import org.basex.query.expr.Except;
import org.basex.query.expr.Expr;
import org.basex.query.expr.Extension;
import org.basex.query.expr.Filter;
import org.basex.query.expr.For;
import org.basex.query.expr.ForLet;
import org.basex.query.expr.Func;
import org.basex.query.expr.GFLWOR;
import org.basex.query.expr.If;
import org.basex.query.expr.Instance;
import org.basex.query.expr.InterSect;
import org.basex.query.expr.Let;
import org.basex.query.expr.List;
import org.basex.query.expr.Or;
import org.basex.query.expr.OrderBy;
import org.basex.query.expr.Pragma;
import org.basex.query.expr.Quantifier;
import org.basex.query.expr.Range;
import org.basex.query.expr.Root;
import org.basex.query.expr.Scored;
import org.basex.query.expr.Switch;
import org.basex.query.expr.Treat;
import org.basex.query.expr.Try;
import org.basex.query.expr.TypeSwitch;
import org.basex.query.expr.Unary;
import org.basex.query.expr.Union;
import org.basex.query.expr.VarRef;
import org.basex.query.ft.FTAnd;
import org.basex.query.ft.FTContains;
import org.basex.query.ft.FTContent;
import org.basex.query.ft.FTDistance;
import org.basex.query.ft.FTExpr;
import org.basex.query.ft.FTExtensionSelection;
import org.basex.query.ft.FTMildNot;
import org.basex.query.ft.FTNot;
import org.basex.query.ft.FTOptions;
import org.basex.query.ft.FTOr;
import org.basex.query.ft.FTOrder;
import org.basex.query.ft.FTScope;
import org.basex.query.ft.FTWeight;
import org.basex.query.ft.FTWindow;
import org.basex.query.ft.FTWords;
import org.basex.query.ft.FTWords.FTMode;
import org.basex.query.ft.ThesQuery;
import org.basex.query.ft.Thesaurus;
import org.basex.query.item.Dbl;
import org.basex.query.item.Dec;
import org.basex.query.item.Empty;
import org.basex.query.item.FunType;
import org.basex.query.item.Itr;
import org.basex.query.item.NodeType;
import org.basex.query.item.QNm;
import org.basex.query.item.SeqType;
import org.basex.query.item.AtomType;
import org.basex.query.item.Types;
import org.basex.query.item.SeqType.Occ;
import org.basex.query.item.Str;
import org.basex.query.item.Type;
import org.basex.query.item.Uri;
import org.basex.query.path.Axis;
import org.basex.query.path.AxisPath;
import org.basex.query.path.AxisStep;
import org.basex.query.path.KindTest;
import org.basex.query.path.MixedPath;
import org.basex.query.path.NameTest;
import org.basex.query.path.Test;
import org.basex.query.up.Delete;
import org.basex.query.up.Insert;
import org.basex.query.up.Rename;
import org.basex.query.up.Replace;
import org.basex.query.up.Transform;
import org.basex.query.util.Err;
import org.basex.query.util.Namespaces;
import org.basex.query.util.Var;
import org.basex.query.util.format.DecimalFormat;
import org.basex.util.Array;
import org.basex.util.Atts;
import org.basex.util.InputInfo;
import org.basex.util.InputParser;
import org.basex.util.StringList;
import org.basex.util.TokenBuilder;
import org.basex.util.TokenList;
import org.basex.util.XMLToken;
import org.basex.util.ft.FTOpt;
import org.basex.util.ft.FTUnit;
import org.basex.util.ft.Language;
import org.basex.util.ft.StopWords;

/**
 * Simple query parser; can be overwritten to support more complex parsings.
 *
 * @author BaseX Team 2005-11, BSD License
 * @author Christian Gruen
 */
public class QueryParser extends InputParser {
  /** Query context. */
  public final QueryContext ctx;

  /** Temporary token builder. */
  private final TokenBuilder tok = new TokenBuilder();
  /** List of loaded modules. */
  private final TokenList modules = new TokenList();
  /** Name of current module. */
  private QNm module;

  /** Alternative error output. */
  private Err alter;
  /** Alternative error description. */
  private QNm alterFunc;
  /** Alternative position. */
  private int ap;

  /** Declared serialization options. */
  private final StringList serial = new StringList();
  /** Declaration flag. */
  private boolean declElem;
  /** Declaration flag. */
  private boolean declFunc;
  /** Declaration flag. */
  private boolean declColl;
  /** Declaration flag. */
  private boolean declConstr;
  /** Declaration flag. */
  private boolean declSpaces;
  /** Declaration flag. */
  private boolean declOrder;
  /** Declaration flag. */
  private boolean declReval;
  /** Declaration flag. */
  private boolean declGreat;
  /** Declaration flag. */
  private boolean declPres;
  /** Declaration flag. */
  private boolean declBase;
  /** Declaration flag. */
  private boolean declItem;

  /***
   * Constructor.
   * @param q query
   * @param c query context
   */
  public QueryParser(final String q, final QueryContext c) {
    super(q);
    ctx = c;
    file = c.base();
  }

  /**
   * Parses the specified query.
   * If {@code u != null}, the query is treated as a module
   * @param f optional input file
   * @param u module uri
   * @return resulting expression
   * @throws QueryException query exception
   */
  public final Expr parse(final IO f, final Uri u) throws QueryException {
    file = f;
    if(!more()) error(QUERYEMPTY);

    // checks if the query string contains invalid characters
    int cp;
    for(int p = 0; p < ql; p += Character.charCount(cp)) {
      cp = query.codePointAt(p);
      if(XMLToken.valid(cp)) continue;
      qp = p;
      error(QUERYINV, query.codePointAt(p));
    }
    return parse(u, true);
  }

  /**
   * Parses the specified query and starts with the "Module" rule.
   * If a URI is specified, the query is treated as a module.
   *
   * @param u module uri
   * @param c if true, input must be completely evaluated
   * @return resulting expression
   * @throws QueryException query exception
   */
  public final Expr parse(final Uri u, final boolean c) throws QueryException {
    Expr expr = null;
    try {
      versionDecl();
      if(u == null) {
        expr = mainModule();
        if(expr == null) if(alter != null) error(); else error(EXPREMPTY);
      } else {
        moduleDecl(u);
      }

      if(c && more()) {
        if(alter != null) error();
        error(QUERYEND, rest());
      }
    } catch(final QueryException ex) {
      mark();
      ex.pos(this);
      throw ex;
    }

    // completes the parsing step
    ctx.funcs.check();
    ctx.vars.check();
    ctx.ns.finish(ctx.nsElem);
    final byte[] empty = new QNm(EMPTY).full();
    if(ctx.decFormats.get(empty) == null) {
      ctx.decFormats.add(empty, new DecimalFormat());
    }
    return expr;
  }

  /**
   * Parses the "VersionDecl" rule.
   * @throws QueryException query exception
   */
  private void versionDecl() throws QueryException {
    final int p = qp;
    if(!wsConsumeWs(XQUERY)) return;

    final boolean version = wsConsumeWs(VERSION);
    if(version) {
      // parse xquery version
      final String ver = string(stringLiteral());
      if(ver.equals(XQ10)) ctx.xquery3 = false;
      else if(ver.equals(XQ11) || ver.equals(XQ30)) ctx.xquery3 = true;
      else error(XQUERYVER, ver);
    }
    // parse xquery encoding (ignored, as input always comes in as string)
    if((version || ctx.xquery3) && wsConsumeWs(ENCODING)) {
      final String enc = string(stringLiteral());
      if(!supported(enc)) error(XQUERYENC2, enc);
    } else if(!version) {
      qp = p;
      return;
    }
    wsCheck(";");
  }

  /**
   * Parses the "MainModule" rule.
   * Parses the "Setter" rule.
   * Parses the "QueryBody (= Expr)" rule.
   * @return query expression
   * @throws QueryException query exception
   */
  private Expr mainModule() throws QueryException {
    prolog1();
    prolog2();
    if(declColl) {
      final byte[] coll = ctx.baseURI.resolve(ctx.collation).atom();
      if(!eq(URLCOLL, coll)) error(COLLWHICH, coll);
    }
    return expr();
  }

  /**
   * Parses the "ModuleDecl" rule.
   * @param u module uri
   * @throws QueryException query exception
   */
  private void moduleDecl(final Uri u) throws QueryException {
    wsCheck(MODULE);
    wsCheck(NSPACE);
    module = new QNm(ncName(XPNAME));
    wsCheck(IS);
    module.uri(stringLiteral());
    if(module.uri() == Uri.EMPTY) error(NSMODURI);
    // skip uri check for empty input uri...
    if(u != Uri.EMPTY && !u.eq(module.uri()))
      error(WRONGMODULE, module.uri(), file);
    ctx.ns.add(module, input());
    skipWS();
    check(';');
    prolog1();
    prolog2();
  }

  /**
   * Parses the "Prolog" rule.
   * Parses the "Setter" rule.
   * @throws QueryException query exception
   */
  private void prolog1() throws QueryException {
    while(true) {
      final int p = qp;
      if(wsConsumeWs(DECLARE)) {
        if(wsConsumeWs(DEFAULT)) {
          if(!defaultNamespaceDecl() && !defaultCollationDecl() &&
              !emptyOrderDecl() && !decFormatDecl(true)) error(DECLINCOMPLETE);
        } else if(wsConsumeWs(BOUNDARY)) {
          boundarySpaceDecl();
        } else if(wsConsumeWs(BASEURI)) {
          baseURIDecl();
        } else if(wsConsumeWs(CONSTRUCTION)) {
          constructionDecl();
        } else if(wsConsumeWs(ORDERING)) {
          orderingModeDecl();
        } else if(wsConsumeWs(REVALIDATION)) {
          revalidationDecl();
        } else if(wsConsumeWs(COPYNS)) {
          copyNamespacesDecl();
        } else if(wsConsumeWs(DECFORMAT)) {
          decFormatDecl(false);
        } else if(wsConsumeWs(NSPACE)) {
          namespaceDecl();
        } else if(wsConsumeWs(FTOPTION)) {
          final FTOpt opt = new FTOpt();
          while(ftMatchOption(opt));
          ctx.ftopt.init(opt);
        } else {
          qp = p;
          return;
        }
      } else if(wsConsumeWs(IMPORT)) {
        if(wsConsumeWs(SCHEMA)) {
          schemaImport();
        } else if(wsConsumeWs(MODULE)) {
          moduleImport();
        } else {
          qp = p;
          return;
        }
      } else {
        return;
      }
      skipWS();
      check(';');
    }
  }

  /**
   * Parses the "Prolog" rule.
   * @throws QueryException query exception
   */
  private void prolog2() throws QueryException {
    while(true) {
      final int p = qp;
      if(!wsConsumeWs(DECLARE)) return;

      if(ctx.xquery3 && wsConsumeWs(CONTEXT)) {
        contextItemDecl();
      } else if(wsConsumeWs(VARIABLE)) {
        varDecl();
      } else if(wsConsumeWs(UPDATING)) {
        ctx.updating = true;
        wsCheck(FUNCTION);
        functionDecl(true);
      } else if(wsConsumeWs(FUNCTION)) {
        functionDecl(false);
      } else if(wsConsumeWs(OPTION)) {
        optionDecl();
      } else if(wsConsumeWs(DEFAULT)) {
        error(PROLOGORDER);
      } else {
        qp = p;
        return;
      }
      skipWS();
      check(';');
    }
  }

  /**
   * Parses the "NamespaceDecl" rule.
   * @throws QueryException query exception
   */
  private void namespaceDecl() throws QueryException {
    final QNm name = new QNm(ncName(XPNAME));
    wsCheck(IS);
    name.uri(stringLiteral());
    if(ctx.ns.find(name.ln()) != null) error(DUPLNSDECL, name);
    ctx.ns.add(name, input());
  }

  /**
   * Parses the "RevalidationDecl" rule.
   * @throws QueryException query exception
   */
  private void revalidationDecl() throws QueryException {
    if(declReval) error(DUPLREVAL);
    declReval = true;
    if(wsConsumeWs(STRICT) || wsConsumeWs(LAX)) error(NOREVAL);
    wsCheck(SKIP);
  }

  /**
   * Parses the "BoundarySpaceDecl" rule.
   * @throws QueryException query exception
   */
  private void boundarySpaceDecl() throws QueryException {
    if(declSpaces) error(DUPLBOUND);
    declSpaces = true;
    final boolean spaces = wsConsumeWs(PRESERVE);
    if(!spaces) wsCheck(STRIP);
    ctx.spaces = spaces;
  }

  /**
   * Parses the "DefaultNamespaceDecl" rule.
   * @return true if declaration was found
   * @throws QueryException query exception
   */
  private boolean defaultNamespaceDecl() throws QueryException {
    final boolean elem = wsConsumeWs(ELEMENT);
    if(!elem && !wsConsumeWs(FUNCTION)) return false;
    wsCheck(NSPACE);
    final byte[] ns = stringLiteral();
    if(elem) {
      if(declElem) error(DUPLNS);
      declElem = true;
      ctx.nsElem = ns;
    } else {
      if(declFunc) error(DUPLNS);
      declFunc = true;
      ctx.nsFunc = ns;
    }
    return true;
  }

  /**
   * Parses the "OptionDecl" rule.
   * @throws QueryException query exception
   */
  private void optionDecl() throws QueryException {
    // ignore option declarations
    skipWS();
    final QNm name = new QNm(qName(QNAMEINV), ctx, input());
    final byte[] val = stringLiteral();
    if(!name.ns()) error(NSMISS, name);

    // output declaration
    if(ctx.xquery3 && eq(name.pref(), OUTPUT)) {
      final String key = string(name.ln());
      if(module != null) error(MODOUT);

      if(ctx.serProp == null) ctx.serProp = new SerializerProp();
      if(ctx.serProp.get(key) == null) error(OUTWHICH, key);
      if(serial.contains(key)) error(OUTDUPL, key);

      ctx.serProp.set(key, string(val));
      serial.add(key);
    }
  }

  /**
   * Parses the "OrderingModeDecl" rule.
   * @throws QueryException query exception
   */
  private void orderingModeDecl() throws QueryException {
    if(declOrder) error(DUPLORD);
    declOrder = true;
    ctx.ordered = wsConsumeWs(ORDERED);
    if(!ctx.ordered) wsCheck(UNORDERED);
  }

  /**
   * Parses the "emptyOrderDecl" rule.
   * @return true if declaration was found
   * @throws QueryException query exception
   */
  private boolean emptyOrderDecl() throws QueryException {
    if(!wsConsumeWs(ORDER)) return false;
    wsCheck(EMPTYORD);
    if(declGreat) error(DUPLORDEMP);
    declGreat = true;
    ctx.orderGreatest = wsConsumeWs(GREATEST);
    if(!ctx.orderGreatest) wsCheck(LEAST);
    return true;
  }

  /**
   * Parses the "copyNamespacesDecl" rule.
   * Parses the "PreserveMode" rule.
   * Parses the "InheritMode" rule.
   * @throws QueryException query exception
   */
  private void copyNamespacesDecl() throws QueryException {
    if(declPres) error(DUPLCOPYNS);
    declPres = true;
    ctx.nsPreserve = wsConsumeWs(PRESERVE);
    if(!ctx.nsPreserve) wsCheck(NOPRESERVE);
    consume(',');
    ctx.nsInherit = wsConsumeWs(INHERIT);
    if(!ctx.nsInherit) wsCheck(NOINHERIT);
  }

  /**
   * Parses the "DecimalFormatDecl" rule.
   * @param def default flag
   * @return true if declaration was found
   * @throws QueryException query exception
   */
  private boolean decFormatDecl(final boolean def) throws QueryException {
    if(def && !wsConsumeWs(DECFORMAT)) return false;

    // use empty name for default declaration
    final byte[] name = new QNm(def ? EMPTY : qName(QNAMEINV)).full();
    if(ctx.decFormats.get(name) != null) error(DECDUPL);

    // create new format
    final HashMap<String, String> sl = new HashMap<String, String>();
    // collect all property declarations
    int n;
    do {
      n = sl.size();
      final String prop = string(ncName(null));
      for(final String s : DECFORMATS) {
        if(prop.equals(s)) {
          final String key = s;
          if(sl.get(key) != null) error(DECDUPLPROP);
          wsCheck(IS);
          sl.put(key, string(stringLiteral()));
          break;
        }
      }
      if(sl.size() == 0) error(NODECLFORM, prop);
    } while(n != sl.size());

    // completes the format declaration
    ctx.decFormats.add(name, new DecimalFormat(input(), sl));
    return true;
  }

  /**
   * Parses the "DefaultCollationDecl" rule.
   * @return query expression
   * @throws QueryException query exception
   */
  private boolean defaultCollationDecl() throws QueryException {
    if(!wsConsumeWs(COLLATION)) return false;
    if(declColl) error(DUPLCOLL);
    declColl = true;
    ctx.collation = Uri.uri(stringLiteral());
    return true;
  }

  /**
   * Parses the "BaseURIDecl" rule.
   * @throws QueryException query exception
   */
  private void baseURIDecl() throws QueryException {
    if(declBase) error(DUPLBASE);
    declBase = true;
    ctx.baseURI = Uri.uri(stringLiteral());
  }

  /**
   * Parses the "SchemaImport" rule.
   * Parses the "SchemaPrefix" rule.
   * @throws QueryException query exception
   */
  private void schemaImport() throws QueryException {
    if(wsConsumeWs(NSPACE)) {
      ncName(XPNAME);
      wsCheck(IS);
    } else if(wsConsumeWs(DEFAULT)) {
      wsCheck(ELEMENT);
      wsCheck(NSPACE);
    }
    final byte[] ns = stringLiteral();
    if(ns.length == 0) error(NSEMPTY);
    if(wsConsumeWs(AT)) do stringLiteral(); while(wsConsumeWs(COMMA));
    error(IMPLSCHEMA);
  }

  /**
   * Parses the "ModuleImport" rule.
   * @throws QueryException query exception
   */
  private void moduleImport() throws QueryException {
    QNm name = null;
    if(wsConsumeWs(NSPACE)) {
      name = new QNm(ncName(XPNAME));
      wsCheck(IS);
    } else {
      name = new QNm();
    }
    final byte[] uri = stringLiteral();
    if(uri.length == 0) error(NSMODURI);
    name.uri(uri);
    ctx.ns.add(name, input());

    final TokenList fl = new TokenList();
    if(wsConsumeWs(AT)) do fl.add(stringLiteral()); while(wsConsumeWs(COMMA));

    if(modules.contains(uri)) error(DUPLMODULE, name.uri());
    try {
      if(fl.size() == 0) {
        boolean found = false;
        final int ns = ctx.modules.size();
        for(int n = 0; n < ns; n += 2) {
          if(ctx.modules.get(n).equals(string(uri))) {
            module(ctx.modules.get(n + 1), name.uri());
            modules.add(uri);
            found = true;
          }
        }
        if(!found) error(NOMODULE, uri);
      }
      for(int n = 0; n < fl.size(); ++n) {
        module(string(fl.get(n)), name.uri());
        modules.add(uri);
      }
    } catch(final StackOverflowError ex) {
      error(CIRCMODULE);
    }
  }

  /**
   * Parses the specified module.
   * @param f file name
   * @param u module uri
   * @throws QueryException query exception
   */
  private void module(final String f, final Uri u) throws QueryException {
    if(ctx.modLoaded.contains(f)) return;
    // check specified path and path relative to query file
    IO fl = IO.get(f);
    if(!fl.exists() && file != null) fl = file.merge(f);

    String qu = null;
    try {
      qu = string(fl.content());
    } catch(final IOException ex) {
      error(NOMODULEFILE, fl);
    }

    final Namespaces ns = ctx.ns;
    ctx.ns = new Namespaces();
    new QueryParser(qu, ctx).parse(fl, u);
    ctx.ns = ns;
    ctx.modLoaded.add(f);
  }

  /**
   * Parses the "VarDecl" rule.
   * @throws QueryException query exception
   */
  private void contextItemDecl() throws QueryException {
    wsCheck(ITEMM);
    if(declItem) error(DUPLITEM);
    declItem = true;

    final SeqType st = wsConsumeWs(AS) ? sequenceType() : null;
    if(st != null && st.type == Type.EMP) error(NOTYPE, st);
    ctx.initType = st;
    if(!wsConsumeWs(EXTERNAL)) wsCheck(ASSIGN);
    else if(!wsConsumeWs(ASSIGN)) return;
    ctx.initExpr = check(single(), NOVARDECL);
  }

  /**
   * Parses the "VarDecl" rule.
   * @throws QueryException query exception
   */
  private void varDecl() throws QueryException {
    final QNm name = varName();
    if(module != null && !name.uri().eq(module.uri())) error(MODNS, name);

    final SeqType t = wsConsumeWs(AS) ? sequenceType() : null;
    final Var v = new Var(input(), name, t);

    // check if variable has already been declared
    final Var o = ctx.vars.get(v);
    // throw no error if a variable has been externally bound
    if(o != null && o.declared) error(VARDEFINE, o);
    (o != null ? o : v).declared = true;

    if(wsConsumeWs(EXTERNAL)) {
      if(o != null && t != null) {
        // bind value with new type
        o.type = t;
        o.value = null;
      }
      // bind default value
      if(ctx.xquery3 && wsConsumeWs(ASSIGN)) {
        v.bind(check(single(), NOVARDECL), ctx);
      }
    } else {
      wsCheck(ASSIGN);
      v.bind(check(single(), NOVARDECL), ctx);
    }

    // bind variable if not done yet
    if(o == null) ctx.vars.setGlobal(v);
  }

  /**
   * Parses the "ConstructionDecl" rule.
   * @throws QueryException query exception
   */
  private void constructionDecl() throws QueryException {
    if(declConstr) error(DUPLCONS);
    declConstr = true;
    ctx.construct = wsConsumeWs(PRESERVE);
    if(!ctx.construct) wsCheck(STRIP);
  }

  /**
   * Parses the "FunctionDecl" rule.
   * @param up updating flag
   * @throws QueryException query exception
   */
  private void functionDecl(final boolean up) throws QueryException {
    skipWS();
    final QNm name = new QNm(qName(FUNCNAME));
    name.uri(name.ns() ? ctx.ns.uri(name.pref(), false, input()) : ctx.nsFunc);
    if(module != null && !name.uri().eq(module.uri())) error(MODNS, name);

    wsCheck(PAR1);
    final int s = ctx.vars.size();

    final Var[] args = paramList();
    wsCheck(PAR2);

    final SeqType type = wsConsumeWs(AS) ? sequenceType() : null;
    final Func func = new Func(input(),
        new Var(input(), name, type), args, true);
    func.updating = up;

    ctx.funcs.add(func, this);
    if(!wsConsumeWs(EXTERNAL)) func.expr = enclosed(NOFUNBODY);
    ctx.vars.reset(s);
  }

  /**
   * Parses a ParamList.
   * @return declared variables
   * @throws QueryException query exception
   */
  private Var[] paramList() throws QueryException {
    Var[] args = {};
    skipWS();
    while(true) {
      if(curr() != '$') {
        if(args.length == 0) break;
        check('$');
      }
      final QNm arg = varName();
      final SeqType argType = wsConsumeWs(AS) ? sequenceType() : null;
      final Var var = new Var(input(), arg, argType);
      ctx.vars.add(var);
      for(final Var v : args)
        if(v.name.eq(arg)) error(FUNCDUPL, arg.atom());

      args = Array.add(args, var);
      if(!consume(',')) break;
      skipWS();
    }
    return args;
  }

  /**
   * Parses the "EnclosedExpr" rule.
   * @param err error message
   * @return query expression
   * @throws QueryException query exception
   */
  private Expr enclosed(final Err err) throws QueryException {
    wsCheck(BRACE1);
    final Expr e = check(expr(), err);
    wsCheck(BRACE2);
    return e;
  }

  /**
   * Parses the "Expr" rule.
   * @return query expression
   * @throws QueryException query exception
   */
  private Expr expr() throws QueryException {
    final Expr e = single();
    if(e == null) {
      if(more()) return null;
      if(alter != null) error(); else error(NOEXPR);
    }

    if(!wsConsume(COMMA)) return e;
    Expr[] l = { e };
    do l = add(l, single()); while(wsConsume(COMMA));
    return new List(input(), l);
  }

  /**
   * Parses the "ExprSingle" rule.
   * @return query expression
   * @throws QueryException query exception
   */
  private Expr single() throws QueryException {
    alter = null;
    Expr e = gflwor();
    if(e == null) e = quantified();
    if(e == null) e = switchh();
    if(e == null) e = typeswitch();
    if(e == null) e = iff();
    if(e == null) e = tryCatch();
    if(e == null) e = insert();
    if(e == null) e = deletee();
    if(e == null) e = rename();
    if(e == null) e = replace();
    if(e == null) e = transform();
    if(e == null) e = or();
    return e;
  }

  /**
   * Parses the "FLWORExpr" rule.
   * Parses the "WhereClause" rule.
   * Parses the "OrderByClause" rule.
   * Parses the "OrderSpecList" rule.
   * Parses the "GroupByClause"
   * @return query expression
   * @throws QueryException query exception
   */
  private Expr gflwor() throws QueryException {
    final int s = ctx.vars.size();

    final ForLet[] fl = forLet();
    if(fl == null) return null;

    Expr where = null;
    if(wsConsumeWs(WHERE)) {
      ap = qp;
      where = check(single(), NOWHERE);
      alter = NOWHERE;
    }

    Var[] group = null;
    if(ctx.xquery3 && wsConsumeWs(GROUP)) {
      wsCheck(BY);
      ap = qp;
      do group = groupSpec(group); while(wsConsume(COMMA));
      alter = GRPBY;
    }

    OrderBy[] order = null;
    final boolean stable = wsConsumeWs(STABLE);
    if(stable) wsCheck(ORDER);

    if(stable || wsConsumeWs(ORDER)) {
      wsCheck(BY);
      ap = qp;
      do order = orderSpec(order); while(wsConsume(COMMA));
      if(order != null) order = Array.add(order, new OrderByStable(input()));
      alter = ORDERBY;
    }

    if(!wsConsumeWs(RETURN)) {
      if(alter != null) error();
      error(where == null ? FLWORWHERE : order == null ? FLWORORD : FLWORRET);
    }
    final Expr ret = check(single(), NORETURN);
    ctx.vars.reset(s);
    return GFLWOR.get(fl, where, order, group, ret, input());
  }

  /**
   * Parses the "ForClause" rule.
   * Parses the "PositionalVar" rule.
   * Parses the "LetClause" rule.
   * Parses the "FTScoreVar" rule.
   * @return query expression
   * @throws QueryException query exception
   */
  private ForLet[] forLet() throws QueryException {
    ForLet[] fl = null;
    boolean comma = false;

    do {
      final boolean fr = wdConsumeWs(FOR, DOLLAR, NOFOR);
      boolean score = !fr && wdConsumeWs(LET, SCORE, NOLET);
      if(score) wsCheck(SCORE);
      else if(!fr && !wdConsumeWs(LET, DOLLAR, NOLET)) return fl;

      do {
        if(comma && !fr) score = wsConsumeWs(SCORE);

        final QNm name = varName();
        final SeqType type = score ? SeqType.DBL :
          wsConsumeWs(AS) ? sequenceType() : null;
        final Var var = new Var(input(), name, type);

        final Var ps = fr && wsConsumeWs(AT) ?
            new Var(input(), varName(), SeqType.ITR) : null;
        final Var sc = fr && wsConsumeWs(SCORE) ?
            new Var(input(), varName(), SeqType.DBL) : null;

        wsCheck(fr ? IN : ASSIGN);
        final Expr e = check(single(), NOVARDECL);
        ctx.vars.add(var);

        if(fl == null) fl = new ForLet[1];
        else fl = Arrays.copyOf(fl, fl.length + 1);
        if(sc != null) {
          if(sc.name.eq(name) || ps != null && sc.name.eq(ps.name))
            error(VARDEFINED, sc);
          ctx.vars.add(sc);
        }
        if(ps != null) {
          if(name.eq(ps.name)) error(VARDEFINED, ps);
          ctx.vars.add(ps);
        }
        fl[fl.length - 1] = fr ? new For(input(), e, var, ps, sc) :
          new Let(input(), e, var, score);

        score = false;
        comma = true;
      } while(wsConsume(COMMA));
      comma = false;
    } while(true);
  }

  /**
   * Parses the "OrderSpec" rule.
   * Parses the "OrderModifier" rule.
   * @param order order array
   * @return new order array
   * @throws QueryException query exception
   */
  private OrderBy[] orderSpec(final OrderBy[] order) throws QueryException {
    final Expr e = check(single(), ORDERBY);

    boolean desc = false;
    if(!wsConsumeWs(ASCENDING)) desc = wsConsumeWs(DESCENDING);
    boolean least = !ctx.orderGreatest;
    if(wsConsumeWs(EMPTYORD)) {
      least = !wsConsumeWs(GREATEST);
      if(least) wsCheck(LEAST);
    }
    if(wsConsumeWs(COLLATION)) {
      final byte[] coll = stringLiteral();
      if(!eq(URLCOLL, coll)) error(INVCOLL, coll);
    }
    if(e.empty()) return order;
    final OrderBy ord = new OrderByExpr(input(), e, desc, least);
    return order == null ? new OrderBy[] { ord } : Array.add(order, ord);
  }

  /**
   * Parses the "GroupingSpec" rule.
   * @param group grouping specification
   * @return new group array
   * @throws QueryException query exception
   */
  private Var[] groupSpec(final Var[] group) throws QueryException {
    final Var v = new Var(input(), varName());
    if(null == ctx.vars.get(v)) error(GVARNOTDEFINED, v);
    if(wsConsumeWs(COLLATION)) {
      final byte[] coll = stringLiteral();
      if(!eq(URLCOLL, coll)) error(INVCOLL, coll);
    }
    return group == null ? new Var[] { v } : Array.add(group, v);
  }

  /**
   * Parses the "QuantifiedExpr" rule.
   * @return query expression
   * @throws QueryException query exception
   */
  private Expr quantified() throws QueryException {
    final boolean some = wdConsumeWs(SOME, DOLLAR, NOSOME);
    if(!some && !wdConsumeWs(EVERY, DOLLAR, NOSOME)) return null;

    final int s = ctx.vars.size();
    For[] fl = {};
    do {
      final Var var = new Var(input(), varName(), wsConsumeWs(AS) ?
          sequenceType() : null);
      wsCheck(IN);
      final Expr e = check(single(), NOSOME);
      ctx.vars.add(var);
      fl = Array.add(fl, new For(input(), e, var));
    } while(wsConsume(COMMA));

    wsCheck(SATISFIES);
    final Expr e = check(single(), NOSOME);
    ctx.vars.reset(s);
    return new Quantifier(input(), fl, e, !some);
  }

  /**
   * Parses the "SwitchExpr" rule.
   * @return query expression
   * @throws QueryException query exception
   */
  private Expr switchh() throws QueryException {
    if(!wdConsumeWs(SWITCH, PAR1, TYPEPAR)) return null;
    wsCheck(PAR1);
    Expr[] exprs = { check(expr(), NOSWITCH) };
    wsCheck(PAR2);

    // collect all cases
    Expr[] cases;
    while(true) {
      cases = new Expr[0];
      while(wsConsumeWs(CASE)) cases = add(cases, single());
      if(cases.length == 0) break;

      wsCheck(RETURN);
      final Expr ret = single();
      for(final Expr c : cases) exprs = add(add(exprs, c), ret);
    }

    // add default case
    if(exprs.length == 1) error(WRONGEND, CASE);
    wsCheck(DEFAULT);
    wsCheck(RETURN);
    exprs = add(exprs, single());

    return new Switch(input(), exprs);
  }

  /**
   * Parses the "TypeswitchExpr" rule.
   * @return query expression
   * @throws QueryException query exception
   */
  private Expr typeswitch() throws QueryException {
    if(!wdConsumeWs(TYPESWITCH, PAR1, TYPEPAR)) return null;
    wsCheck(PAR1);
    final Expr ts = check(expr(), NOTYPESWITCH);
    wsCheck(PAR2);

    TypeCase[] cases = {};
    final int s = ctx.vars.size();
    boolean cs = true;
    do {
      cs = wsConsumeWs(CASE);
      if(!cs) wsCheck(DEFAULT);
      skipWS();
      QNm name = null;
      if(curr() == '$') {
        name = varName();
        if(cs) wsCheck(AS);
      }
      final Var var = new Var(input(), name, cs ? sequenceType() : null);
      if(name != null) ctx.vars.add(var);
      wsCheck(RETURN);
      final Expr ret = check(single(), NOTYPESWITCH);
      cases = Array.add(cases, new TypeCase(input(), var, ret));
      ctx.vars.reset(s);
    } while(cs);
    if(cases.length == 1) error(NOTYPESWITCH);
    return new TypeSwitch(input(), ts, cases);
  }

  /**
   * Parses the "IfExpr" rule.
   * @return query expression
   * @throws QueryException query exception
   */
  private Expr iff() throws QueryException {
    if(!wdConsumeWs(IF, PAR1, IFPAR)) return null;
    wsCheck(PAR1);
    final Expr e = check(expr(), NOIF);
    wsCheck(PAR2);
    if(!wsConsumeWs(THEN)) error(NOIF);
    final Expr thn = check(single(), NOIF);
    if(!wsConsumeWs(ELSE)) error(NOIF);
    final Expr els = check(single(), NOIF);
    return new If(input(), e, thn, els);
  }

  /**
   * Parses the "OrExpr" rule.
   * @return query expression
   * @throws QueryException query exception
   */
  private Expr or() throws QueryException {
    final Expr e = and();
    if(!wsConsumeWs(OR)) return e;

    Expr[] list = { e };
    do list = add(list, and()); while(wsConsumeWs(OR));
    return new Or(input(), list);
  }

  /**
   * Parses the "AndExpr" rule.
   * @return query expression
   * @throws QueryException query exception
   */
  private Expr and() throws QueryException {
    final Expr e = comparison();
    if(!wsConsumeWs(AND)) return e;

    Expr[] list = { e };
    do list = add(list, comparison()); while(wsConsumeWs(AND));
    return new And(input(), list);
  }

  /**
   * Parses the "ComparisonExpr" rule.
   * @return query expression
   * @throws QueryException query exception
   */
  private Expr comparison() throws QueryException {
    final Expr e = ftContains();
    if(e != null) {
      for(final CmpV.Op c : CmpV.Op.values()) if(wsConsumeWs(c.name))
        return new CmpV(input(), e, check(ftContains(), CMPEXPR), c);
      for(final CmpN.Op c : CmpN.Op.values()) if(wsConsumeWs(c.name))
        return new CmpN(input(), e, check(ftContains(), CMPEXPR), c);
      for(final CmpG.Op c : CmpG.Op.values()) if(wsConsume(c.name))
        return new CmpG(input(), e, check(ftContains(), CMPEXPR), c);
    }
    return e;
  }

  /**
   * Parses the "FTContainsExpr" rule.
   * @return query expression
   * @throws QueryException query exception
   */
  private Expr ftContains() throws QueryException {
    final Expr e = range();

    final int p = qp;
    // use "=>" as shortcut for full-text expressions
    if(consume('=') && consume('>') || consume('<') && consume('-')) {
      skipWS();
    } else if(!wsConsumeWs(CONTAINS) || !wsConsumeWs(TEXT)) {
      qp = p;
      return e;
    }

    // [CG] XQFT: FTIgnoreOption
    final FTExpr select = ftSelection(false);
    //Expr ignore = null;
    if(wsConsumeWs(WITHOUT)) {
      wsCheck(CONTENT);
      //ignore = union();
      union();
      error(FTIGNORE);
    }
    return new FTContains(e, select, input());
  }

  /**
   * Parses the "RangeExpr" rule.
   * @return query expression
   * @throws QueryException query exception
   */
  private Expr range() throws QueryException {
    final Expr e = additive();
    if(!wsConsumeWs(TO)) return e;
    return new Range(input(), e, check(additive(), INCOMPLETE));
  }

  /**
   * Parses the "AdditiveExpr" rule.
   * @return query expression
   * @throws QueryException query exception
   */
  private Expr additive() throws QueryException {
    Expr e = multiplicative();

    while(true) {
      final Calc c = consume('+') ? Calc.PLUS : consume('-') ?
          Calc.MINUS : null;
      if(c == null) break;
      e = new Arith(input(), e, check(multiplicative(), CALCEXPR), c);
    }
    return e;
  }

  /**
   * Parses the "MultiplicativeExpr" rule.
   * @return query expression
   * @throws QueryException query exception
   */
  private Expr multiplicative() throws QueryException {
    Expr e = union();
    while(e != null) {
      final Calc c = consume('*') ? Calc.MULT : wsConsumeWs(DIV) ?
        Calc.DIV : wsConsumeWs(IDIV) ? Calc.IDIV : wsConsumeWs(MOD) ?
        Calc.MOD : null;
      if(c == null) break;
      e = new Arith(input(), e, check(union(), CALCEXPR), c);
    }
    return e;
  }

  /**
   * Parses the "UnionExpr" rule.
   * @return query expression
   * @throws QueryException query exception
   */
  private Expr union() throws QueryException {
    final Expr e = intersect();
    if(!wsConsumeWs(UNION) && !wsConsume(PIPE)) return e;

    Expr[] list = { e };
    do list = add(list, intersect());
    while(wsConsumeWs(UNION) || wsConsume(PIPE));
    return new Union(input(), list);
  }

  /**
   * Parses the "IntersectExceptExpr" rule.
   * @return query expression
   * @throws QueryException query exception
   */
  private Expr intersect() throws QueryException {
    final Expr e = instanceoff();

    if(wsConsumeWs(INTERSECT)) {
      Expr[] list = { e };
      do list = add(list, instanceoff()); while(wsConsumeWs(INTERSECT));
      return new InterSect(input(), list);
    } else if(wsConsumeWs(EXCEPT)) {
      Expr[] list = { e };
      do list = add(list, instanceoff()); while(wsConsumeWs(EXCEPT));
      return new Except(input(), list);
    } else {
      return e;
    }
  }

  /**
   * Parses the "InstanceofExpr" rule.
   * @return query expression
   * @throws QueryException query exception
   */
  private Expr instanceoff() throws QueryException {
    final Expr e = treat();
    if(!wsConsumeWs(INSTANCE)) return e;
    wsCheck(OF);
    return new Instance(input(), e, sequenceType());
  }

  /**
   * Parses the "TreatExpr" rule.
   * @return query expression
   * @throws QueryException query exception
   */
  private Expr treat() throws QueryException {
    final Expr e = castable();
    if(!wsConsumeWs(TREAT)) return e;
    wsCheck(AS);
    return new Treat(input(), e, sequenceType());
  }

  /**
   * Parses the "CastableExpr" rule.
   * @return query expression
   * @throws QueryException query exception
   */
  private Expr castable() throws QueryException {
    final Expr e = cast();
    if(!wsConsumeWs(CASTABLE)) return e;
    wsCheck(AS);
    return new Castable(input(), e, simpleType());
  }

  /**
   * Parses the "CastExpr" rule.
   * @return query expression
   * @throws QueryException query exception
   */
  private Expr cast() throws QueryException {
    final Expr e = scored();
    if(!wsConsumeWs(CAST)) return e;
    wsCheck(AS);
    return new Cast(input(), e, simpleType());
  }

  /**
   * Parses the "ScoredExpr" rule.
   * This is a proprietary extension to XQuery FT for adding full-text scores
   * to non-FT expressions.
   * @return query expression
   * @throws QueryException query exception
   */
  private Expr scored() throws QueryException {
    final Expr e = unary();
    if(!wsConsumeWs(SCORED)) return e;
    return new Scored(input(), e, single());
  }

  /**
   * Parses the "UnaryExpr" rule.
   * @return query expression
   * @throws QueryException query exception
   */
  private Expr unary() throws QueryException {
    boolean minus = false;
    boolean found = false;
    do {
      skipWS();
      if(consume('-')) {
        minus ^= true;
        found = true;
      } else if(consume('+')) {
        found = true;
      } else {
        final Expr e = value();
        return found ? new Unary(input(), check(e, EVALUNARY), minus) : e;
      }
    } while(true);
  }

  /**
   * Parses the "ValueExpr" rule.
   * @return query expression
   * @throws QueryException query exception
   */
  private Expr value() throws QueryException {
    validate();
    final Expr e = path();
    return e != null ? e : extension();
  }

  /**
   * Parses the "ValidateExpr" rule.
   * @throws QueryException query exception
   */
  private void validate() throws QueryException {
    if(wsConsumeWs(VALIDATE)) {
      if(!wsConsumeWs(STRICT) && !wsConsumeWs(LAX) && wsConsumeWs(TYPE)) {
        qName(Err.QNAMEINV);
      }
      wsCheck(BRACE1);
      check(single(), NOVALIDATE);
      wsCheck(BRACE2);
      error(IMPLVAL);
    }
  }

  /**
   * Parses the "ExtensionExpr" rule.
   * @return query expression
   * @throws QueryException query exception
   */
  private Expr extension() throws QueryException {
    final Expr[] pragmas = pragma();
    return pragmas.length == 0 ? null :
      new Extension(input(), pragmas, enclosed(NOPRAGMA));
  }

  /**
   * Parses the "Pragma" rule.
   * @return array of pragmas
   * @throws QueryException query exception
   */
  private Expr[] pragma() throws QueryException {
    Expr[] pragmas = { };
    while(wsConsumeWs(PRAGMA)) {
      skipWS();
      final QNm name = new QNm(qName(PRAGMAINV), ctx, input());
      if(!name.ns()) error(NSMISS, name);
      char c = curr();
      if(c != '#' && !ws(c)) error(PRAGMAINV);

      tok.reset();
      while(c != '#' || next() != ')') {
        if(c == 0) error(PRAGMAINV);
        tok.add(consume());
        c = curr();
      }
      pragmas = add(pragmas, new Pragma(name, tok.trim().finish(), input()));
      qp += 2;
    }
    return pragmas;
  }

  /**
   * Parses the "PathExpr" rule.
   * Parses the "RelativePathExpr" rule.
   * @return query expression
   * @throws QueryException query exception
   */
  private Expr path() throws QueryException {
    checkInit();
    final int s = consume('/') ? consume('/') ? 2 : 1 : 0;
    if(s > 0) checkAxis(s == 2 ? Axis.DESC : Axis.CHILD);
    qm = qp;

    final Expr ex = step();
    if(ex == null) {
      if(s == 2) {
        if(more()) checkInit();
        error(PATHMISS);
      }
      return s == 1 ? new Root(input()) : null;
    }

    final boolean slash = consume('/');
    final boolean step = ex instanceof AxisStep;
    if(!slash && s == 0 && !step) return ex;

    Expr[] list = {};
    if(s == 2) list = add(list, descOrSelf());

    final Expr root = s > 0 ? new Root(input()) : !step ? ex : null;
    if(root != ex) list = add(list, ex);

    if(slash) {
      do {
        final boolean desc = consume('/');
        qm = qp;
        if(desc) list = add(list, descOrSelf());
        checkAxis(desc ? Axis.DESC : Axis.CHILD);

        final Expr st = step();
        if(st == null) error(PATHMISS);
        if(!(st instanceof Context)) list = add(list, st);
      } while(consume('/'));
    }
    if(list.length == 0)
      return new MixedPath(input(), root, new Context(input()));

    // check if all steps are axis steps
    boolean axes = true;
    final AxisStep[] tmp = new AxisStep[list.length];
    for(int l = 0; l < list.length; ++l) {
      axes &= list[l] instanceof AxisStep;
      if(axes) tmp[l] = (AxisStep) list[l];
    }

    return axes ? AxisPath.get(input(), root, tmp) :
      new MixedPath(input(), root, list);
  }

  /**
   * Returns a standard descendant-or-self::node() step.
   * @return step
   */
  private AxisStep descOrSelf() {
    return AxisStep.get(input(), Axis.DESCORSELF, Test.NOD);
  }

  // Methods for query suggestions

  /**
   * Performs an optional check init.
   */
  protected void checkInit() { }

  /**
   * Performs an optional axis check.
   * @param axis axis
   */
  @SuppressWarnings("unused")
  protected void checkAxis(final Axis axis) { }

  /**
   * Performs an optional test check.
   * @param test node test
   * @param attr attribute flag
   */
  @SuppressWarnings("unused")
  protected void checkTest(final Test test, final boolean attr) { }

  /**
   * Checks a predicate.
   * @param open open flag
   */
  @SuppressWarnings("unused")
  protected void checkPred(final boolean open) { }

  /**
   * Parses the "StepExpr" rule.
   * @return query expression
   * @throws QueryException query exception
   */
  private Expr step() throws QueryException {
    final Expr e = postfix();
    return e != null ? e : axis();
  }

  /**
   * Parses the "AxisStep" rule.
   * @return query expression
   * @throws QueryException query exception
   */
  private AxisStep axis() throws QueryException {
    Axis ax = null;
    Test test = null;
    if(wsConsume(DOT2)) {
      ax = Axis.PARENT;
      test = Test.NOD;
      checkTest(test, false);
    } else if(consume('@')) {
      ax = Axis.ATTR;
      test = test(true);
      checkTest(test, true);
      if(test == null) {
        --qp;
        error(NOATTNAME);
      }
    } else {
      for(final Axis a : Axis.values()) {
        if(wdConsumeWs(a.name, COLS, NOLOCSTEP)) {
          wsConsume(COLS);
          ap = qp;
          ax = a;
          test = test(a == Axis.ATTR);
          break;
        }
      }
    }
    if(ax == null) {
      ax = Axis.CHILD;
      test = test(false);
      if(test != null && test.type == NodeType.ATT) ax = Axis.ATTR;
      checkTest(test, ax == Axis.ATTR);
    }
    if(test == null) return null;

    Expr[] pred = {};
    while(wsConsume(BR1)) {
      checkPred(true);
      pred = add(pred, expr());
      wsCheck(BR2);
      checkPred(false);
    }
    return AxisStep.get(input(), ax, test, pred);
  }

  /**
   * Parses the "NodeTest" rule.
   * Parses the "NameTest" rule.
   * Parses the "KindTest" rule.
   * @param att attribute flag
   * @return query expression
   * @throws QueryException query exception
   */
  private Test test(final boolean att) throws QueryException {
    final int p = qp;
    final char ch = curr();
    if(XMLToken.isNCStartChar(ch)) {
      final byte[] name = qName(null);
      final int p2 = qp;
      if(wsConsumeWs(PAR1)) {
        final NodeType type = NodeType.find(new QNm(name, ctx, input()));
        if(type != null) {
          tok.reset();
          while(!consume(PAR2)) {
            if(curr() == 0) error(TESTINCOMPLETE);
            tok.add(consume());
          }
          skipWS();
          return tok.trim().size() == 0 ? Test.get(type) :
            kindTest(type, tok.finish());
        }
      } else {
        qp = p2;
        // name test "pre:tag"
        if(contains(name, ':')) {
          skipWS();
          return new NameTest(new QNm(name, ctx, input()),
              NameTest.Name.STD, att, input());
        }
        // name test "tag"
        if(!consume(':')) {
          skipWS();
          final QNm nm = new QNm(name, att ? Uri.EMPTY : null);
          return new NameTest(nm, NameTest.Name.STD, att, input());
        }
        // name test "pre:*"
        if(consume('*')) {
          final QNm nm = new QNm(EMPTY, ctx.ns.uri(name, false, input()));
          return new NameTest(nm, NameTest.Name.NS, att, input());
        }
      }
    } else if(consume('*')) {
      // name test "*"
      if(!consume(':')) return new NameTest(att, input());
      // name test "*:tag"
      return new NameTest(new QNm(qName(QNAMEINV)), NameTest.Name.NAME, att,
          input());
    }
    qp = p;
    return null;
  }

  /**
   * [121] Parses a FilterExpr.
   * [124] Parses a Predicate.
   * @return postfix expression
   * @throws QueryException query exception
   */
  private Expr postfix() throws QueryException {
    Expr e = primary(), old;
    do {
      old = e;
      if(wsConsume(BR1)) {
        // PredicateList
        if(e == null) error(PREDMISSING);
        Expr[] pred = {};
        do { pred = add(pred, expr()); wsCheck(BR2); } while(wsConsume(BR1));
        e = new Filter(input(), e, pred);
      } else if(e != null) {
        // DynamicFunctionInvocation
        final Expr[] args = argumentList(e);
        if(args == null) break;

        final Var[] part = partial(args);
        e = new DynFunCall(input(), e, args);
        if(part.length > 0) e = new PartFunApp(input(), e, part);
      }
    } while(e != old);
    return e;
  }

  /**
   * Fills gaps from place-holders with variable references.
   * @param args argument array
   * @return variables bound
   */
  private Var[] partial(final Expr[] args) {
    final InputInfo ii = input();
    Var[] vars = {};
    for(int i = 0; i < args.length; i++) {
      if(args[i] == null) {
        final Var v = Var.unique(ii);
        vars = Array.add(vars, v);
        args[i] = new VarRef(ii, v);
      }
    }
    return vars;
  }

  /**
   * Parses the "PrimaryExpr" rule.
   * Parses the "VarRef" rule.
   * Parses the "ContextItem" rule.
   * @return query expression
   * @throws QueryException query exception
   */
  private Expr primary() throws QueryException {
    skipWS();
    // literals
    Expr e = literal();
    if(e != null) return e;
    // variables
    final char c = curr();
    if(c == '$') {
      final Var v = new Var(input(), varName());
      final Var var = ctx.vars.get(v);
      if(var == null) error(VARUNDEF, v);
      return new VarRef(input(), var);
    }
    // parentheses
    if(c == '(' && next() != '#') return parenthesized();
    // direct constructor
    if(c == '<') return constructor();
    // function calls and computed constructors
    if(letter(c)) {
      if(ctx.xquery3) {
        e = functionItem();
        if(e != null) return e;
      }
      e = functionCall();
      if(e != null) return e;
      e = compConstructor();
      if(e != null) return e;
      // ordered expression
      if(wdConsumeWs(ORDERED, BRACE1, INCOMPLETE) ||
         wdConsumeWs(UNORDERED, BRACE1, INCOMPLETE))
        return enclosed(NOENCLEXPR);
    }
    return null;
  }

  /**
   * Parses the "FunctionItemExpr" rule.
   * Parses the "LiteralFunctionItem" rule.
   * Parses the "InlineFunction" rule.
   * @return query expression
   * @throws QueryException query exception
   */
  private Expr functionItem() throws QueryException {
    final int pos = qp;

    // InlineFunction
    if(wsConsume(FUNCTION) && wsConsume(PAR1)) {

      final int s = ctx.vars.size();
      final Var[] args = paramList();
      wsCheck(PAR2);

      final SeqType type = wsConsume(AS) ? sequenceType() : null;
      final Expr body = enclosed(NOFUNBODY);
      ctx.vars.reset(s);

      return new InlineFunc(input(), type, args, body);
    }

    qp = pos;

    // LiteralFunctionItem
    skipWS();
    final byte[] fn = qName(null);
    if(fn.length > 0 && consume(HASH)) {
      final QNm name = new QNm(fn);
      if(name.ns()) ctx.ns.uri(name);
      else name.uri(ctx.nsFunc);
      final long cardinal = ((Itr) numericLiteral(true)).itr(null);
      // TODO [CG] what to do with big number of arguments? (ex: varargs)
      if(cardinal < 0 || cardinal > Integer.MAX_VALUE) error(FUNCUNKNOWN, fn);

      final Expr[] args = new Expr[(int) cardinal];
      final Var[] vars = partial(args);
      final Expr f = ctx.funcs.get(name, args, ctx, this);
      if(f == null) error(FUNCUNKNOWN, fn);
      return new LitFunc(input(), name, f, vars);
    }

    qp = pos;
    return null;
  }

  /**
   * Parses the "Literal" rule.
   * @return query expression
   * @throws QueryException query exception
   */
  private Expr literal() throws QueryException {
    final char c = curr();
    if(digit(c)) return numericLiteral(false);
    // decimal/double values or context item
    if(c == '.' && next() != '.') {
      consume('.');
      if(!digit(curr())) return new Context(input());
      tok.reset();
      tok.add('.');
      return decimalLiteral();
    }
    // strings
    return quote(c) ? Str.get(stringLiteral()) : null;
  }

  /**
   * Parses the "NumericLiteral" rule.
<<<<<<< HEAD
   * Parses the "IntegerLiteral" rule.
   * @param itr integer flag
=======
>>>>>>> e8350237
   * @return query expression
   * @throws QueryException query exception
   */
  private Expr numericLiteral(final boolean itr) throws QueryException {
    tok.reset();
    while(digit(curr())) tok.add(consume());
    if(letter(curr())) return checkDbl();
    if(!consume('.')) {
      final long l = toLong(tok.finish());
      if(l == Long.MIN_VALUE) error(RANGE, tok);
      return Itr.get(l);
    }
    if(itr) error(NUMBERITR);
    tok.add('.');
    return decimalLiteral();
  }

  /**
   * Parses the "VarName" rule.
   * @return query expression
   * @throws QueryException query exception
   */
  private QNm varName() throws QueryException {
    wsCheck(DOLLAR);
    skipWS();
    final QNm name = new QNm(qName(NOVARNAME));
    if(name.ns()) name.uri(ctx.ns.uri(name.pref(), false, input()));
    ctx.ns.uri(name);
    return name;
  }

  /**
   * Parses the "ParenthesizedExpr" rule.
   * @return query expression
   * @throws QueryException query exception
   */
  private Expr parenthesized() throws QueryException {
    wsCheck(PAR1);
    final Expr e = expr();
    wsCheck(PAR2);
    return e == null ? Empty.SEQ : e;
  }

  /**
   * Parses the "FunctionCall" rule.
   * @return query expression
   * @throws QueryException query exception
   */
  private Expr functionCall() throws QueryException {
    final int p = qp;
    final QNm name = new QNm(qName(null), ctx, input());

    Expr[] args;
    if(NodeType.find(name) != null ||
        (args = argumentList(name.atom())) == null) {
      qp = p;
      return null;
    }

    alter = FUNCUNKNOWN;
    alterFunc = name;
    ap = qp;
    ctx.ns.uri(name);
    name.uri(name.ns() ? ctx.ns.uri(name.pref(), false, input())
        : ctx.nsFunc);
    final Expr func = ctx.funcs.get(name, args, ctx, this);
    if(func != null) {
      alter = null;
      final Var[] part = partial(args);
      return part.length > 0 ? new PartFunApp(input(), func, part) : func;
    }
    qp = p;
    return null;
  }

  /**
   * Parses the "ArgumentList" rule.
   * @param name name of the function (item)
   * @return array of arguments, place-holders '?' are represented as
   *         {@code null} entries
   * @throws QueryException query exception
   */
  private Expr[] argumentList(final Object name) throws QueryException {
    if(!wsConsume(PAR1)) return null;
    Expr[] args = {};
    if(!wsConsume(PAR2)) {
      do {
        Expr arg = null;
        if(!wsConsume(PLHOLDER) && (arg = single()) == null)
          error(FUNCMISS, name);
        args = Array.add(args, arg);
      } while(wsConsume(COMMA));
      if(!wsConsume(PAR2)) error(FUNCMISS, name);
    }
    return args;
  }

  /**
   * Parses the "Constructor" rule.
   * Parses the "DirectConstructor" rule.
   * @return query expression
   * @throws QueryException query exception
   */
  private Expr constructor() throws QueryException {
    check('<');
    return consume('!') ? dirComment() : consume('?') ? dirPI() : dirElement();
  }

/**
   * Parses the "DirElemConstructor" rule.
   * Parses the "DirAttributeList" rules.
   * @return query expression
   * @throws QueryException query exception
   */
  private Expr dirElement() throws QueryException {
    if(skipWS()) error(NOTAGNAME);
    final QNm tag = new QNm(qName(NOTAGNAME));
    consumeWSS();

    Expr[] cont = {};
    final Atts ns = new Atts();
    final int s = ctx.ns.size();

    // parse attributes...
    boolean xmlDef = false; // xml prefix explicitly declared?
    while(XMLToken.isNCStartChar(curr())) {
      final byte[] atn = qName(null);
      Expr[] attv = {};

      consumeWSS();
      check('=');
      consumeWSS();
      final char delim = consume();
      if(!quote(delim)) error(NOQUOTE, found());
      final TokenBuilder tb = new TokenBuilder();

      boolean simple = true;
      do {
        while(!consume(delim)) {
          final char c = curr();
          if(c == '{') {
            if(next() == '{') {
              tb.add(consume());
              consume();
            } else {
              final byte[] text = tb.finish();
              if(text.length != 0) {
                attv = add(attv, Str.get(text));
              } else {
                attv = add(attv, enclosed(NOENCLEXPR));
                simple = false;
              }
              tb.reset();
            }
          } else if(c == '}') {
            ++qp;
            check('}');
            tb.add('}');
          } else if(c == '<' || c == 0) {
            error(NOQUOTE, found());
          } else if(c == 0x0A || c == 0x09) {
            ++qp;
            tb.add(' ');
          } else {
            entity(tb);
          }
        }
        if(!consume(delim)) break;
        tb.add(delim);
      } while(true);

      if(tb.size() != 0) attv = add(attv, Str.get(tb.finish()));

      if(eq(atn, XMLNS)) {
        if(!simple) error(NSCONS);
        final byte[] v = attv.length == 0 ? EMPTY : ((Str) attv[0]).atom();
        if(!tag.ns()) tag.uri(v);
        addNS(ns, EMPTY, v);
      } else if(startsWith(atn, XMLNSC)) {
        if(!simple) error(NSCONS);
        final byte[] v = attv.length == 0 ? EMPTY : ((Str) attv[0]).atom();
        if(v.length == 0) error(NSEMPTYURI);
        final QNm nsd = new QNm(atn, v);
        final byte[] pref = nsd.ln();
        if(!eq(pref, XML) || !eq(v, XMLURI)) {
          ctx.ns.add(nsd, input());
          addNS(ns, pref, v);
          if(eq(pref, tag.pref())) tag.uri(v);
        } else {
          if(xmlDef) error(DUPLNSDEF, XML);
          xmlDef = true;
        }
      } else {
        cont = add(cont, new CAttr(input(), false,
            new QNm(atn, contains(atn, ':') ? null : Uri.EMPTY), attv));
      }
      if(!consumeWSS()) break;
    }

    if(consume('/')) {
      check('>');
    } else {
      check('>');
      while(curr() != '<' || next() != '/') {
        final Expr e = dirElemContent(tag);
        if(e == null) continue;
        cont = add(cont, e);
      }
      qp += 2;

      if(skipWS()) error(NOTAGNAME);
      final byte[] close = qName(NOTAGNAME);
      consumeWSS();
      check('>');
      if(!eq(tag.atom(), close)) error(TAGWRONG, tag.atom(), close);
    }

    ctx.ns.size(s);
    return new CElem(input(), tag, ns, false, cont);
  }

  /**
   * Checks the uniqueness of the namespace and adds it to the attributes.
   * @param ns namespace array
   * @param k namespace prefix
   * @param v uri
   * @throws QueryException query exception
   */
  private void addNS(final Atts ns, final byte[] k, final byte[] v)
      throws QueryException {

    if(ns.get(k) != -1) error(DUPLNSDEF, k);
    ns.add(k, v);
  }

  /**
   * Parses the "DirElemContent" rule.
   * @param tag opening tag
   * @return query expression
   * @throws QueryException query exception
   */
  private Expr dirElemContent(final QNm tag) throws QueryException {
    final TokenBuilder tb = new TokenBuilder();
    do {
      final char c = curr();
      if(c == '<') {
        if(wsConsume(CDATA)) {
          tb.add(cDataSection());
          tb.ent = true;
        } else {
          final Str txt = text(tb);
          return txt != null ? txt : next() == '/' ? null : constructor();
        }
      } else if(c == '{') {
        if(next() == '{') {
          tb.add(consume());
          consume();
        } else {
          final Str txt = text(tb);
          return txt != null ? txt : enclosed(NOENCLEXPR);
        }
      } else if(c == '}') {
        consume();
        check('}');
        tb.add('}');
      } else if(c != 0) {
        entity(tb);
      } else {
        error(NOCLOSING, tag.atom());
      }
    } while(true);
  }

  /**
   * Returns a string item.
   * @param tb token builder
   * @return text or {@code null}
   */
  private Str text(final TokenBuilder tb) {
    final byte[] t = tb.finish();
    return t.length == 0 || !tb.ent && !ctx.spaces && ws(t) ? null : Str.get(t);
  }

  /**
   * Parses the "DirCommentConstructor" rule.
   * @return query expression
   * @throws QueryException query exception
   */
  private Expr dirComment() throws QueryException {
    check('-');
    check('-');
    final TokenBuilder tb = new TokenBuilder();
    do {
      while(not('-')) tb.add(consume());
      consume();
      if(consume('-')) {
        check('>');
        return new CComm(input(), Str.get(tb.finish()));
      }
      tb.add('-');
    } while(true);
  }

  /**
   * Parses the "DirPIConstructor" rule.
   * Parses the "DirPIContents" rule.
   * @return query expression
   * @throws QueryException query exception
   */
  private Expr dirPI() throws QueryException {
    if(consumeWSS()) error(PIXML, EMPTY);
    final byte[] str = trim(qName(PIWRONG));
    final Str pi = Str.get(str);
    if(!XMLToken.isNCName(str) || eq(lc(str), XML)) error(PIXML, pi);

    final boolean space = skipWS();
    final TokenBuilder tb = new TokenBuilder();
    do {
      while(not('?')) {
        if(!space) error(PIWRONG);
        tb.add(consume());
      }
      consume();
      if(consume('>')) {
        if(!XMLToken.isNCName(str)) INVALPI.thrw(input(), str);
        return new CPI(input(), pi, Str.get(tb.finish()));
      }
      tb.add('?');
    } while(true);
  }

  /**
   * Parses the "CDataSection" rule.
   * @return CData
   * @throws QueryException query exception
   */
  private byte[] cDataSection() throws QueryException {
    final TokenBuilder tb = new TokenBuilder();
    while(true) {
      while(not(']')) {
        final char c = consume();
        if(c != '\r') tb.add(c);
      }
      consume();
      if(curr() == ']' && next() == '>') {
        qp += 2;
        return tb.finish();
      }
      tb.add(']');
    }
  }

  /**
   * Parses the "ComputedConstructor" rule.
   * @return query expression
   * @throws QueryException query exception
   */
  private Expr compConstructor() throws QueryException {
    final int p = qp;
    if(wsConsumeWs(DOCUMENT))       return consume(compDoc(), p);
    else if(wsConsumeWs(ELEMENT))   return consume(compElemConstructor(), p);
    else if(wsConsumeWs(ATTRIBUTE)) return consume(compAttribute(), p);
    else if(wsConsumeWs(TEXT))      return consume(compText(), p);
    else if(wsConsumeWs(COMMENT))   return consume(compComment(), p);
    else if(wsConsumeWs(PI))        return consume(compPI(), p);
    return null;
  }

  /**
   * Consumes the specified expression or resets the query position.
   * @param expr expression
   * @param p query position
   * @return expression or {@code null}
   */
  private Expr consume(final Expr expr, final int p) {
    if(expr == null) qp = p;
    return expr;
  }

  /**
   * Parses the "CompDocConstructor" rule.
   * @return query expression
   * @throws QueryException query exception
   */
  private Expr compDoc() throws QueryException {
    if(!wsConsume(BRACE1)) return null;
    final Expr e = check(expr(), NODOCCONS);
    wsCheck(BRACE2);
    return new CDoc(input(), e);
  }

  /**
   * Parses the "CompElemConstructor" rule.
   * Parses the "ContextExpr" rule.
   * @return query expression
   * @throws QueryException query exception
   */
  private Expr compElemConstructor() throws QueryException {
    skipWS();

    Expr name;
    if(XMLToken.isNCStartChar(curr())) {
      name = new QNm(qName(null));
    } else {
      if(!wsConsume(BRACE1)) return null;
      name = check(expr(), NOTAGNAME);
      wsCheck(BRACE2);
    }

    if(!wsConsume(BRACE1)) return null;
    final Expr e = expr();
    wsCheck(BRACE2);
    return new CElem(input(), name, new Atts(),
        true, e == null ? new Expr[0] : new Expr[] { e });
  }

  /**
   * Parses the "CompAttrConstructor" rule.
   * @return query expression
   * @throws QueryException query exception
   */
  private Expr compAttribute() throws QueryException {
    skipWS();

    Expr nm;
    if(XMLToken.isNCStartChar(curr())) {
      nm = new QNm(qName(null));
    } else {
      if(!wsConsume(BRACE1)) return null;
      nm = expr();
      wsCheck(BRACE2);
    }

    if(!wsConsume(BRACE1)) return null;
    final Expr e = expr();
    wsCheck(BRACE2);
    return new CAttr(input(), true, nm, e == null ? Empty.SEQ : e);
  }

  /**
   * Parses the "CompTextConstructor" rule.
   * @return query expression
   * @throws QueryException query exception
   */
  private Expr compText() throws QueryException {
    if(!wsConsume(BRACE1)) return null;
    final Expr e = check(expr(), NOTXTCONS);
    wsCheck(BRACE2);
    return new CTxt(input(), e);
  }

  /**
   * Parses the "CompCommentConstructor" rule.
   * @return query expression
   * @throws QueryException query exception
   */
  private Expr compComment() throws QueryException {
    if(!wsConsume(BRACE1)) return null;
    final Expr e = check(expr(), NOCOMCONS);
    wsCheck(BRACE2);
    return new CComm(input(), e);
  }

  /**
   * Parses the "CompPIConstructor" rule.
   * @return query expression
   * @throws QueryException query exception
   */
  private Expr compPI() throws QueryException {
    skipWS();
    Expr name;
    if(XMLToken.isNCStartChar(curr())) {
      name = Str.get(ncName(null));
    } else {
      if(!wsConsume(BRACE1)) return null;
      name = check(expr(), PIWRONG);
      wsCheck(BRACE2);
    }

    if(!wsConsume(BRACE1)) return null;
    final Expr e = expr();
    wsCheck(BRACE2);
    return new CPI(input(), name, e == null ? Empty.SEQ : e);
  }

  /**
   * Parses the "SimpleType" rule.
   * @return sequence type
   * @throws QueryException query exception
   */
  private SeqType simpleType() throws QueryException {
    skipWS();
    final QNm type = new QNm(qName(TYPEINVALID));
    type.uri(ctx.ns.uri(type.pref(), false, input()));
    skipWS();
    final Type t = Types.find(type, true);
    if(t == AtomType.AAT || t == AtomType.NOT) error(CASTUNKNOWN, type);
    if(t == null) error(TYPEUNKNOWN, type);
    return SeqType.get(t, consume('?') ? Occ.ZO : Occ.O);
  }

  /**
   * Parses the "SequenceType" rule.
   * Parses the "OccurrenceIndicator" rule.
   * Parses the "KindTest" rule.
   * @return sequence type
   * @throws QueryException query exception
   */
  private SeqType sequenceType() throws QueryException {
    skipWS();
    final Type t = itemType();

    // parse occurrence indicator
    final Occ occ = consume('?') ? Occ.ZO : consume('+') ? Occ.OM :
      consume('*') ? Occ.ZM : Occ.O;
    skipWS();

    if(t == AtomType.EMP && occ != Occ.O) error(EMPTYSEQOCC, t);

    final KindTest kt = tok.size() == 0 ? null : kindTest(t, tok.finish());
    tok.reset();

    // use empty name test if types are different
    return SeqType.get(t, occ, kt == null ? null :
      kt.extype == null || t == kt.extype ? kt.name : new QNm(EMPTY));
  }

  /**
   * [169] Parses an ItemType.
   * @return item type
   * @throws QueryException query exception
   */
  private Type itemType() throws QueryException {
    skipWS();

    // parenthesized type
    if(consume(PAR1)) {
      final Type ret = itemType();
      wsCheck(PAR2);
      return ret;
    }

    final QNm type = new QNm(qName(TYPEINVALID));
    type.uri(ctx.ns.uri(type.pref(), false, input()));
    // parse non-atomic types
    final boolean atom = !wsConsumeWs(PAR1);

    Type t = Types.find(type, atom);

    tok.reset();
    if(!atom) {
      if(t != null && t.func()) {
        // function type
        if(!wsConsume(ASTERISK)) {
          SeqType[] args = {};
          if(!wsConsume(PAR2)) {
            // function has got arguments
            do {
              args = Array.add(args, sequenceType());
            } while(wsConsume(COMMA));

            if(!wsConsume(PAR2)) error(FUNCMISS, type.atom());
          }
          wsCheck(AS);
          t = FunType.get(args, sequenceType());
        } else if(!wsConsume(PAR2)) {
          error(FUNCMISS, type.atom());
        }
      } else {
        int par = 0;
        while(par != 0 || !wsConsumeWs(PAR2)) {
          switch(curr()) {
            case '(': par++; break;
            case ')': par--; break;
            case '\0': error(FUNCMISS, type.atom());
          }
          tok.add(consume());
        }
      }
    }

    if(t == null) {
      if(atom) error(TYPEUNKNOWN, type);
      error(NOTYPE, new TokenBuilder(type.atom()).add(
          type.atom()).add('(').add(tok.finish()).add(')'));
    }

    return t;
  }

  /**
   * Checks the arguments of the kind test.
   * @param t type
   * @param k kind arguments
   * @return arguments
   * @throws QueryException query exception
   */
  private KindTest kindTest(final Type t, final byte[] k)
      throws QueryException {

    byte[] nm = trim(k);
    if(t == NodeType.PI) {
      final boolean s = startsWith(k, '\'') || startsWith(k, '"');
      nm = trim(delete(delete(k, '\''), '"'));
      if(!XMLToken.isNCName(nm)) {
        if(s) error(XPINVNAME, k);
        error(TESTINVALID, t, k);
      }
      return new KindTest((NodeType) t, new QNm(nm, ctx, input()), null);
    }
    if(t != NodeType.ELM && t != NodeType.ATT) error(TESTINVALID, t, k);

    Type tp = t;
    final int i = indexOf(nm, ',');
    if(i != -1) {
      final QNm test = new QNm(trim(substring(nm, i + 1)), ctx, input());
      if(!eq(test.uri().atom(), XSURI)) error(TYPEUNDEF, test);

      final byte[] ln = test.ln();
      tp = Types.find(test, true);
      if(tp == null && !eq(ln, ANYTYPE) && !eq(ln, ANYSIMPLE) &&
          !eq(ln, UNTYPED)) error(VARUNDEF, test);
      if(tp == AtomType.ATM || tp == AtomType.AAT) tp = null;
      nm = trim(substring(nm, 0, i));
    }
    if(nm.length == 1 && nm[0] == '*')
      return new KindTest((NodeType) t, null, tp);
    if(!XMLToken.isQName(nm)) error(TESTINVALID, t, k);
    return new KindTest((NodeType) t, new QNm(nm, ctx, input()), tp);
  }

  /**
   * Parses the "DecimalLiteral" rule.
   * @return query expression
   * @throws QueryException query exception
   */
  private Expr decimalLiteral() throws QueryException {
    if(letter(curr())) return checkDbl();
    while(digit(curr())) tok.add(consume());
    return letter(curr()) ? checkDbl() : new Dec(tok.finish());
  }

  /**
   * Parses the "DoubleLiteral" rule.
   * Checks if a number is followed by a whitespace.
   * @return expression
   * @throws QueryException query exception
   */
  private Expr checkDbl() throws QueryException {
    if(!consume('e') && !consume('E')) error(NUMBERWS);
    tok.add('e');
    if(curr() == '+' || curr() == '-') tok.add(consume());
    boolean dig = false;
    while(digit(curr())) {
      tok.add(consume());
      dig = true;
    }
    if(!dig) error(NUMBERINC);
    if(letter(curr())) error(NUMBERWS);
    return Dbl.get(tok.finish(), input());
  }

  /**
   * Parses the "StringLiteral" rule.
   * @return query expression
   * @throws QueryException query exception
   */
  private byte[] stringLiteral() throws QueryException {
    skipWS();
    final char del = curr();
    if(!quote(del)) error(NOQUOTE, found());
    consume();
    tok.reset();
    while(true) {
      while(!consume(del)) {
        if(curr() == 0) error(NOQUOTE, found());
        entity(tok);
      }
      if(!consume(del)) break;
      tok.add(del);
    }
    return tok.finish();
  }

  /**
   * Parses the "TryCatch" rules.
   * @return query expression
   * @throws QueryException query exception
   */
  private Expr tryCatch() throws QueryException {
    if(!ctx.xquery3 || !wsConsumeWs(TRY)) return null;

    final Expr tr = enclosed(NOENCLEXPR);
    wsCheck(CATCH);

    Catch[] ct = {};
    do {
      QNm[] codes = {};
      do {
        skipWS();
        if(XMLToken.isNCStartChar(curr())) {
          codes = Array.add(codes, new QNm(qName(QNAMEINV)));
        } else {
          wsCheck("*");
          codes = Array.add(codes, (QNm) null);
        }
      } while(wsConsumeWs(PIPE));

      Var[] var = {};
      final int s = ctx.vars.size();
      if(wsConsume(PAR1)) {
        var = addVar(var);
        if(wsConsume(COMMA)) {
          var = addVar(var);
          if(wsConsume(COMMA)) {
            var = addVar(var);
          }
        }
        wsCheck(PAR2);
      }
      final Expr ex = enclosed(NOENCLEXPR);
      ctx.vars.reset(s);
      ct = Array.add(ct, new Catch(input(), ex, codes, var));
    } while(wsConsumeWs(CATCH));

    return new Try(input(), tr, ct);
  }

  /**
   * Adds a variable to the specified array.
   * @param vars input variables
   * @return new variable array
   * @throws QueryException query exception
   */
  private Var[] addVar(final Var[] vars) throws QueryException {
    final Var v = new Var(input(), varName());
    for(final Var vr : vars) if(v.name.eq(vr.name)) error(VARDEFINED, v);
    ctx.vars.add(v);
    final Var[] var = Array.add(vars, v);
    return var;
  }

  /**
   * Parses the "FTSelection" rules.
   * @param prg pragma flag
   * @return query expression
   * @throws QueryException query exception
   */
  private FTExpr ftSelection(final boolean prg) throws QueryException {
    FTExpr expr = ftOr(prg);
    FTExpr old;
    FTExpr first = null;
    boolean ordered = false;
    do {
      old = expr;
      if(wsConsumeWs(ORDERED)) {
        ordered = true;
        old = null;
      } else if(wsConsumeWs(WINDOW)) {
        expr = new FTWindow(input(), expr, additive(), ftUnit());
      } else if(wsConsumeWs(DISTANCE)) {
        final Expr[] rng = ftRange(false);
        if(rng == null) error(FTRANGE);
        expr = new FTDistance(input(), expr, rng, ftUnit());
      } else if(wsConsumeWs(AT)) {
        final boolean start = wsConsumeWs(START);
        final boolean end = !start && wsConsumeWs(END);
        if(!start && !end) error(INCOMPLETE);
        expr = new FTContent(input(), expr, start, end);
      } else if(wsConsumeWs(ENTIRE)) {
        wsCheck(CONTENT);
        expr = new FTContent(input(), expr, false, false);
      } else {
        final boolean same = wsConsumeWs(SAME);
        final boolean diff = !same && wsConsumeWs(DIFFERENT);
        if(same || diff) {
          FTUnit unit = null;
          if(wsConsumeWs(SENTENCE)) unit = FTUnit.SENTENCE;
          else if(wsConsumeWs(PARAGRAPH)) unit = FTUnit.PARAGRAPH;
          else error(INCOMPLETE);
          expr = new FTScope(input(), expr, unit, same);
        }
      }
      if(first == null && old != null && old != expr) first = expr;
    } while(old != expr);

    if(ordered) {
      if(first == null) return new FTOrder(input(), expr);
      first.expr[0] = new FTOrder(input(), first.expr[0]);
    }
    return expr;
  }

  /**
   * Parses the "FTOr" rule.
   * @param prg pragma flag
   * @return query expression
   * @throws QueryException query exception
   */
  private FTExpr ftOr(final boolean prg) throws QueryException {
    final FTExpr e = ftAnd(prg);
    if(!wsConsumeWs(FTOR)) return e;

    FTExpr[] list = { e };
    do list = Array.add(list, ftAnd(prg)); while(wsConsumeWs(FTOR));
    return new FTOr(input(), list);
  }

  /**
   * Parses the "FTAnd" rule.
   * @param prg pragma flag
   * @return query expression
   * @throws QueryException query exception
   */
  private FTExpr ftAnd(final boolean prg) throws QueryException {
    final FTExpr e = ftMildNot(prg);
    if(!wsConsumeWs(FTAND)) return e;

    FTExpr[] list = { e };
    do list = Array.add(list, ftMildNot(prg)); while(wsConsumeWs(FTAND));
    return new FTAnd(input(), list);
  }

  /**
   * Parses the "FTMildNot" rule.
   * @param prg pragma flag
   * @return query expression
   * @throws QueryException query exception
   */
  private FTExpr ftMildNot(final boolean prg) throws QueryException {
    final FTExpr e = ftUnaryNot(prg);
    if(!wsConsumeWs(NOT)) return e;

    FTExpr[] list = { };
    do {
      wsCheck(IN); list = Array.add(list, ftUnaryNot(prg));
    } while(wsConsumeWs(NOT));
    // convert "A not in B not in ..." to "A not in(B or ...)"
    return new FTMildNot(input(), e, list.length == 1 ? list[0] :
      new FTOr(input(), list));
  }

  /**
   * Parses the "FTUnaryNot" rule.
   * @param prg pragma flag
   * @return query expression
   * @throws QueryException query exception
   */
  private FTExpr ftUnaryNot(final boolean prg) throws QueryException {
    final boolean not = wsConsumeWs(FTNOT);
    final FTExpr e = ftPrimaryWithOptions(prg);
    return not ? new FTNot(input(), e) : e;
  }

  /**
   * Parses the "FTPrimaryWithOptions" rule.
   * @param prg pragma flag
   * @return query expression
   * @throws QueryException query exception
   */
  private FTExpr ftPrimaryWithOptions(final boolean prg) throws QueryException {
    FTExpr expr = ftPrimary(prg);
    final FTOpt fto = new FTOpt();
    boolean found = false;
    while(ftMatchOption(fto)) found = true;
    // check if specified language is available
    if(!Language.supported(fto.ln, fto.is(ST) && fto.sd == null))
      error(Err.FTLAN, fto.ln);
    // consume weight option
    if(wsConsumeWs(WEIGHT))
      expr = new FTWeight(input(), expr, enclosed(NOENCLEXPR));
    // skip options if none were specified...
    return found ? new FTOptions(input(), expr, fto) : expr;
  }

  /**
   * Parses the "FTPrimary" rule.
   * @param prg pragma flag
   * @return query expression
   * @throws QueryException query exception
   */
  private FTExpr ftPrimary(final boolean prg) throws QueryException {
    final Expr[] pragmas = pragma();
    if(pragmas.length != 0) {
      wsCheck(BRACE1);
      final FTExpr e = ftSelection(true);
      wsCheck(BRACE2);
      return new FTExtensionSelection(input(), pragmas, e);
    }

    if(wsConsumeWs(PAR1)) {
      final FTExpr e = ftSelection(false);
      wsCheck(PAR2);
      return e;
    }

    skipWS();
    final Expr e = curr('{') ? enclosed(NOENCLEXPR) : quote(curr()) ?
        literal() : null;
    if(e == null) error(prg ? NOPRAGMA : NOENCLEXPR);

    // FTAnyAllOption
    FTMode mode = FTMode.M_ANY;
    if(wsConsumeWs(ALL)) {
      mode = wsConsumeWs(WORDS) ? FTMode.M_ALLWORDS : FTMode.M_ALL;
    } else if(wsConsumeWs(ANY)) {
      mode = wsConsumeWs(WORD) ? FTMode.M_ANYWORD : FTMode.M_ANY;
    } else if(wsConsumeWs(PHRASE)) {
      mode = FTMode.M_PHRASE;
    }

    // FTTimes
    Expr[] occ = null;
    if(wsConsumeWs(OCCURS)) {
      occ = ftRange(false);
      if(occ == null) error(FTRANGE);
      wsCheck(TIMES);
    }
    return new FTWords(input(), e, mode, occ);
  }

  /**
   * Parses the "FTRange" rule.
   * @param i accept only integers ("FTLiteralRange")
   * @return query expression
   * @throws QueryException query exception
   */
  private Expr[] ftRange(final boolean i) throws QueryException {
    final Expr[] occ = { Itr.get(1), Itr.get(Long.MAX_VALUE) };
    if(wsConsumeWs(EXACTLY)) {
      occ[0] = ftAdditive(i);
      occ[1] = occ[0];
    } else if(wsConsumeWs(AT)) {
      if(wsConsumeWs(LEAST)) {
        occ[0] = ftAdditive(i);
      } else {
        wsCheck(MOST);
        occ[0] = Itr.get(0);
        occ[1] = ftAdditive(i);
      }
    } else if(wsConsumeWs(FROM)) {
      occ[0] = ftAdditive(i);
      wsCheck(TO);
      occ[1] = ftAdditive(i);
    } else {
      return null;
    }
    return occ;
  }

  /**
   * Returns an argument of the "FTRange" rule.
   * @param i accept only integers
   * @return query expression
   * @throws QueryException query exception
   */
  private Expr ftAdditive(final boolean i) throws QueryException {
    if(!i) return additive();
    skipWS();
    tok.reset();
    while(digit(curr())) tok.add(consume());
    if(tok.size() == 0) error(INTEXP);
    return Itr.get(toLong(tok.finish()));
  }

  /**
   * Parses the "FTUnit" rule.
   * @return query expression
   * @throws QueryException query exception
   */
  private FTUnit ftUnit() throws QueryException {
    if(wsConsumeWs(WORDS)) return FTUnit.WORD;
    if(wsConsumeWs(SENTENCES)) return FTUnit.SENTENCE;
    if(wsConsumeWs(PARAGRAPHS)) return FTUnit.PARAGRAPH;
    error(INCOMPLETE);
    return null;
  }

  /**
   * Parses the "FTMatchOption" rule.
   * @param opt options instance
   * @return false if no options were found
   * @throws QueryException query exception
   */
  private boolean ftMatchOption(final FTOpt opt) throws QueryException {
    if(!wsConsumeWs(USING)) return false;

    if(wsConsumeWs(LOWERCASE)) {
      if(opt.set(LC) || opt.set(UC) || opt.set(CS)) error(FTDUP, CASE);
      opt.set(CS, true);
      opt.set(LC, true);
    } else if(wsConsumeWs(UPPERCASE)) {
      if(opt.set(LC) || opt.set(UC) || opt.set(CS)) error(FTDUP, CASE);
      opt.set(CS, true);
      opt.set(UC, true);
    } else if(wsConsumeWs(CASE)) {
      if(opt.set(LC) || opt.set(UC) || opt.set(CS)) error(FTDUP, CASE);
      opt.set(CS, wsConsumeWs(SENSITIVE));
      if(!opt.is(CS)) wsCheck(INSENSITIVE);
    } else if(wsConsumeWs(DIACRITICS)) {
      if(opt.set(DC)) error(FTDUP, DIACRITICS);
      opt.set(DC, wsConsumeWs(SENSITIVE));
      if(!opt.is(DC)) wsCheck(INSENSITIVE);
    } else if(wsConsumeWs(LANGUAGE)) {
      if(opt.ln != null) error(FTDUP, LANGUAGE);
      final byte[] lan = stringLiteral();
      opt.ln = Language.get(string(lan));
      if(opt.ln == null) error(FTLAN, lan);
    } else if(wsConsumeWs(OPTION)) {
      optionDecl();
    } else {
      final boolean using = !wsConsumeWs(NO);

      if(wsConsumeWs(STEMMING)) {
        if(opt.set(ST)) error(FTDUP, STEMMING);
        opt.set(ST, using);
      } else if(wsConsumeWs(THESAURUS)) {
        if(opt.th != null) error(FTDUP, THESAURUS);
        opt.th = new ThesQuery();
        if(using) {
          final boolean par = wsConsume(PAR1);
          if(!wsConsumeWs(DEFAULT)) ftThesaurusID(opt.th);
          while(par && wsConsume(COMMA)) ftThesaurusID(opt.th);
          if(par) wsCheck(PAR2);
        }
      } else if(wsConsumeWs(STOP)) {
        // add union/except
        wsCheck(WORDS);

        if(opt.sw != null) error(FTDUP, STOP + ' ' + WORDS);
        opt.sw = new StopWords();
        if(wsConsumeWs(DEFAULT)) {
          if(!using) error(FTSTOP);
        } else {
          boolean union = false;
          boolean except = false;
          while(using) {
            if(wsConsume(PAR1)) {
              do {
                final byte[] sl = stringLiteral();
                if(except) opt.sw.delete(sl);
                else if(!union || opt.sw.id(sl) == 0) opt.sw.add(sl);
              } while(wsConsume(COMMA));
              wsCheck(PAR2);
            } else if(wsConsumeWs(AT)) {
              String fn = string(stringLiteral());
              if(ctx.stop != null) fn = ctx.stop.get(fn);

              IO fl = IO.get(fn);
              if(!fl.exists() && file != null) fl = file.merge(fn);
              if(!opt.sw.read(fl, except)) error(NOSTOPFILE, fl);
            } else if(!union && !except) {
              error(FTSTOP);
            }
            union = wsConsumeWs(UNION);
            except = !union && wsConsumeWs(EXCEPT);
            if(!union && !except) break;
          }
        }
      } else if(wsConsumeWs(WILDCARDS)) {
        if(opt.set(WC)) error(FTDUP, WILDCARDS);
        if(opt.is(FZ)) error(FTFZWC);
        opt.set(WC, using);
      } else if(wsConsumeWs(FUZZY)) {
        if(opt.set(FZ)) error(FTDUP, FUZZY);
        if(opt.is(WC)) error(FTFZWC);
        opt.set(FZ, using);
      } else {
        error(FTMATCH, consume());
        return false;
      }
    }
    return true;
  }

  /**
   * Parses the "FTThesaurusID" rule.
   * @param thes link to thesaurus
   * @throws QueryException query exception
   */
  private void ftThesaurusID(final ThesQuery thes) throws QueryException {
    wsCheck(AT);

    String fn = string(stringLiteral());
    if(ctx.thes != null) fn = ctx.thes.get(fn);
    IO fl = IO.get(fn);

    if(!fl.exists() && file != null) fl = file.merge(file.path());
    final byte[] rel = wsConsumeWs(RELATIONSHIP) ? stringLiteral() : EMPTY;
    final Expr[] range = ftRange(true);
    long min = 0;
    long max = Long.MAX_VALUE;
    if(range != null) {
      wsCheck(LEVELS);
      // values will always be integer instances
      min = ((Itr) range[0]).itr(input());
      max = ((Itr) range[1]).itr(input());
    }
    thes.add(new Thesaurus(fl, rel, min, max, ctx.context));
  }

  /**
   * Parses the "InsertExpr" rule.
   * @return query expression
   * @throws QueryException query exception
   */
  private Expr insert() throws QueryException {
    final int p = qp;
    if(!wsConsumeWs(INSERT) || !wsConsumeWs(NODE) && !wsConsumeWs(NODES)) {
      qp = p;
      return null;
    }

    final Expr s = check(single(), INCOMPLETE);
    boolean first = false;
    boolean last = false;
    boolean before = false;
    boolean after = false;
    if(wsConsumeWs(AS)) {
      first = wsConsumeWs(FIRST);
      if(!first) {
        wsCheck(LAST);
        last = true;
      }
      wsCheck(INTO);
    } else if(!wsConsumeWs(INTO)) {
      after = wsConsumeWs(AFTER);
      before = !after && wsConsumeWs(BEFORE);
      if(!after && !before) error(INCOMPLETE);
    }
    final Expr trg = check(single(), INCOMPLETE);
    ctx.updating = true;
    return new Insert(input(), s, first, last, before, after, trg);
  }

  /**
   * Parses the "DeleteExpr" rule.
   * @return query expression
   * @throws QueryException query exception
   */
  private Expr deletee() throws QueryException {
    final int p = qp;
    if(!wsConsumeWs(DELETE) || !wsConsumeWs(NODES) && !wsConsumeWs(NODE)) {
      qp = p;
      return null;
    }
    ctx.updating = true;
    return new Delete(input(), check(single(), INCOMPLETE));
  }

  /**
   * Parses the "RenameExpr" rule.
   * @return query expression
   * @throws QueryException query exception
   */
  private Expr rename() throws QueryException {
    final int p = qp;
    if(!wsConsumeWs(RENAME) || !wsConsumeWs(NODE)) {
      qp = p;
      return null;
    }

    final Expr trg = check(single(), INCOMPLETE);
    wsCheck(AS);
    final Expr n = check(single(), INCOMPLETE);
    ctx.updating = true;
    return new Rename(input(), trg, n);
  }

  /**
   * Parses the "ReplaceExpr" rule.
   * @return query expression
   * @throws QueryException query exception
   */
  private Expr replace() throws QueryException {
    final int p = qp;
    if(!wsConsumeWs(REPLACE)) return null;

    final boolean v = wsConsumeWs(VALUEE);
    if(v) {
      wsCheck(OF);
      wsCheck(NODE);
    } else if(!wsConsumeWs(NODE)) {
      qp = p;
      return null;
    }

    final Expr t = check(single(), INCOMPLETE);
    wsCheck(WITH);
    final Expr r = check(single(), INCOMPLETE);
    ctx.updating = true;
    return new Replace(input(), t, r, v);
  }

  /**
   * Parses the "TransformExpr" rule.
   * @return query expression
   * @throws QueryException query exception
   */
  private Expr transform() throws QueryException {
    if(!wdConsumeWs(COPY, DOLLAR, INCOMPLETE)) return null;
    final boolean u = ctx.updating;
    ctx.updating = false;

    Let[] fl = {};
    do {
      final Var v = new Var(input(), varName());
      wsCheck(ASSIGN);
      final Expr e = check(single(), INCOMPLETE);
      ctx.vars.add(v);
      fl = Array.add(fl, new Let(input(), e, v));
    } while(wsConsumeWs(COMMA));
    wsCheck(MODIFY);

    final Expr m = check(single(), INCOMPLETE);
    wsCheck(RETURN);
    final Expr r = check(single(), INCOMPLETE);

    ctx.updating = u;
    return new Transform(input(), fl, m, r);
  }

  /**
   * Parses the "NCName" rule.
   * @param err optional error message
   * @return string
   * @throws QueryException query exception
   */
  private byte[] ncName(final Err err) throws QueryException {
    skipWS();
    tok.reset();
    if(ncName(true)) return tok.finish();
    if(err != null) error(err);
    return EMPTY;
  }

  /**
   * Parses the "QName" rule.
   * @param err optional error message. Will be thrown if no QName is found,
   * and ignored if set to {@code null}
   * @return string
   * @throws QueryException query exception
   */
  private byte[] qName(final Err err) throws QueryException {
    tok.reset();
    final boolean ok = ncName(true);
    if(ok && consume(':')) ncName(false);
    if(!ok && err != null) error(err);
    return tok.finish();
  }

  /**
   * Helper method for parsing NCNames.
   * @param first flag for first call
   * @return true for success
   */
  private boolean ncName(final boolean first) {
    char c = curr();
    if(!XMLToken.isNCStartChar(c)) {
      if(!first) --qp;
      return false;
    }
    if(!first) tok.add(':');
    do {
      tok.add(consume());
      c = curr();
    } while(XMLToken.isNCChar(c));
    return true;
  }

  /**
   * Parses and converts entities.
   * @param tb token builder
   * @throws QueryException query exception
   */
  private void entity(final TokenBuilder tb) throws QueryException {
    final int p = qp;
    if(consume('&')) {
      if(consume('#')) {
        final int b = consume('x') ? 16 : 10;
        int n = 0;
        do {
          final char c = curr();
          final boolean m = digit(c);
          final boolean h = b == 16 && (c >= 'a' && c <= 'f' ||
              c >= 'A' && c <= 'F');
          if(!m && !h) entityError(p, INVENTITY);
          final long nn = n;
          n = n * b + (consume() & 15);
          if(n < nn) entityError(p, INVCHARREF);
          if(!m) n += 9;
        } while(!consume(';'));
        if(!XMLToken.valid(n)) entityError(p, INVCHARREF);
        tb.add(n);
      } else {
        if(consume("lt")) {
          tb.add('<');
        } else if(consume("gt")) {
          tb.add('>');
        } else if(consume("amp")) {
          tb.add('&');
        } else if(consume("quot")) {
          tb.add('"');
        } else if(consume("apos")) {
          tb.add('\'');
        } else {
          entityError(p, INVENTITY);
        }
        if(!consume(';')) entityError(p, INVENTITY);
      }
      tb.ent = true;
    } else {
      final char c = consume();
      int cp = c;
      if(Character.isHighSurrogate(c) && curr() != 0
          && Character.isLowSurrogate(curr())) {
        cp = Character.toCodePoint(c, consume());
      }
      if(cp == 0x0d) {
        cp = 0x0a;
        if(curr() == cp) consume();
      }
      tb.add(cp);
    }
  }

  /**
   * Raises an entity error.
   * @param p start position
   * @param c error code
   * @throws QueryException query exception
   */
  private void entityError(final int p, final Err c) throws QueryException {
    final String sub = query.substring(p, Math.min(p + 20, ql));
    final int sc = sub.indexOf(';');
    final String ent = sc != -1 ? sub.substring(0, sc + 1) : sub;
    error(c, ent);
  }

  /**
   * Raises an error if the specified expression is empty.
   * @param expr expression
   * @param err error message
   * @return expression
   * @throws QueryException query exception
   */
  private Expr check(final Expr expr, final Err err)
      throws QueryException {
    if(expr == null) error(err);
    return expr;
  }

  /**
   * Raises an error if the specified character cannot be consumed.
   * @param ch character to be found
   * @throws QueryException query exception
   */
  private void check(final int ch) throws QueryException {
    if(!consume(ch)) error(WRONGCHAR, (char) ch, found());
  }

  /**
   * Skips whitespaces, raises an error if the specified string cannot be
   * consumed.
   * @param s string to be found
   * @throws QueryException query exception
   */
  private void wsCheck(final String s) throws QueryException {
    if(!wsConsume(s)) error(WRONGCHAR, s, found());
  }

  /**
   * Checks if the specified character is not found. An error is raised if
   * the input is exhausted.
   * @param ch character to be found
   * @return result of check
   * @throws QueryException query exception
   */
  private boolean not(final char ch) throws QueryException {
    final char c = curr();
    if(c == 0) error(WRONGEND, ch);
    return c != ch;
  }

  /**
   * Consumes the specified token and surrounding whitespaces.
   * @param t token to consume
   * @return true if token was found
   * @throws QueryException query exception
   */
  private boolean wsConsumeWs(final String t) throws QueryException {
    final int p = qp;
    if(!wsConsume(t)) return false;
    if(skipWS() || !XMLToken.isNCStartChar(t.charAt(0)) ||
        !XMLToken.isNCChar(curr())) return true;
    qp = p;
    return false;
  }

  /**
   * Consumes the specified two strings or jumps back to the old query position.
   * If the strings are found, the cursor is placed after the first token.
   * @param s1 string to be consumed
   * @param s2 second string
   * @param expr alternative error message
   * @return result of check
   * @throws QueryException query exception
   */
  private boolean wdConsumeWs(final String s1, final String s2,
      final Err expr) throws QueryException {
    final int p = qp;
    if(!wsConsumeWs(s1)) return false;
    alter = expr;
    ap = qp;
    final int p2 = qp;
    final boolean ok = wsConsume(s2);
    qp = ok ? p2 : p;
    return ok;
  }

  /**
   * Skips whitespaces, consumes the specified string and ignores trailing
   * characters.
   * @param str string to consume
   * @return true if string was found
   * @throws QueryException query exception
   */
  private boolean wsConsume(final String str) throws QueryException {
    skipWS();
    return consume(str);
  }

  /**
   * Consumes all whitespace characters from the remaining query.
   * @return true if whitespaces were found
   * @throws QueryException query exception
   */
  private boolean skipWS() throws QueryException {
    final int p = qp;
    while(more()) {
      final int c = curr();
      if(c == '(' && next() == ':') {
        comment();
      } else {
        if(c <= 0 || c > ' ') return p != qp;
        ++qp;
      }
    }
    return p != qp;
  }

  /**
   * Consumes a comment.
   * @throws QueryException query exception
   */
  private void comment() throws QueryException {
    ++qp;
    while(++qp < ql) {
      if(curr('(') && next() == ':') comment();
      if(curr(':') && next() == ')') {
        qp += 2;
        return;
      }
    }
    error(COMCLOSE);
  }

  /**
   * Consumes all following whitespace characters.
   * @return true if whitespaces were found
   */
  private boolean consumeWSS() {
    final int p = qp;
    while(more()) {
      final int c = curr();
      if(c <= 0 || c > ' ') return p != qp;
      ++qp;
    }
    return true;
  }

  /**
   * Throws the alternative error message.
   * @throws QueryException query exception
   */
  private void error() throws QueryException {
    qp = ap;
    if(alter != FUNCUNKNOWN) error(alter);
    ctx.funcs.funError(alterFunc, this);
    error(alter, alterFunc.atom());
  }

  /**
   * Adds an expression to the specified array.
   * @param ar input array
   * @param e new expression
   * @return new array
   * @throws QueryException query exception
   */
  private Expr[] add(final Expr[] ar, final Expr e) throws QueryException {
    if(e == null) error(INCOMPLETE);
    final int a = ar.length;
    final Expr[] tmp = new Expr[a + 1];
    System.arraycopy(ar, 0, tmp, 0, a);
    tmp[a] = e;
    return tmp;
  }

  /**
   * Throws the specified error.
   * @param err error to be thrown
   * @param arg error arguments
   * @throws QueryException query exception
   */
  public void error(final Err err, final Object... arg) throws QueryException {
    err.thrw(input(), arg);
  }
}<|MERGE_RESOLUTION|>--- conflicted
+++ resolved
@@ -679,7 +679,7 @@
     declItem = true;
 
     final SeqType st = wsConsumeWs(AS) ? sequenceType() : null;
-    if(st != null && st.type == Type.EMP) error(NOTYPE, st);
+    if(st != null && st.type == AtomType.EMP) error(NOTYPE, st);
     ctx.initType = st;
     if(!wsConsumeWs(EXTERNAL)) wsCheck(ASSIGN);
     else if(!wsConsumeWs(ASSIGN)) return;
@@ -1771,11 +1771,8 @@
 
   /**
    * Parses the "NumericLiteral" rule.
-<<<<<<< HEAD
    * Parses the "IntegerLiteral" rule.
    * @param itr integer flag
-=======
->>>>>>> e8350237
    * @return query expression
    * @throws QueryException query exception
    */
