--- conflicted
+++ resolved
@@ -749,8 +749,7 @@
     wsCheck(PAR2);
 
     final SeqType type = wsConsumeWs(AS) ? sequenceType() : null;
-    final Func func = new Func(input(),
-        new Var(input(), name, type), args, true);
+    final Func func = new Func(input(), name, args, type, true);
     func.updating = up;
 
     ctx.funcs.add(func, this);
@@ -773,30 +772,13 @@
       }
       final Var var = typedVar();
       ctx.vars.add(var);
-<<<<<<< HEAD
-      for(final Var v : args)
-        if(v.name.eq(arg)) error(FUNCDUPL, arg.atom());
-=======
       for(final Var v : args) if(v.name.eq(var.name)) error(FUNCDUPL, var);
->>>>>>> ca9c6c24
 
       args = Array.add(args, var);
       if(!consume(',')) break;
       skipWS();
     }
-<<<<<<< HEAD
     return args;
-=======
-    wsCheck(PAR2);
-
-    final SeqType type = wsConsumeWs(AS) ? sequenceType() : null;
-    final Func func = new Func(input(), name, args, type, true);
-    func.updating = up;
-
-    ctx.funcs.add(func, this);
-    if(!wsConsumeWs(EXTERNAL)) func.expr = enclosed(NOFUNBODY);
-    ctx.vars.reset(s);
->>>>>>> ca9c6c24
   }
 
   /**
@@ -1664,7 +1646,7 @@
     boolean found = false;
     for(int i = 0; i < args.length; i++) {
       if(args[i] == null) {
-        vars[i] = Var.unique(ii);
+        vars[i] = ctx.uniqueVar(ii, null);
         args[i] = new VarRef(ii, vars[i]);
         found = true;
       }
