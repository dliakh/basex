package org.basex.query.up;

import static org.basex.query.up.primitives.PrimitiveType.*;
import static org.basex.query.util.Err.*;

import java.io.IOException;

import org.basex.core.Prop;
import org.basex.core.cmd.Export;
import org.basex.data.Data;
import org.basex.query.QueryException;
import org.basex.query.item.NodeType;
import org.basex.query.item.QNm;
import org.basex.query.up.primitives.NodeCopy;
import org.basex.query.up.primitives.UpdatePrimitive;
import org.basex.util.hash.IntMap;
import org.basex.util.list.IntList;

/**
 * This class holds all updates for a specific database. Before applied,
 * updates are sorted in a descending manner regarding the pre value of their
 * target nodes. As a result, update operations are applied from bottom to
 * top and we can stick to pre values as primitive identifier as pre value
 * shifts won't have any effect on updates that have not yet been applied.
 *
 * @author BaseX Team 2005-12, BSD License
 * @author Lukas Kircher
 */
final class DatabaseUpdates {
  /** Data reference. */
  private final Data data;
  /** Pre values of target nodes. */
  private IntList nodes = new IntList(0);
  /** Mapping between pre values of the target nodes and all update primitives
   * which operate on this target. */
  private final IntMap<NodeUpdates> updatePrimitives = new IntMap<NodeUpdates>();

  /**
   * Constructor.
   * @param d data reference
   */
  DatabaseUpdates(final Data d) {
    data = d;
  }

  /**
   * Adds an update primitive to the list.
   * @param p update primitive
   * @throws QueryException query exception
   */
  void add(final UpdatePrimitive p) throws QueryException {
    final int pre = p.pre;
    NodeUpdates pc = updatePrimitives.get(pre);
    if(pc == null) {
      pc = new NodeUpdates();
      updatePrimitives.add(pre, pc);
    }
    pc.add(p);
  }

  /**
   * Checks updates for violations. If a violation is found the complete update
   * process is aborted.
   * @throws QueryException query exception
   */
  void check() throws QueryException {
    // get and sort keys (pre/id values)
    final int s = updatePrimitives.size();
    nodes = new IntList(s);
    for(int i = 1; i <= updatePrimitives.size(); i++)
      nodes.add(updatePrimitives.key(i));
    nodes.sort();

    for(int i = 0; i < s; ++i) {
      final NodeUpdates ups = updatePrimitives.get(nodes.get(i));
      for(final UpdatePrimitive p : ups.prim) {
        if(p instanceof NodeCopy) ((NodeCopy) p).prepare();
        /* check if the identity of all target nodes of fn:put operations is
           still available after the execution of updates. that includes parent
           nodes as well */
        if(p.type == PUT && ancestorDeleted(nodes.get(i))) UPFOTYPE.thrw(p.info, p);
      }
    }

    // check attribute duplicates
    int p = nodes.size() - 1;
    int par = -1;
    while(p >= 0) {
      // parent of a previous attribute has already been checked
      if(par == nodes.get(p) && --p < 0) break;
      int pre = nodes.get(p);

      // catching optimize statements which have PRE == -1 as a target
      if(pre == -1) return;

      final int k = data.kind(pre);
      if(k == Data.ATTR) {
        par = data.parent(pre, k);
        final IntList il = new IntList();
        while(p >= 0 && (pre = nodes.get(p)) > par) {
          il.add(pre);
          --p;
        }
        if(par != -1) il.add(par);
        checkNames(il.toArray());
      } else {
        if(k == Data.ELEM) checkNames(pre);
        --p;
      }
    }
  }

  /**
   * Locks or unlocks the database for write operations.
   * @param yes lock or unlock file
   * @throws QueryException query exception
   */
  void writeLock(final boolean yes) throws QueryException {
    if(!data.writeLock(yes)) OPENED.thrw(null, data.meta.name);
    if(!data.markUpdating(yes)) (yes ? LOCK : UNLOCK).thrw(null, data.meta.name);
  }

  /**
   * Applies all updates for this specific database.
   * @throws QueryException query exception
   */
  void apply() throws QueryException {
    optimize();

    // mark disk database instances as updating
<<<<<<< HEAD
    if(!data.markUpdating(true)) LOCK.thrw(null, data.meta.name);
=======
    if(!data.startUpdate()) LOCK.thrw(null, data.meta.name);
>>>>>>> f97fa87c

    /*
     * For each target node, the update primitives in the corresponding
     * container are applied. Certain operations may lead to text node
     * adjacency. As the updates in a container, including eventual text node
     * merges, may not affect the preceding sibling axis (as there could be
     * other update primitives with a target on this axis), we have to make
     * sure that updates on the preceding sibling axis have been carried out.
     *
     * To achieve this we keep track of the most recently applied container
     * and resolve text adjacency issues after the next container on the
     * preceding axis has been executed.
     */
    try {
      NodeUpdates recent = null;
      // apply updates from the highest to the lowest pre value
      for(int i = nodes.size() - 1; i >= 0; i--) {
        final NodeUpdates current = updatePrimitives.get(nodes.get(i));
        // first run, no recent container
        if(recent == null)
          current.makePrimitivesEffective();
        else
          recent.resolveExternalTextNodeAdjacency(
              current.makePrimitivesEffective());

        recent = current;
      }
      // resolve text adjacency issues of the last container
      recent.resolveExternalTextNodeAdjacency(0);
    } finally {
<<<<<<< HEAD
      data.flush();
=======
      data.finishUpdate();
>>>>>>> f97fa87c
    }

    if(data.meta.prop.is(Prop.WRITEBACK) && !data.meta.original.isEmpty()) {
      try {
        Export.export(data, data.meta.original);
      } catch(final IOException ex) {
        UPPUTERR.thrw(null, data.meta.original);
      }
    }
  }

  /**
   * Returns the number of performed updates.
   * @return number of updates
   */
  int size() {
    int s = 0;
    for(int i = nodes.size() - 1; i >= 0; i--) {
      for(final UpdatePrimitive up : updatePrimitives.get(nodes.get(i)).prim) {
        s += up.size();
      }
    }
    return s;
  }

  /**
   * Determines recursively whether an ancestor of a given node is deleted.
   * @param n pre value
   * @return true if ancestor deleted
   */
  private boolean ancestorDeleted(final int n) {
    final NodeUpdates up = updatePrimitives.get(n);
    if(up != null && up.updatesDestroyIdentity(n)) return true;

    final int p = data.parent(n, data.kind(n));
    return p != -1 && ancestorDeleted(p);
  }

  /**
   * Checks nodes for namespace conflicts and duplicate attributes.
   * @param pres pre values of nodes to check (in descending order)
   * @throws QueryException query exception
   */
  private void checkNames(final int... pres) throws QueryException {
    // check for namespace conflicts
    final NamePool pool = new NamePool();
    for(final int pre : pres) {
      final NodeUpdates ups = updatePrimitives.get(pre);
      if(ups != null) for(final UpdatePrimitive up : ups.prim) up.update(pool);
    }
    if(!pool.nsOK()) UPNSCONFL2.thrw(null);

    // check for duplicate attributes
    final IntList il = new IntList();
    for(final int pre : pres) {
      // pre values consist exclusively of element and attribute nodes
      if(data.kind(pre) == Data.ATTR) {
        il.add(pre);
      } else {
        final int ps = pre + data.attSize(pre, Data.ELEM);
        for(int p = pre + 1; p < ps; ++p) {
          final byte[] nm = data.name(p, Data.ATTR);
          if(!il.contains(p)) {
            final QNm name = new QNm(nm);
            final byte[] uri = data.nspaces.uri(data.nspaces.uri(nm, p));
            if(uri != null) name.uri(uri);
            pool.add(name, NodeType.ATT);
          }
        }
      }
    }
    final QNm dup = pool.duplicate();
    if(dup != null) UPATTDUPL.thrw(null, dup);
  }

  /**
   * Identifies unnecessary update operations and removes them from the pending
   * update list.
   */
  private void optimize() {
    /* Tree Aware Updates: Unnecessary updates on the descendant axis of a
     * deleted or replaced node or of a node which is target of a replace
     * element content expression are identified and removed from the pending
     * update list. */
    final int l = nodes.size();
    int ni = 0;
    int c = 0;
    while(ni < l - 1) {
      final int pre = nodes.get(ni++);
      // If a node is deleted or replaced or affected by a replace element
      // content expression ...
      final int[] destroyed = updatePrimitives.get(pre).
          destroyedNodeIdentities().toArray();
      for(final int pd : destroyed) {
        final int followingAxisPre = pd + data.size(pd, data.kind(pd));
        // mark obsolete target nodes on the descendant axis.
        while(ni < l && nodes.get(ni) < followingAxisPre) {
          nodes.set(ni++, -1);
          c++;
        }
      }
    }
    // return if nothing changed on the pending update list
    if(c == 0) return;

    // Create a new list that contains necessary targets only
    final IntList newNodes = new IntList(nodes.size() - c);
    for(int i = 0; i < nodes.size(); i++) {
      final int pre = nodes.get(i);
      if(pre != -1) newNodes.add(pre);
    }
    nodes = newNodes;
  }
}<|MERGE_RESOLUTION|>--- conflicted
+++ resolved
@@ -117,7 +117,7 @@
    */
   void writeLock(final boolean yes) throws QueryException {
     if(!data.writeLock(yes)) OPENED.thrw(null, data.meta.name);
-    if(!data.markUpdating(yes)) (yes ? LOCK : UNLOCK).thrw(null, data.meta.name);
+    if(yes && !data.startUpdate()) LOCK.thrw(null, data.meta.name);
   }
 
   /**
@@ -128,11 +128,7 @@
     optimize();
 
     // mark disk database instances as updating
-<<<<<<< HEAD
-    if(!data.markUpdating(true)) LOCK.thrw(null, data.meta.name);
-=======
     if(!data.startUpdate()) LOCK.thrw(null, data.meta.name);
->>>>>>> f97fa87c
 
     /*
      * For each target node, the update primitives in the corresponding
@@ -163,11 +159,7 @@
       // resolve text adjacency issues of the last container
       recent.resolveExternalTextNodeAdjacency(0);
     } finally {
-<<<<<<< HEAD
-      data.flush();
-=======
       data.finishUpdate();
->>>>>>> f97fa87c
     }
 
     if(data.meta.prop.is(Prop.WRITEBACK) && !data.meta.original.isEmpty()) {
