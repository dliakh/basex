package org.basex.query;

import static org.basex.core.Text.*;
import static org.basex.query.QueryText.*;
import static org.basex.query.util.Err.*;
import static org.basex.util.Token.*;

import java.util.*;
import java.util.Map.Entry;
import java.util.regex.*;

import org.basex.core.*;
import org.basex.core.Context;
import org.basex.data.*;
import org.basex.io.*;
import org.basex.io.serial.*;
import org.basex.query.expr.*;
import org.basex.query.func.*;
import org.basex.query.iter.*;
import org.basex.query.up.*;
import org.basex.query.util.*;
import org.basex.query.util.json.*;
import org.basex.query.util.pkg.*;
import org.basex.query.value.*;
import org.basex.query.value.item.*;
import org.basex.query.value.node.*;
import org.basex.query.value.type.*;
import org.basex.query.value.type.SeqType.Occ;
import org.basex.query.var.*;
import org.basex.util.*;
import org.basex.util.ft.*;
import org.basex.util.hash.*;
import org.basex.util.list.*;

/**
 * This class organizes both static and dynamic properties that are specific to a
 * single query.
 *
 * @author BaseX Team 2005-12, BSD License
 * @author Christian Gruen
 */
public final class QueryContext extends Progress {
  /** URL pattern (matching Clark and EQName notation). */
  private static final Pattern BIND =
      Pattern.compile("^((\"|')(.*?)\\2:|(\\{(.*?)\\}))(.+)$");

  /** Static context of an expression. */
  public StaticContext sc;
  /** Static variables. */
  public final Variables vars = new Variables();
  /** Functions. */
  public final UserFuncs funcs = new UserFuncs();

  /** Query resources. */
  public final QueryResources resource = new QueryResources(this);
  /** Database context. */
  public final Context context;

  /** HTTP context. */
  public Object http;

  /** Cached stop word files. */
  public HashMap<String, IO> stop;
  /** Cached thesaurus files. */
  public HashMap<String, IO> thes;
  /** Local options (key/value pairs), set by option declarations. */
  public final StringList dbOptions = new StringList();
  /** Global options (will be set after query execution). */
  public final HashMap<String, Object> globalOpt = new HashMap<String, Object>();

  /** Current context value. */
  public Value value;
  /** Current context position. */
  public long pos = 1;
  /** Current context size. */
  public long size = 1;
  /** Optional initial context set. */
  Nodes nodes;

  /** Current full-text options. */
  private FTOpt ftOpt;
  /** Current full-text token. */
  public FTLexer fttoken;

  /** Current Date. */
  public Item date;
  /** Current DateTime. */
  public Item dtm;
  /** Current Time. */
  public Item time;
  /** Current timezone. */
  public Item zone;

  /** Full-text position data (needed for highlighting of full-text results). */
  public FTPosData ftpos;
  /** Full-text token counter (needed for highlighting of full-text results). */
  public byte ftoknum;

  /** Pending updates. */
  public Updates updates;
  /** Pending output. */
  public final ValueBuilder output = new ValueBuilder();

  /** Compilation flag: current node has leaves. */
  public boolean leaf;
  /** Compilation flag: GFLWOR clause performs grouping. */
  public boolean grouping;

  /** Number of successive tail calls. */
  public int tailCalls;
  /** Maximum number of successive tail calls. */
  public final int maxCalls;
  /** Counter for variable IDs. */
  public int varIDs;

  /** Pre-declared modules, containing module uri and their file paths. */
  final TokenMap modDeclared = new TokenMap();
  /** Parsed modules, containing the file path and module uri. */
  final TokenMap modParsed = new TokenMap();

  /** Serializer options. */
  SerializerProp serProp;
  /** Initial context value. */
  public Expr ctxItem;
  /** Module loader. */
  public final ModuleLoader modules;
  /** Opened connections to relational databases. */
  JDBCConnections jdbc;
  /** Opened connections to relational databases. */
  ClientSessions sessions;
  /** Root expression of the query. */
  MainModule root;

  /** String container for verbose query info. */
  private final TokenBuilder info = new TokenBuilder();
  /** Indicates if verbose query info was requested. */
  private final boolean inf;
  /** Indicates if some compilation info has been output. */
  private boolean compInfo;
  /** Indicates if some evaluation info has been output. */
  private boolean evalInfo;
  /** Indicates if the query context has been closed. */
  private boolean closed;

  /** The evaluation stack. */
  public final QueryStack stack = new QueryStack();

  /**
   * Constructor.
   * @param ctx database context
   */
  public QueryContext(final Context ctx) {
    context = ctx;
    nodes = ctx.current();
    inf = ctx.prop.is(Prop.QUERYINFO) || Prop.debug;
<<<<<<< HEAD
    final String path = ctx.prop.get(Prop.QUERYPATH);
    sc = new StaticContext(path, ctx.prop.is(Prop.XQUERY3));
=======
>>>>>>> 885238be
    maxCalls = ctx.prop.num(Prop.TAILCALLS);
    modules = new ModuleLoader(ctx);
  }

  /**
   * Parses the specified query.
   * @param qu input query
   * @param path file path (may be {@code null})
   * @throws QueryException query exception
   */
<<<<<<< HEAD
  public void parse(final String qu) throws QueryException {
    root = new QueryParser(qu, this).parseMain();
=======
  public void parse(final String qu, final String path) throws QueryException {
    root = new QueryParser(qu, path, this).parse();
>>>>>>> 885238be
  }

  /**
   * Parses the specified module.
   * @param qu input query
   * @param path file path (may be {@code null})
   * @return name of module
   * @throws QueryException query exception
   */
<<<<<<< HEAD
  public QNm module(final String qu) throws QueryException {
    return new QueryParser(qu, this).parseModule(EMPTY);
=======
  public QNm module(final String qu, final String path) throws QueryException {
    return (QNm) new QueryParser(qu, path, this).parse(EMPTY);
>>>>>>> 885238be
  }

  /**
   * Compiles and optimizes the expression.
   * @throws QueryException query exception
   */
  public void compile() throws QueryException {
    // set database options
    final StringList o = dbOptions;
    for(int s = 0; s < o.size(); s += 2) context.prop.set(o.get(s), o.get(s + 1));

    if(ctxItem != null) {
      // evaluate initial expression
      try {
        value = ctxItem.compile(this, new VarScope()).value(this);
      } catch(final QueryException ex) {
        if(ex.err() != XPNOCTX) throw ex;
        // only {@link ParseExpr} instances may cause this error
        CIRCCTX.thrw(((ParseExpr) ctxItem).info);
      }
    } else if(nodes != null) {
      // add full-text container reference
      if(nodes.ftpos != null) ftpos = new FTPosData();
      // cache the initial context nodes
      resource.compile(nodes);
    }

    // if specified, convert context item to specified type
    // [LW] should not be necessary
    if(value != null && sc.initType != null) {
      value = SeqType.get(sc.initType, Occ.ONE).funcConvert(this, null, value);
    }

    // dynamic compilation
    analyze();

    // dump resulting query
    if(inf && compInfo) info.add(NL + OPTIMIZED_QUERY_C + NL + funcs + root + NL);
  }

  /**
   * Compiles all used functions and the root expression.
   * @throws QueryException query exception
   */
  public void analyze() throws QueryException {
    try {
      // compile the expression
      if(root != null) QueryCompiler.compile(this, root);
      // compile global functions.
      else funcs.compile(this);
    } catch(final StackOverflowError ex) {
      Util.debug(ex);
      BASX_STACKOVERFLOW.thrw(null, ex);
    }
  }

  /**
   * Returns a result iterator.
   * @return result iterator
   * @throws QueryException query exception
   */
  public Iter iter() throws QueryException {
    try {
      // evaluate lazily if query will perform no updates
      return updating ? value().iter() : root.iter(this);
    } catch(final StackOverflowError ex) {
      Util.debug(ex);
      throw BASX_STACKOVERFLOW.thrw(null);
    }
  }

  /**
   * Returns the result value.
   * @return result value
   * @throws QueryException query exception
   */
  public Value value() throws QueryException {
    try {
      final Value v = root.value(this);
      final Value u = update();
      return u != null ? u : v;
    } catch(final StackOverflowError ex) {
      Util.debug(ex);
      throw BASX_STACKOVERFLOW.thrw(null);
    }
  }

  /**
   * Performs updates.
   * @return resulting value
   * @throws QueryException query exception
   */
  public Value update() throws QueryException {
    if(updating) {
      context.downgrade(updates.databases());
      updates.apply();
      if(updates.size() != 0 && context.data() != null) context.update();
      if(output.size() != 0) return output.value();
    }
    return null;
  }

  /**
   * Evaluates the specified expression and returns an iterator.
   * @param e expression to be evaluated
   * @return iterator
   * @throws QueryException query exception
   */
  public Iter iter(final Expr e) throws QueryException {
    checkStop();
    return e.iter(this);
  }

  /**
   * Evaluates the specified expression and returns an iterator.
   * @param expr expression to be evaluated
   * @return iterator
   * @throws QueryException query exception
   */
  public Value value(final Expr expr) throws QueryException {
    checkStop();
    return expr.value(this);
  }

  /**
   * Returns the current data reference of the context value, or {@code null}.
   * @return data reference
   */
  public Data data() {
    return value != null ? value.data() : null;
  }

  /**
   * Binds a value to the context item, using the same rules as for
   * {@link #bind binding variables}.
   * @param val value to be bound
   * @param type data type (may be {@code null})
   * @throws QueryException query exception
   */
  public void context(final Object val, final String type) throws QueryException {
    // bind http context to extra variable
    if(val.getClass().getName().equals("org.basex.http.HTTPContext")) {
      http = val;
    } else {
      ctxItem = cast(val, type);
    }
  }

  /**
   * Binds a value to a global variable. The specified type is interpreted as follows:
   * <ul>
   * <li>If {@code "json"} is specified, the value is converted according to the rules
   *     specified in {@link JsonMapConverter}.</li>
   * <li>If {@code "xml"} is specified, the value is converted to a document node.</li>
   * <li>Otherwise, the type is interpreted as atomic XDM data type.</li>
   * </ul>
   * If the value is an XQuery expression or value {@link Expr}, it is directly assigned.
   * Otherwise, it is cast to the XQuery data model, using a Java/XQuery mapping.
   * @param name name of variable
   * @param val value to be bound
   * @param type data type (may be {@code null})
   * @throws QueryException query exception
   */
  public void bind(final String name, final Object val, final String type)
      throws QueryException {
    bind(name, cast(val, type));
  }

  /**
   * Adds some compilation info.
   * @param string evaluation info
   * @param ext text text extensions
   */
  public void compInfo(final String string, final Object... ext) {
    if(!inf) return;
    if(!compInfo) {
      info.add(NL).add(COMPILING_C).add(NL);
      compInfo = true;
    }
    info.add(LI).addExt(string, ext).add(NL);
  }

  /**
   * Adds some evaluation info.
   * @param string evaluation info
   */
  public void evalInfo(final String string) {
    if(!inf) return;
    if(!evalInfo) {
      info.add(NL).add(EVALUATING_C).add(NL);
      evalInfo = true;
    }
    info.add(LI).add(string.replaceAll("\r?\n\\s*", " ")).add(NL);
  }

  /**
   * Returns info on query compilation and evaluation.
   * @return query info
   */
  public String info() {
    return info.toString();
  }

  /**
   * Returns JDBC connections.
   * @return jdbc connections
   */
  public JDBCConnections jdbc() {
    if(jdbc == null) jdbc = new JDBCConnections();
    return jdbc;
  }

  /**
   * Returns client sessions.
   * @return client session
   */
  public ClientSessions sessions() {
    if(sessions == null) sessions = new ClientSessions();
    return sessions;
  }

  /**
   * Returns the serialization parameters used for and specified by this query.
   * @param optional if {@code true}, a {@code null} reference is returned if no
   *   parameters have been specified
   * @return serialization parameters
   */
  public SerializerProp serParams(final boolean optional) {
    // if available, return parameters specified by the query
    if(serProp != null) return serProp;
    // retrieve global parameters
    final String serial = context.prop.get(Prop.SERIALIZER);
    if(optional && serial.isEmpty()) return null;
    // otherwise, if requested, return default parameters
    return new SerializerProp(serial);
  }

  /**
   * Returns the current full-text options. Creates a new instance if called first.
   * @return full-text options
   */
  public FTOpt ftOpt() {
    if(ftOpt == null) ftOpt = new FTOpt();
    return ftOpt;
  }

  /**
   * Sets full-text options.
   * @param opt full-text options
   */
  public void ftOpt(final FTOpt opt) {
    ftOpt = opt;
  }

  /**
   * Sets the updating flag.
   * @param up updating flag
   */
  public void updating(final boolean up) {
    if(updates == null) updates = new Updates();
    updating = up;
  }

  /**
   * Closes the query context.
   */
  public void close() {
    // close only once
    if(closed) return;
    closed = true;

    // reset database properties to initial value
    for(final Entry<String, Object> e : globalOpt.entrySet()) {
      context.prop.setObject(e.getKey(), e.getValue());
    }
    // close database connections
    resource.close();
    // close JDBC connections
    if(jdbc != null) jdbc.close();
    // close client sessions
    if(sessions != null) sessions.close();
    // close dynamically loaded JAR files
    modules.close();
  }

  @Override
  public String tit() {
    return SAVE;
  }

  @Override
  public String det() {
    return PLEASE_WAIT_D;
  }

  @Override
  public double prog() {
    return 0;
  }

  // CLASS METHODS ======================================================================

  /**
   * Evaluates the expression with the specified context set.
   * @return resulting value
   * @throws QueryException query exception
   */
  Result execute() throws QueryException {
    // limit number of hits to be returned and displayed
    int max = context.prop.num(Prop.MAXHITS);
    if(max < 0) max = Integer.MAX_VALUE;

    // evaluates the query
    final Iter ir = iter();
    final ValueBuilder vb = new ValueBuilder();
    Item it;

    // check if all results belong to the database of the input context
    if(serProp == null && nodes != null) {
      final IntList pre = new IntList();

      while((it = ir.next()) != null) {
        checkStop();
        if(it.data() != nodes.data) break;
        if(pre.size() < max) pre.add(((DBNode) it).pre);
      }

      final int ps = pre.size();
      if(it == null || ps == max) {
        // all nodes have been processed: return GUI-friendly nodeset
        return ps == 0 ? vb : new Nodes(pre.toArray(), nodes.data, ftpos);
      }

      // otherwise, add nodes to standard iterator
      for(int p = 0; p < ps; ++p) vb.add(new DBNode(nodes.data, pre.get(p)));
      vb.add(it);
    }

    // use standard iterator
    while((it = ir.next()) != null) {
      checkStop();
      if(vb.size() < max) vb.add(it.materialize(null));
    }
    return vb;
  }

  /**
   * Recursively builds a query plan.
   * @param doc root node
   */
  void plan(final FDoc doc) {
    // only show root node if functions or variables exist
    final FElem e = new FElem(PLAN);
    funcs.plan(e);
    vars.plan(e);
    root.plan(e);
    doc.add(e);
  }

  // PRIVATE METHODS ====================================================================

  /**
   * Binds an value to a global variable. If the value is an {@link Expr}
   * instance, it is directly assigned. Otherwise, it is first cast to the
   * appropriate XQuery type.
   * @param name name of variable
   * @param val value to be bound
   * @return the variable if it could be bound, {@code null} otherwise
   * @throws QueryException query exception
   */
  private StaticVar bind(final String name, final Expr val) throws QueryException {
    // remove optional $ prefix
    String nm = name.indexOf('$') == 0 ? name.substring(1) : name;
    byte[] uri = EMPTY;

    // check for namespace declaration
    final Matcher m = BIND.matcher(nm);
    if(m.find()) {
      String u = m.group(3);
      if(u == null) u = m.group(5);
      uri = token(u);
      nm = m.group(6);
    }
    final byte[] ln = token(nm);
    if(nm.isEmpty() || !XMLToken.isNCName(ln)) return null;

    // bind variable
    final QNm qnm = uri.length == 0 ? new QNm(ln, this) : new QNm(ln, uri);
    return vars.bind(qnm, val, this, null);
  }

  /**
   * Casts a value to the specified type.
   * See {@link #bind(String, Object, String)} for more infos.
   * @param val value to be cast
   * @param type data type (may be {@code null})
   * @return cast value
   * @throws QueryException query exception
   */
  private Expr cast(final Object val, final String type) throws QueryException {
    // return original value
    if(type == null || type.isEmpty()) {
      return val instanceof Expr ? (Expr) val : JavaMapping.toValue(val);
    }

    // convert to json
    if(type.equalsIgnoreCase(JSONSTR)) {
      return JsonMapConverter.parse(token(val.toString()), null);
    }

    // convert to the specified type
    final QNm nm = new QNm(token(type.replaceAll("\\(.*?\\)$", "")), this);
    if(!nm.hasURI() && nm.hasPrefix()) NOURI.thrw(null, nm);

    final Type typ = type.endsWith(")") ? NodeType.find(nm) : AtomType.find(nm, false);
    if(typ == null) NOTYPE.thrw(null, type);
    return typ.cast(val, null);
  }

  /**
   * Gets the value currently bound to the given variable.
   * @param var variable
   * @return bound value
   */
  public Value get(final Var var) {
    final Value val = stack.get(var);
    if(val == null) throw Util.notexpected(var);
    return val;
  }

  /**
   * Binds an expression to a local variable.
   * @param vr variable
   * @param vl expression to be bound
   * @param ii input info
   * @throws QueryException exception
   */
  public void set(final Var vr, final Value vl, final InputInfo ii)
      throws QueryException {
    stack.set(vr, vl, this, ii);
  }

  /**
   * Checks if there's a value bound to the given variable.
   * @param vr variable
   * @return {@code true} is a value is bound, {@code false} otherwise
   */
  public boolean isBound(final Var vr) {
    return stack.get(vr) != null;
  }
}
<|MERGE_RESOLUTION|>--- conflicted
+++ resolved
@@ -1,644 +1,630 @@
-package org.basex.query;
-
-import static org.basex.core.Text.*;
-import static org.basex.query.QueryText.*;
-import static org.basex.query.util.Err.*;
-import static org.basex.util.Token.*;
-
-import java.util.*;
-import java.util.Map.Entry;
-import java.util.regex.*;
-
-import org.basex.core.*;
-import org.basex.core.Context;
-import org.basex.data.*;
-import org.basex.io.*;
-import org.basex.io.serial.*;
-import org.basex.query.expr.*;
-import org.basex.query.func.*;
-import org.basex.query.iter.*;
-import org.basex.query.up.*;
-import org.basex.query.util.*;
-import org.basex.query.util.json.*;
-import org.basex.query.util.pkg.*;
-import org.basex.query.value.*;
-import org.basex.query.value.item.*;
-import org.basex.query.value.node.*;
-import org.basex.query.value.type.*;
-import org.basex.query.value.type.SeqType.Occ;
-import org.basex.query.var.*;
-import org.basex.util.*;
-import org.basex.util.ft.*;
-import org.basex.util.hash.*;
-import org.basex.util.list.*;
-
-/**
- * This class organizes both static and dynamic properties that are specific to a
- * single query.
- *
- * @author BaseX Team 2005-12, BSD License
- * @author Christian Gruen
- */
-public final class QueryContext extends Progress {
-  /** URL pattern (matching Clark and EQName notation). */
-  private static final Pattern BIND =
-      Pattern.compile("^((\"|')(.*?)\\2:|(\\{(.*?)\\}))(.+)$");
-
-  /** Static context of an expression. */
-  public StaticContext sc;
-  /** Static variables. */
-  public final Variables vars = new Variables();
-  /** Functions. */
-  public final UserFuncs funcs = new UserFuncs();
-
-  /** Query resources. */
-  public final QueryResources resource = new QueryResources(this);
-  /** Database context. */
-  public final Context context;
-
-  /** HTTP context. */
-  public Object http;
-
-  /** Cached stop word files. */
-  public HashMap<String, IO> stop;
-  /** Cached thesaurus files. */
-  public HashMap<String, IO> thes;
-  /** Local options (key/value pairs), set by option declarations. */
-  public final StringList dbOptions = new StringList();
-  /** Global options (will be set after query execution). */
-  public final HashMap<String, Object> globalOpt = new HashMap<String, Object>();
-
-  /** Current context value. */
-  public Value value;
-  /** Current context position. */
-  public long pos = 1;
-  /** Current context size. */
-  public long size = 1;
-  /** Optional initial context set. */
-  Nodes nodes;
-
-  /** Current full-text options. */
-  private FTOpt ftOpt;
-  /** Current full-text token. */
-  public FTLexer fttoken;
-
-  /** Current Date. */
-  public Item date;
-  /** Current DateTime. */
-  public Item dtm;
-  /** Current Time. */
-  public Item time;
-  /** Current timezone. */
-  public Item zone;
-
-  /** Full-text position data (needed for highlighting of full-text results). */
-  public FTPosData ftpos;
-  /** Full-text token counter (needed for highlighting of full-text results). */
-  public byte ftoknum;
-
-  /** Pending updates. */
-  public Updates updates;
-  /** Pending output. */
-  public final ValueBuilder output = new ValueBuilder();
-
-  /** Compilation flag: current node has leaves. */
-  public boolean leaf;
-  /** Compilation flag: GFLWOR clause performs grouping. */
-  public boolean grouping;
-
-  /** Number of successive tail calls. */
-  public int tailCalls;
-  /** Maximum number of successive tail calls. */
-  public final int maxCalls;
-  /** Counter for variable IDs. */
-  public int varIDs;
-
-  /** Pre-declared modules, containing module uri and their file paths. */
-  final TokenMap modDeclared = new TokenMap();
-  /** Parsed modules, containing the file path and module uri. */
-  final TokenMap modParsed = new TokenMap();
-
-  /** Serializer options. */
-  SerializerProp serProp;
-  /** Initial context value. */
-  public Expr ctxItem;
-  /** Module loader. */
-  public final ModuleLoader modules;
-  /** Opened connections to relational databases. */
-  JDBCConnections jdbc;
-  /** Opened connections to relational databases. */
-  ClientSessions sessions;
-  /** Root expression of the query. */
-  MainModule root;
-
-  /** String container for verbose query info. */
-  private final TokenBuilder info = new TokenBuilder();
-  /** Indicates if verbose query info was requested. */
-  private final boolean inf;
-  /** Indicates if some compilation info has been output. */
-  private boolean compInfo;
-  /** Indicates if some evaluation info has been output. */
-  private boolean evalInfo;
-  /** Indicates if the query context has been closed. */
-  private boolean closed;
-
-  /** The evaluation stack. */
-  public final QueryStack stack = new QueryStack();
-
-  /**
-   * Constructor.
-   * @param ctx database context
-   */
-  public QueryContext(final Context ctx) {
-    context = ctx;
-    nodes = ctx.current();
-    inf = ctx.prop.is(Prop.QUERYINFO) || Prop.debug;
-<<<<<<< HEAD
-    final String path = ctx.prop.get(Prop.QUERYPATH);
-    sc = new StaticContext(path, ctx.prop.is(Prop.XQUERY3));
-=======
->>>>>>> 885238be
-    maxCalls = ctx.prop.num(Prop.TAILCALLS);
-    modules = new ModuleLoader(ctx);
-  }
-
-  /**
-   * Parses the specified query.
-   * @param qu input query
-   * @param path file path (may be {@code null})
-   * @throws QueryException query exception
-   */
-<<<<<<< HEAD
-  public void parse(final String qu) throws QueryException {
-    root = new QueryParser(qu, this).parseMain();
-=======
-  public void parse(final String qu, final String path) throws QueryException {
-    root = new QueryParser(qu, path, this).parse();
->>>>>>> 885238be
-  }
-
-  /**
-   * Parses the specified module.
-   * @param qu input query
-   * @param path file path (may be {@code null})
-   * @return name of module
-   * @throws QueryException query exception
-   */
-<<<<<<< HEAD
-  public QNm module(final String qu) throws QueryException {
-    return new QueryParser(qu, this).parseModule(EMPTY);
-=======
-  public QNm module(final String qu, final String path) throws QueryException {
-    return (QNm) new QueryParser(qu, path, this).parse(EMPTY);
->>>>>>> 885238be
-  }
-
-  /**
-   * Compiles and optimizes the expression.
-   * @throws QueryException query exception
-   */
-  public void compile() throws QueryException {
-    // set database options
-    final StringList o = dbOptions;
-    for(int s = 0; s < o.size(); s += 2) context.prop.set(o.get(s), o.get(s + 1));
-
-    if(ctxItem != null) {
-      // evaluate initial expression
-      try {
-        value = ctxItem.compile(this, new VarScope()).value(this);
-      } catch(final QueryException ex) {
-        if(ex.err() != XPNOCTX) throw ex;
-        // only {@link ParseExpr} instances may cause this error
-        CIRCCTX.thrw(((ParseExpr) ctxItem).info);
-      }
-    } else if(nodes != null) {
-      // add full-text container reference
-      if(nodes.ftpos != null) ftpos = new FTPosData();
-      // cache the initial context nodes
-      resource.compile(nodes);
-    }
-
-    // if specified, convert context item to specified type
-    // [LW] should not be necessary
-    if(value != null && sc.initType != null) {
-      value = SeqType.get(sc.initType, Occ.ONE).funcConvert(this, null, value);
-    }
-
-    // dynamic compilation
-    analyze();
-
-    // dump resulting query
-    if(inf && compInfo) info.add(NL + OPTIMIZED_QUERY_C + NL + funcs + root + NL);
-  }
-
-  /**
-   * Compiles all used functions and the root expression.
-   * @throws QueryException query exception
-   */
-  public void analyze() throws QueryException {
-    try {
-      // compile the expression
-      if(root != null) QueryCompiler.compile(this, root);
-      // compile global functions.
-      else funcs.compile(this);
-    } catch(final StackOverflowError ex) {
-      Util.debug(ex);
-      BASX_STACKOVERFLOW.thrw(null, ex);
-    }
-  }
-
-  /**
-   * Returns a result iterator.
-   * @return result iterator
-   * @throws QueryException query exception
-   */
-  public Iter iter() throws QueryException {
-    try {
-      // evaluate lazily if query will perform no updates
-      return updating ? value().iter() : root.iter(this);
-    } catch(final StackOverflowError ex) {
-      Util.debug(ex);
-      throw BASX_STACKOVERFLOW.thrw(null);
-    }
-  }
-
-  /**
-   * Returns the result value.
-   * @return result value
-   * @throws QueryException query exception
-   */
-  public Value value() throws QueryException {
-    try {
-      final Value v = root.value(this);
-      final Value u = update();
-      return u != null ? u : v;
-    } catch(final StackOverflowError ex) {
-      Util.debug(ex);
-      throw BASX_STACKOVERFLOW.thrw(null);
-    }
-  }
-
-  /**
-   * Performs updates.
-   * @return resulting value
-   * @throws QueryException query exception
-   */
-  public Value update() throws QueryException {
-    if(updating) {
-      context.downgrade(updates.databases());
-      updates.apply();
-      if(updates.size() != 0 && context.data() != null) context.update();
-      if(output.size() != 0) return output.value();
-    }
-    return null;
-  }
-
-  /**
-   * Evaluates the specified expression and returns an iterator.
-   * @param e expression to be evaluated
-   * @return iterator
-   * @throws QueryException query exception
-   */
-  public Iter iter(final Expr e) throws QueryException {
-    checkStop();
-    return e.iter(this);
-  }
-
-  /**
-   * Evaluates the specified expression and returns an iterator.
-   * @param expr expression to be evaluated
-   * @return iterator
-   * @throws QueryException query exception
-   */
-  public Value value(final Expr expr) throws QueryException {
-    checkStop();
-    return expr.value(this);
-  }
-
-  /**
-   * Returns the current data reference of the context value, or {@code null}.
-   * @return data reference
-   */
-  public Data data() {
-    return value != null ? value.data() : null;
-  }
-
-  /**
-   * Binds a value to the context item, using the same rules as for
-   * {@link #bind binding variables}.
-   * @param val value to be bound
-   * @param type data type (may be {@code null})
-   * @throws QueryException query exception
-   */
-  public void context(final Object val, final String type) throws QueryException {
-    // bind http context to extra variable
-    if(val.getClass().getName().equals("org.basex.http.HTTPContext")) {
-      http = val;
-    } else {
-      ctxItem = cast(val, type);
-    }
-  }
-
-  /**
-   * Binds a value to a global variable. The specified type is interpreted as follows:
-   * <ul>
-   * <li>If {@code "json"} is specified, the value is converted according to the rules
-   *     specified in {@link JsonMapConverter}.</li>
-   * <li>If {@code "xml"} is specified, the value is converted to a document node.</li>
-   * <li>Otherwise, the type is interpreted as atomic XDM data type.</li>
-   * </ul>
-   * If the value is an XQuery expression or value {@link Expr}, it is directly assigned.
-   * Otherwise, it is cast to the XQuery data model, using a Java/XQuery mapping.
-   * @param name name of variable
-   * @param val value to be bound
-   * @param type data type (may be {@code null})
-   * @throws QueryException query exception
-   */
-  public void bind(final String name, final Object val, final String type)
-      throws QueryException {
-    bind(name, cast(val, type));
-  }
-
-  /**
-   * Adds some compilation info.
-   * @param string evaluation info
-   * @param ext text text extensions
-   */
-  public void compInfo(final String string, final Object... ext) {
-    if(!inf) return;
-    if(!compInfo) {
-      info.add(NL).add(COMPILING_C).add(NL);
-      compInfo = true;
-    }
-    info.add(LI).addExt(string, ext).add(NL);
-  }
-
-  /**
-   * Adds some evaluation info.
-   * @param string evaluation info
-   */
-  public void evalInfo(final String string) {
-    if(!inf) return;
-    if(!evalInfo) {
-      info.add(NL).add(EVALUATING_C).add(NL);
-      evalInfo = true;
-    }
-    info.add(LI).add(string.replaceAll("\r?\n\\s*", " ")).add(NL);
-  }
-
-  /**
-   * Returns info on query compilation and evaluation.
-   * @return query info
-   */
-  public String info() {
-    return info.toString();
-  }
-
-  /**
-   * Returns JDBC connections.
-   * @return jdbc connections
-   */
-  public JDBCConnections jdbc() {
-    if(jdbc == null) jdbc = new JDBCConnections();
-    return jdbc;
-  }
-
-  /**
-   * Returns client sessions.
-   * @return client session
-   */
-  public ClientSessions sessions() {
-    if(sessions == null) sessions = new ClientSessions();
-    return sessions;
-  }
-
-  /**
-   * Returns the serialization parameters used for and specified by this query.
-   * @param optional if {@code true}, a {@code null} reference is returned if no
-   *   parameters have been specified
-   * @return serialization parameters
-   */
-  public SerializerProp serParams(final boolean optional) {
-    // if available, return parameters specified by the query
-    if(serProp != null) return serProp;
-    // retrieve global parameters
-    final String serial = context.prop.get(Prop.SERIALIZER);
-    if(optional && serial.isEmpty()) return null;
-    // otherwise, if requested, return default parameters
-    return new SerializerProp(serial);
-  }
-
-  /**
-   * Returns the current full-text options. Creates a new instance if called first.
-   * @return full-text options
-   */
-  public FTOpt ftOpt() {
-    if(ftOpt == null) ftOpt = new FTOpt();
-    return ftOpt;
-  }
-
-  /**
-   * Sets full-text options.
-   * @param opt full-text options
-   */
-  public void ftOpt(final FTOpt opt) {
-    ftOpt = opt;
-  }
-
-  /**
-   * Sets the updating flag.
-   * @param up updating flag
-   */
-  public void updating(final boolean up) {
-    if(updates == null) updates = new Updates();
-    updating = up;
-  }
-
-  /**
-   * Closes the query context.
-   */
-  public void close() {
-    // close only once
-    if(closed) return;
-    closed = true;
-
-    // reset database properties to initial value
-    for(final Entry<String, Object> e : globalOpt.entrySet()) {
-      context.prop.setObject(e.getKey(), e.getValue());
-    }
-    // close database connections
-    resource.close();
-    // close JDBC connections
-    if(jdbc != null) jdbc.close();
-    // close client sessions
-    if(sessions != null) sessions.close();
-    // close dynamically loaded JAR files
-    modules.close();
-  }
-
-  @Override
-  public String tit() {
-    return SAVE;
-  }
-
-  @Override
-  public String det() {
-    return PLEASE_WAIT_D;
-  }
-
-  @Override
-  public double prog() {
-    return 0;
-  }
-
-  // CLASS METHODS ======================================================================
-
-  /**
-   * Evaluates the expression with the specified context set.
-   * @return resulting value
-   * @throws QueryException query exception
-   */
-  Result execute() throws QueryException {
-    // limit number of hits to be returned and displayed
-    int max = context.prop.num(Prop.MAXHITS);
-    if(max < 0) max = Integer.MAX_VALUE;
-
-    // evaluates the query
-    final Iter ir = iter();
-    final ValueBuilder vb = new ValueBuilder();
-    Item it;
-
-    // check if all results belong to the database of the input context
-    if(serProp == null && nodes != null) {
-      final IntList pre = new IntList();
-
-      while((it = ir.next()) != null) {
-        checkStop();
-        if(it.data() != nodes.data) break;
-        if(pre.size() < max) pre.add(((DBNode) it).pre);
-      }
-
-      final int ps = pre.size();
-      if(it == null || ps == max) {
-        // all nodes have been processed: return GUI-friendly nodeset
-        return ps == 0 ? vb : new Nodes(pre.toArray(), nodes.data, ftpos);
-      }
-
-      // otherwise, add nodes to standard iterator
-      for(int p = 0; p < ps; ++p) vb.add(new DBNode(nodes.data, pre.get(p)));
-      vb.add(it);
-    }
-
-    // use standard iterator
-    while((it = ir.next()) != null) {
-      checkStop();
-      if(vb.size() < max) vb.add(it.materialize(null));
-    }
-    return vb;
-  }
-
-  /**
-   * Recursively builds a query plan.
-   * @param doc root node
-   */
-  void plan(final FDoc doc) {
-    // only show root node if functions or variables exist
-    final FElem e = new FElem(PLAN);
-    funcs.plan(e);
-    vars.plan(e);
-    root.plan(e);
-    doc.add(e);
-  }
-
-  // PRIVATE METHODS ====================================================================
-
-  /**
-   * Binds an value to a global variable. If the value is an {@link Expr}
-   * instance, it is directly assigned. Otherwise, it is first cast to the
-   * appropriate XQuery type.
-   * @param name name of variable
-   * @param val value to be bound
-   * @return the variable if it could be bound, {@code null} otherwise
-   * @throws QueryException query exception
-   */
-  private StaticVar bind(final String name, final Expr val) throws QueryException {
-    // remove optional $ prefix
-    String nm = name.indexOf('$') == 0 ? name.substring(1) : name;
-    byte[] uri = EMPTY;
-
-    // check for namespace declaration
-    final Matcher m = BIND.matcher(nm);
-    if(m.find()) {
-      String u = m.group(3);
-      if(u == null) u = m.group(5);
-      uri = token(u);
-      nm = m.group(6);
-    }
-    final byte[] ln = token(nm);
-    if(nm.isEmpty() || !XMLToken.isNCName(ln)) return null;
-
-    // bind variable
-    final QNm qnm = uri.length == 0 ? new QNm(ln, this) : new QNm(ln, uri);
-    return vars.bind(qnm, val, this, null);
-  }
-
-  /**
-   * Casts a value to the specified type.
-   * See {@link #bind(String, Object, String)} for more infos.
-   * @param val value to be cast
-   * @param type data type (may be {@code null})
-   * @return cast value
-   * @throws QueryException query exception
-   */
-  private Expr cast(final Object val, final String type) throws QueryException {
-    // return original value
-    if(type == null || type.isEmpty()) {
-      return val instanceof Expr ? (Expr) val : JavaMapping.toValue(val);
-    }
-
-    // convert to json
-    if(type.equalsIgnoreCase(JSONSTR)) {
-      return JsonMapConverter.parse(token(val.toString()), null);
-    }
-
-    // convert to the specified type
-    final QNm nm = new QNm(token(type.replaceAll("\\(.*?\\)$", "")), this);
-    if(!nm.hasURI() && nm.hasPrefix()) NOURI.thrw(null, nm);
-
-    final Type typ = type.endsWith(")") ? NodeType.find(nm) : AtomType.find(nm, false);
-    if(typ == null) NOTYPE.thrw(null, type);
-    return typ.cast(val, null);
-  }
-
-  /**
-   * Gets the value currently bound to the given variable.
-   * @param var variable
-   * @return bound value
-   */
-  public Value get(final Var var) {
-    final Value val = stack.get(var);
-    if(val == null) throw Util.notexpected(var);
-    return val;
-  }
-
-  /**
-   * Binds an expression to a local variable.
-   * @param vr variable
-   * @param vl expression to be bound
-   * @param ii input info
-   * @throws QueryException exception
-   */
-  public void set(final Var vr, final Value vl, final InputInfo ii)
-      throws QueryException {
-    stack.set(vr, vl, this, ii);
-  }
-
-  /**
-   * Checks if there's a value bound to the given variable.
-   * @param vr variable
-   * @return {@code true} is a value is bound, {@code false} otherwise
-   */
-  public boolean isBound(final Var vr) {
-    return stack.get(vr) != null;
-  }
-}
+package org.basex.query;
+
+import static org.basex.core.Text.*;
+import static org.basex.query.QueryText.*;
+import static org.basex.query.util.Err.*;
+import static org.basex.util.Token.*;
+
+import java.util.*;
+import java.util.Map.Entry;
+import java.util.regex.*;
+
+import org.basex.core.*;
+import org.basex.core.Context;
+import org.basex.data.*;
+import org.basex.io.*;
+import org.basex.io.serial.*;
+import org.basex.query.expr.*;
+import org.basex.query.func.*;
+import org.basex.query.iter.*;
+import org.basex.query.up.*;
+import org.basex.query.util.*;
+import org.basex.query.util.json.*;
+import org.basex.query.util.pkg.*;
+import org.basex.query.value.*;
+import org.basex.query.value.item.*;
+import org.basex.query.value.node.*;
+import org.basex.query.value.type.*;
+import org.basex.query.value.type.SeqType.Occ;
+import org.basex.query.var.*;
+import org.basex.util.*;
+import org.basex.util.ft.*;
+import org.basex.util.hash.*;
+import org.basex.util.list.*;
+
+/**
+ * This class organizes both static and dynamic properties that are specific to a
+ * single query.
+ *
+ * @author BaseX Team 2005-12, BSD License
+ * @author Christian Gruen
+ */
+public final class QueryContext extends Progress {
+  /** URL pattern (matching Clark and EQName notation). */
+  private static final Pattern BIND =
+      Pattern.compile("^((\"|')(.*?)\\2:|(\\{(.*?)\\}))(.+)$");
+
+  /** Static context of an expression. */
+  public StaticContext sc;
+  /** Static variables. */
+  public final Variables vars = new Variables();
+  /** Functions. */
+  public final UserFuncs funcs = new UserFuncs();
+
+  /** Query resources. */
+  public final QueryResources resource = new QueryResources(this);
+  /** Database context. */
+  public final Context context;
+
+  /** HTTP context. */
+  public Object http;
+
+  /** Cached stop word files. */
+  public HashMap<String, IO> stop;
+  /** Cached thesaurus files. */
+  public HashMap<String, IO> thes;
+  /** Local options (key/value pairs), set by option declarations. */
+  public final StringList dbOptions = new StringList();
+  /** Global options (will be set after query execution). */
+  public final HashMap<String, Object> globalOpt = new HashMap<String, Object>();
+
+  /** Current context value. */
+  public Value value;
+  /** Current context position. */
+  public long pos = 1;
+  /** Current context size. */
+  public long size = 1;
+  /** Optional initial context set. */
+  Nodes nodes;
+
+  /** Current full-text options. */
+  private FTOpt ftOpt;
+  /** Current full-text token. */
+  public FTLexer fttoken;
+
+  /** Current Date. */
+  public Item date;
+  /** Current DateTime. */
+  public Item dtm;
+  /** Current Time. */
+  public Item time;
+  /** Current timezone. */
+  public Item zone;
+
+  /** Full-text position data (needed for highlighting of full-text results). */
+  public FTPosData ftpos;
+  /** Full-text token counter (needed for highlighting of full-text results). */
+  public byte ftoknum;
+
+  /** Pending updates. */
+  public Updates updates;
+  /** Pending output. */
+  public final ValueBuilder output = new ValueBuilder();
+
+  /** Compilation flag: current node has leaves. */
+  public boolean leaf;
+  /** Compilation flag: GFLWOR clause performs grouping. */
+  public boolean grouping;
+
+  /** Number of successive tail calls. */
+  public int tailCalls;
+  /** Maximum number of successive tail calls. */
+  public final int maxCalls;
+  /** Counter for variable IDs. */
+  public int varIDs;
+
+  /** Pre-declared modules, containing module uri and their file paths. */
+  final TokenMap modDeclared = new TokenMap();
+  /** Parsed modules, containing the file path and module uri. */
+  final TokenMap modParsed = new TokenMap();
+
+  /** Serializer options. */
+  SerializerProp serProp;
+  /** Initial context value. */
+  public Expr ctxItem;
+  /** Module loader. */
+  public final ModuleLoader modules;
+  /** Opened connections to relational databases. */
+  JDBCConnections jdbc;
+  /** Opened connections to relational databases. */
+  ClientSessions sessions;
+  /** Root expression of the query. */
+  MainModule root;
+
+  /** String container for verbose query info. */
+  private final TokenBuilder info = new TokenBuilder();
+  /** Indicates if verbose query info was requested. */
+  private final boolean inf;
+  /** Indicates if some compilation info has been output. */
+  private boolean compInfo;
+  /** Indicates if some evaluation info has been output. */
+  private boolean evalInfo;
+  /** Indicates if the query context has been closed. */
+  private boolean closed;
+
+  /** The evaluation stack. */
+  public final QueryStack stack = new QueryStack();
+
+  /**
+   * Constructor.
+   * @param ctx database context
+   */
+  public QueryContext(final Context ctx) {
+    context = ctx;
+    nodes = ctx.current();
+    inf = ctx.prop.is(Prop.QUERYINFO) || Prop.debug;
+    sc = new StaticContext(ctx.prop.is(Prop.XQUERY3));
+    maxCalls = ctx.prop.num(Prop.TAILCALLS);
+    modules = new ModuleLoader(ctx);
+  }
+
+  /**
+   * Parses the specified query.
+   * @param qu input query
+   * @param path file path (may be {@code null})
+   * @throws QueryException query exception
+   */
+  public void parse(final String qu, final String path) throws QueryException {
+    root = new QueryParser(qu, path, this).parseMain();
+  }
+
+  /**
+   * Parses the specified module.
+   * @param qu input query
+   * @param path file path (may be {@code null})
+   * @return name of module
+   * @throws QueryException query exception
+   */
+  public QNm module(final String qu, final String path) throws QueryException {
+    return new QueryParser(qu, path, this).parseModule(EMPTY);
+  }
+
+  /**
+   * Compiles and optimizes the expression.
+   * @throws QueryException query exception
+   */
+  public void compile() throws QueryException {
+    // set database options
+    final StringList o = dbOptions;
+    for(int s = 0; s < o.size(); s += 2) context.prop.set(o.get(s), o.get(s + 1));
+
+    if(ctxItem != null) {
+      // evaluate initial expression
+      try {
+        value = ctxItem.compile(this, new VarScope()).value(this);
+      } catch(final QueryException ex) {
+        if(ex.err() != XPNOCTX) throw ex;
+        // only {@link ParseExpr} instances may cause this error
+        CIRCCTX.thrw(((ParseExpr) ctxItem).info);
+      }
+    } else if(nodes != null) {
+      // add full-text container reference
+      if(nodes.ftpos != null) ftpos = new FTPosData();
+      // cache the initial context nodes
+      resource.compile(nodes);
+    }
+
+    // if specified, convert context item to specified type
+    // [LW] should not be necessary
+    if(value != null && sc.initType != null) {
+      value = SeqType.get(sc.initType, Occ.ONE).funcConvert(this, null, value);
+    }
+
+    // dynamic compilation
+    analyze();
+
+    // dump resulting query
+    if(inf && compInfo) info.add(NL + OPTIMIZED_QUERY_C + NL + funcs + root + NL);
+  }
+
+  /**
+   * Compiles all used functions and the root expression.
+   * @throws QueryException query exception
+   */
+  public void analyze() throws QueryException {
+    try {
+      // compile the expression
+      if(root != null) QueryCompiler.compile(this, root);
+      // compile global functions.
+      else funcs.compile(this);
+    } catch(final StackOverflowError ex) {
+      Util.debug(ex);
+      BASX_STACKOVERFLOW.thrw(null, ex);
+    }
+  }
+
+  /**
+   * Returns a result iterator.
+   * @return result iterator
+   * @throws QueryException query exception
+   */
+  public Iter iter() throws QueryException {
+    try {
+      // evaluate lazily if query will perform no updates
+      return updating ? value().iter() : root.iter(this);
+    } catch(final StackOverflowError ex) {
+      Util.debug(ex);
+      throw BASX_STACKOVERFLOW.thrw(null);
+    }
+  }
+
+  /**
+   * Returns the result value.
+   * @return result value
+   * @throws QueryException query exception
+   */
+  public Value value() throws QueryException {
+    try {
+      final Value v = root.value(this);
+      final Value u = update();
+      return u != null ? u : v;
+    } catch(final StackOverflowError ex) {
+      Util.debug(ex);
+      throw BASX_STACKOVERFLOW.thrw(null);
+    }
+  }
+
+  /**
+   * Performs updates.
+   * @return resulting value
+   * @throws QueryException query exception
+   */
+  public Value update() throws QueryException {
+    if(updating) {
+      context.downgrade(updates.databases());
+      updates.apply();
+      if(updates.size() != 0 && context.data() != null) context.update();
+      if(output.size() != 0) return output.value();
+    }
+    return null;
+  }
+
+  /**
+   * Evaluates the specified expression and returns an iterator.
+   * @param e expression to be evaluated
+   * @return iterator
+   * @throws QueryException query exception
+   */
+  public Iter iter(final Expr e) throws QueryException {
+    checkStop();
+    return e.iter(this);
+  }
+
+  /**
+   * Evaluates the specified expression and returns an iterator.
+   * @param expr expression to be evaluated
+   * @return iterator
+   * @throws QueryException query exception
+   */
+  public Value value(final Expr expr) throws QueryException {
+    checkStop();
+    return expr.value(this);
+  }
+
+  /**
+   * Returns the current data reference of the context value, or {@code null}.
+   * @return data reference
+   */
+  public Data data() {
+    return value != null ? value.data() : null;
+  }
+
+  /**
+   * Binds a value to the context item, using the same rules as for
+   * {@link #bind binding variables}.
+   * @param val value to be bound
+   * @param type data type (may be {@code null})
+   * @throws QueryException query exception
+   */
+  public void context(final Object val, final String type) throws QueryException {
+    // bind http context to extra variable
+    if(val.getClass().getName().equals("org.basex.http.HTTPContext")) {
+      http = val;
+    } else {
+      ctxItem = cast(val, type);
+    }
+  }
+
+  /**
+   * Binds a value to a global variable. The specified type is interpreted as follows:
+   * <ul>
+   * <li>If {@code "json"} is specified, the value is converted according to the rules
+   *     specified in {@link JsonMapConverter}.</li>
+   * <li>If {@code "xml"} is specified, the value is converted to a document node.</li>
+   * <li>Otherwise, the type is interpreted as atomic XDM data type.</li>
+   * </ul>
+   * If the value is an XQuery expression or value {@link Expr}, it is directly assigned.
+   * Otherwise, it is cast to the XQuery data model, using a Java/XQuery mapping.
+   * @param name name of variable
+   * @param val value to be bound
+   * @param type data type (may be {@code null})
+   * @throws QueryException query exception
+   */
+  public void bind(final String name, final Object val, final String type)
+      throws QueryException {
+    bind(name, cast(val, type));
+  }
+
+  /**
+   * Adds some compilation info.
+   * @param string evaluation info
+   * @param ext text text extensions
+   */
+  public void compInfo(final String string, final Object... ext) {
+    if(!inf) return;
+    if(!compInfo) {
+      info.add(NL).add(COMPILING_C).add(NL);
+      compInfo = true;
+    }
+    info.add(LI).addExt(string, ext).add(NL);
+  }
+
+  /**
+   * Adds some evaluation info.
+   * @param string evaluation info
+   */
+  public void evalInfo(final String string) {
+    if(!inf) return;
+    if(!evalInfo) {
+      info.add(NL).add(EVALUATING_C).add(NL);
+      evalInfo = true;
+    }
+    info.add(LI).add(string.replaceAll("\r?\n\\s*", " ")).add(NL);
+  }
+
+  /**
+   * Returns info on query compilation and evaluation.
+   * @return query info
+   */
+  public String info() {
+    return info.toString();
+  }
+
+  /**
+   * Returns JDBC connections.
+   * @return jdbc connections
+   */
+  public JDBCConnections jdbc() {
+    if(jdbc == null) jdbc = new JDBCConnections();
+    return jdbc;
+  }
+
+  /**
+   * Returns client sessions.
+   * @return client session
+   */
+  public ClientSessions sessions() {
+    if(sessions == null) sessions = new ClientSessions();
+    return sessions;
+  }
+
+  /**
+   * Returns the serialization parameters used for and specified by this query.
+   * @param optional if {@code true}, a {@code null} reference is returned if no
+   *   parameters have been specified
+   * @return serialization parameters
+   */
+  public SerializerProp serParams(final boolean optional) {
+    // if available, return parameters specified by the query
+    if(serProp != null) return serProp;
+    // retrieve global parameters
+    final String serial = context.prop.get(Prop.SERIALIZER);
+    if(optional && serial.isEmpty()) return null;
+    // otherwise, if requested, return default parameters
+    return new SerializerProp(serial);
+  }
+
+  /**
+   * Returns the current full-text options. Creates a new instance if called first.
+   * @return full-text options
+   */
+  public FTOpt ftOpt() {
+    if(ftOpt == null) ftOpt = new FTOpt();
+    return ftOpt;
+  }
+
+  /**
+   * Sets full-text options.
+   * @param opt full-text options
+   */
+  public void ftOpt(final FTOpt opt) {
+    ftOpt = opt;
+  }
+
+  /**
+   * Sets the updating flag.
+   * @param up updating flag
+   */
+  public void updating(final boolean up) {
+    if(updates == null) updates = new Updates();
+    updating = up;
+  }
+
+  /**
+   * Closes the query context.
+   */
+  public void close() {
+    // close only once
+    if(closed) return;
+    closed = true;
+
+    // reset database properties to initial value
+    for(final Entry<String, Object> e : globalOpt.entrySet()) {
+      context.prop.setObject(e.getKey(), e.getValue());
+    }
+    // close database connections
+    resource.close();
+    // close JDBC connections
+    if(jdbc != null) jdbc.close();
+    // close client sessions
+    if(sessions != null) sessions.close();
+    // close dynamically loaded JAR files
+    modules.close();
+  }
+
+  @Override
+  public String tit() {
+    return SAVE;
+  }
+
+  @Override
+  public String det() {
+    return PLEASE_WAIT_D;
+  }
+
+  @Override
+  public double prog() {
+    return 0;
+  }
+
+  // CLASS METHODS ======================================================================
+
+  /**
+   * Evaluates the expression with the specified context set.
+   * @return resulting value
+   * @throws QueryException query exception
+   */
+  Result execute() throws QueryException {
+    // limit number of hits to be returned and displayed
+    int max = context.prop.num(Prop.MAXHITS);
+    if(max < 0) max = Integer.MAX_VALUE;
+
+    // evaluates the query
+    final Iter ir = iter();
+    final ValueBuilder vb = new ValueBuilder();
+    Item it;
+
+    // check if all results belong to the database of the input context
+    if(serProp == null && nodes != null) {
+      final IntList pre = new IntList();
+
+      while((it = ir.next()) != null) {
+        checkStop();
+        if(it.data() != nodes.data) break;
+        if(pre.size() < max) pre.add(((DBNode) it).pre);
+      }
+
+      final int ps = pre.size();
+      if(it == null || ps == max) {
+        // all nodes have been processed: return GUI-friendly nodeset
+        return ps == 0 ? vb : new Nodes(pre.toArray(), nodes.data, ftpos);
+      }
+
+      // otherwise, add nodes to standard iterator
+      for(int p = 0; p < ps; ++p) vb.add(new DBNode(nodes.data, pre.get(p)));
+      vb.add(it);
+    }
+
+    // use standard iterator
+    while((it = ir.next()) != null) {
+      checkStop();
+      if(vb.size() < max) vb.add(it.materialize(null));
+    }
+    return vb;
+  }
+
+  /**
+   * Recursively builds a query plan.
+   * @param doc root node
+   */
+  void plan(final FDoc doc) {
+    // only show root node if functions or variables exist
+    final FElem e = new FElem(PLAN);
+    funcs.plan(e);
+    vars.plan(e);
+    root.plan(e);
+    doc.add(e);
+  }
+
+  // PRIVATE METHODS ====================================================================
+
+  /**
+   * Binds an value to a global variable. If the value is an {@link Expr}
+   * instance, it is directly assigned. Otherwise, it is first cast to the
+   * appropriate XQuery type.
+   * @param name name of variable
+   * @param val value to be bound
+   * @return the variable if it could be bound, {@code null} otherwise
+   * @throws QueryException query exception
+   */
+  private StaticVar bind(final String name, final Expr val) throws QueryException {
+    // remove optional $ prefix
+    String nm = name.indexOf('$') == 0 ? name.substring(1) : name;
+    byte[] uri = EMPTY;
+
+    // check for namespace declaration
+    final Matcher m = BIND.matcher(nm);
+    if(m.find()) {
+      String u = m.group(3);
+      if(u == null) u = m.group(5);
+      uri = token(u);
+      nm = m.group(6);
+    }
+    final byte[] ln = token(nm);
+    if(nm.isEmpty() || !XMLToken.isNCName(ln)) return null;
+
+    // bind variable
+    final QNm qnm = uri.length == 0 ? new QNm(ln, this) : new QNm(ln, uri);
+    return vars.bind(qnm, val, this, null);
+  }
+
+  /**
+   * Casts a value to the specified type.
+   * See {@link #bind(String, Object, String)} for more infos.
+   * @param val value to be cast
+   * @param type data type (may be {@code null})
+   * @return cast value
+   * @throws QueryException query exception
+   */
+  private Expr cast(final Object val, final String type) throws QueryException {
+    // return original value
+    if(type == null || type.isEmpty()) {
+      return val instanceof Expr ? (Expr) val : JavaMapping.toValue(val);
+    }
+
+    // convert to json
+    if(type.equalsIgnoreCase(JSONSTR)) {
+      return JsonMapConverter.parse(token(val.toString()), null);
+    }
+
+    // convert to the specified type
+    final QNm nm = new QNm(token(type.replaceAll("\\(.*?\\)$", "")), this);
+    if(!nm.hasURI() && nm.hasPrefix()) NOURI.thrw(null, nm);
+
+    final Type typ = type.endsWith(")") ? NodeType.find(nm) : AtomType.find(nm, false);
+    if(typ == null) NOTYPE.thrw(null, type);
+    return typ.cast(val, null);
+  }
+
+  /**
+   * Gets the value currently bound to the given variable.
+   * @param var variable
+   * @return bound value
+   */
+  public Value get(final Var var) {
+    final Value val = stack.get(var);
+    if(val == null) throw Util.notexpected(var);
+    return val;
+  }
+
+  /**
+   * Binds an expression to a local variable.
+   * @param vr variable
+   * @param vl expression to be bound
+   * @param ii input info
+   * @throws QueryException exception
+   */
+  public void set(final Var vr, final Value vl, final InputInfo ii)
+      throws QueryException {
+    stack.set(vr, vl, this, ii);
+  }
+
+  /**
+   * Checks if there's a value bound to the given variable.
+   * @param vr variable
+   * @return {@code true} is a value is bound, {@code false} otherwise
+   */
+  public boolean isBound(final Var vr) {
+    return stack.get(vr) != null;
+  }
+}