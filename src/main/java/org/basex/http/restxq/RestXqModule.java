package org.basex.http.restxq;

import static org.basex.query.util.Err.*;
import static org.basex.util.Token.*;

import java.io.*;
import java.util.*;

import org.basex.http.*;
import org.basex.io.*;
import org.basex.query.*;
import org.basex.query.func.*;

/**
 * This class caches information on a single XQuery module with RESTXQ annotations.
 *
 * @author BaseX Team 2005-12, BSD License
 * @author Christian Gruen
 */
final class RestXqModule {
  /** Supported methods. */
  final ArrayList<RestXqFunction> functions = new ArrayList<RestXqFunction>();
  /** File reference. */
  final IOFile file;
  /** Parsing timestamp. */
  long time;

  /**
   * Constructor.
   * @param in xquery module
   */
  RestXqModule(final IOFile in) {
    file = in;
    time = in.timeStamp();
  }

  /**
   * Checks the module for RESTFful annotations.
   * @param http http context
   * @return {@code true} if module contains relevant annotations
   * @throws QueryException query exception
   */
  boolean analyze(final HTTPContext http) throws QueryException {
    functions.clear();

    // loop through all functions
    final QueryContext qc = parse(http);
    try {
      for(final StaticUserFunc uf : qc.funcs.funcs()) {
        // consider only functions that are defined in this module
        if(!file.name().equals(new IOFile(uf.info.file()).name())) continue;
        final RestXqFunction rxf = new RestXqFunction(uf, qc, this);
        if(rxf.analyze()) functions.add(rxf);
      }
    } finally {
      qc.close();
    }
    return !functions.isEmpty();
  }

  /**
   * Checks if the timestamp is still up-to-date.
   * @return result of check
   */
  boolean uptodate() {
    return time == file.timeStamp();
  }

  /**
   * Updates the timestamp.
   */
  void touch() {
    time = file.timeStamp();
  }

  /**
   * Adds functions that match the current request.
   * @param http http context
   * @param list list of functions
   */
  void add(final HTTPContext http, final ArrayList<RestXqFunction> list) {
    for(final RestXqFunction rxf : functions) {
      if(rxf.matches(http)) list.add(rxf);
    }
  }

  /**
   * Processes the HTTP request.
   * @param http HTTP context
   * @param func function to be processed
   * @throws Exception exception
   */
  void process(final HTTPContext http, final RestXqFunction func) throws Exception {
    // create new XQuery instance
    final QueryContext qc = parse(http);
    try {
      // loop through all functions
      for(final StaticUserFunc uf : qc.funcs.funcs()) {
        // compare input info
        if(func.function.info.equals(uf.info)) {
          // find and evaluate relevant function
          final RestXqFunction rxf = new RestXqFunction(uf, qc, this);
          rxf.analyze();
          new RestXqResponse(rxf, qc, http).create();
          break;
        }
      }
    } finally {
      qc.close();
    }
  }

  // PRIVATE METHODS ====================================================================

  /**
   * Parses the module and returns the query context.
   * @param http http context
   * @return query context
   * @throws QueryException query exception
   */
  private QueryContext parse(final HTTPContext http) throws QueryException {
    final QueryContext qc = new QueryContext(http.context());
    try {
<<<<<<< HEAD
      final String query = string(file.read());
      qc.module(query, file.path());
=======
      qc.module(string(file.read()), file.path());
>>>>>>> 854a41b3
      return qc;
    } catch(final IOException ex) {
      throw IOERR.thrw(null, ex);
    }
  }
}<|MERGE_RESOLUTION|>--- conflicted
+++ resolved
@@ -121,12 +121,7 @@
   private QueryContext parse(final HTTPContext http) throws QueryException {
     final QueryContext qc = new QueryContext(http.context());
     try {
-<<<<<<< HEAD
-      final String query = string(file.read());
-      qc.module(query, file.path());
-=======
       qc.module(string(file.read()), file.path());
->>>>>>> 854a41b3
       return qc;
     } catch(final IOException ex) {
       throw IOERR.thrw(null, ex);
