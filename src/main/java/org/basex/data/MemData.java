--- conflicted
+++ resolved
@@ -1,148 +1,139 @@
-package org.basex.data;
-
-import org.basex.core.*;
-import org.basex.index.*;
-import org.basex.index.IndexToken.IndexType;
-import org.basex.index.path.*;
-import org.basex.index.value.*;
-import org.basex.io.random.*;
-import org.basex.util.*;
-
-/**
- * This class stores and organizes the database table and the index structures
- * for textual content in a compressed memory structure.
- * The table mapping is documented in {@link Data}.
- *
- * @author BaseX Team 2005-12, BSD License
- * @author Christian Gruen
- */
-public final class MemData extends Data {
-  /**
-   * Constructor.
-   * @param tag tag index
-   * @param att attribute name index
-   * @param ps path summary
-   * @param ns namespaces
-   * @param pr database properties
-   */
-  public MemData(final Names tag, final Names att, final PathSummary ps,
-      final Namespaces ns, final Prop pr) {
-
-    meta = new MetaData(pr);
-    table = new TableMemAccess(meta);
-    if(meta.updindex) {
-      idmap = new IdPreMap(meta.lastid);
-      txtindex = new UpdatableMemValues(this);
-      atvindex = new UpdatableMemValues(this);
-    } else {
-      txtindex = new MemValues(this);
-      atvindex = new MemValues(this);
-    }
-    tagindex = tag == null ? new Names(meta) : tag;
-    atnindex = att == null ? new Names(meta) : att;
-    paths = ps == null ? new PathSummary(this) : ps;
-    nspaces = ns == null ? new Namespaces() : ns;
-  }
-
-  /**
-   * Light-weight constructor, adopting data structures from the
-   * specified database.
-   * @param data data reference
-   */
-  public MemData(final Data data) {
-    this(data.tagindex, data.atnindex, data.paths, null, data.meta.prop);
-  }
-
-  /**
-   * Constructor, creating a new, empty database.
-   * @param pr property reference
-   */
-  public MemData(final Prop pr) {
-    this(null, null, null, null, pr);
-  }
-
+package org.basex.data;
+
+import org.basex.core.*;
+import org.basex.index.*;
+import org.basex.index.IndexToken.IndexType;
+import org.basex.index.path.*;
+import org.basex.index.value.*;
+import org.basex.io.random.*;
+import org.basex.util.*;
+
+/**
+ * This class stores and organizes the database table and the index structures
+ * for textual content in a compressed memory structure.
+ * The table mapping is documented in {@link Data}.
+ *
+ * @author BaseX Team 2005-12, BSD License
+ * @author Christian Gruen
+ */
+public final class MemData extends Data {
+  /**
+   * Constructor.
+   * @param tag tag index
+   * @param att attribute name index
+   * @param ps path summary
+   * @param ns namespaces
+   * @param pr database properties
+   */
+  public MemData(final Names tag, final Names att, final PathSummary ps,
+      final Namespaces ns, final Prop pr) {
+
+    meta = new MetaData(pr);
+    table = new TableMemAccess(meta);
+    if(meta.updindex) {
+      idmap = new IdPreMap(meta.lastid);
+      txtindex = new UpdatableMemValues(this);
+      atvindex = new UpdatableMemValues(this);
+    } else {
+      txtindex = new MemValues(this);
+      atvindex = new MemValues(this);
+    }
+    tagindex = tag == null ? new Names(meta) : tag;
+    atnindex = att == null ? new Names(meta) : att;
+    paths = ps == null ? new PathSummary(this) : ps;
+    nspaces = ns == null ? new Namespaces() : ns;
+  }
+
+  /**
+   * Light-weight constructor, adopting data structures from the
+   * specified database.
+   * @param data data reference
+   */
+  public MemData(final Data data) {
+    this(data.tagindex, data.atnindex, data.paths, null, data.meta.prop);
+  }
+
+  /**
+   * Constructor, creating a new, empty database.
+   * @param pr property reference
+   */
+  public MemData(final Prop pr) {
+    this(null, null, null, null, pr);
+  }
+
+  @Override
+  public void close() { }
+
+  @Override
+  public void closeIndex(final IndexType type) { }
+
+  @Override
+  public void setIndex(final IndexType type, final Index index) { }
+
+  @Override
+  public boolean writeLock(final boolean yes) {
+    return true;
+  }
+
   @Override
-  public void close() { }
-
-  @Override
-  public void closeIndex(final IndexType type) { }
-
-  @Override
-  public void setIndex(final IndexType type, final Index index) { }
-
-  @Override
-<<<<<<< HEAD
-  public boolean markUpdating(final boolean updating) {
-    return true;
-  }
-
-  @Override
-  public boolean writeLock(final boolean yes) {
-    return true;
-  }
-=======
-  public boolean startUpdate() { return true; }
-
-  @Override
-  public void finishUpdate() { }
-
-  @Override
-  public boolean pinned() { return false; }
->>>>>>> f97fa87c
-
-  @Override
-  public byte[] text(final int pre, final boolean text) {
-    return ((MemValues) (text ? txtindex : atvindex)).key((int) textOff(pre));
-  }
-
-  @Override
-  public long textItr(final int pre, final boolean text) {
-    return Token.toLong(text(pre, text));
-  }
-
-  @Override
-  public double textDbl(final int pre, final boolean text) {
-    return Token.toDouble(text(pre, text));
-  }
-
-  @Override
-  public int textLen(final int pre, final boolean text) {
-    return text(pre, text).length;
-  }
-
-  // UPDATE OPERATIONS ========================================================
-
-  @Override
-  protected void delete(final int pre, final boolean text) { }
-
-  @Override
-  public void updateText(final int pre, final byte[] val, final int kind) {
-    final int id = id(pre);
-    if(meta.updindex) {
-      final boolean txt = kind != ATTR;
-      ((MemValues) (txt ? txtindex : atvindex)).delete(text(pre, txt), id);
-    }
-    textOff(pre, index(pre, id, val, kind));
-  }
-
-  @Override
-  protected long index(final int pre, final int id, final byte[] txt,
-      final int kind) {
-    return ((MemValues) (kind == ATTR ? atvindex : txtindex)).
-        index(txt, meta.updindex ? id : pre);
-  }
-
-  @Override
-  protected void indexDelete(final int pre, final int size) {
-    final int l = pre + size;
-    for(int p = pre; p < l; ++p) {
-      final int k = kind(p);
-      final boolean isAttr = k == ATTR;
-      // skip nodes which are not attribute, text, comment, or proc. instruction
-      if(isAttr || k == TEXT || k == COMM || k == PI) {
-        final byte[] key = text(p, !isAttr);
-        ((MemValues) (isAttr ? atvindex : txtindex)).delete(key, id(p));
-      }
-    }
-  }
-}
+  public boolean startUpdate() { return true; }
+
+  @Override
+  public void finishUpdate() { }
+
+  @Override
+  public byte[] text(final int pre, final boolean text) {
+    return ((MemValues) (text ? txtindex : atvindex)).key((int) textOff(pre));
+  }
+
+  @Override
+  public long textItr(final int pre, final boolean text) {
+    return Token.toLong(text(pre, text));
+  }
+
+  @Override
+  public double textDbl(final int pre, final boolean text) {
+    return Token.toDouble(text(pre, text));
+  }
+
+  @Override
+  public int textLen(final int pre, final boolean text) {
+    return text(pre, text).length;
+  }
+
+  // UPDATE OPERATIONS ========================================================
+
+  @Override
+  protected void delete(final int pre, final boolean text) { }
+
+  @Override
+  public void updateText(final int pre, final byte[] val, final int kind) {
+    final int id = id(pre);
+    if(meta.updindex) {
+      final boolean txt = kind != ATTR;
+      ((MemValues) (txt ? txtindex : atvindex)).delete(text(pre, txt), id);
+    }
+    textOff(pre, index(pre, id, val, kind));
+  }
+
+  @Override
+  protected long index(final int pre, final int id, final byte[] txt,
+      final int kind) {
+    return ((MemValues) (kind == ATTR ? atvindex : txtindex)).
+        index(txt, meta.updindex ? id : pre);
+  }
+
+  @Override
+  protected void indexDelete(final int pre, final int size) {
+    final int l = pre + size;
+    for(int p = pre; p < l; ++p) {
+      final int k = kind(p);
+      final boolean isAttr = k == ATTR;
+      // skip nodes which are not attribute, text, comment, or proc. instruction
+      if(isAttr || k == TEXT || k == COMM || k == PI) {
+        final byte[] key = text(p, !isAttr);
+        ((MemValues) (isAttr ? atvindex : txtindex)).delete(key, id(p));
+      }
+    }
+  }
+}