package org.basex.gui.dialog;

import static org.basex.core.Text.*;

import java.awt.*;
import java.awt.event.*;

import org.basex.core.*;
import org.basex.core.cmd.*;
import org.basex.data.*;
import org.basex.gui.*;
import org.basex.gui.layout.*;
import org.basex.gui.layout.BaseXFileChooser.Mode;
import org.basex.io.*;

/**
 * Dialog window for changing some project's preferences.
 *
 * @author BaseX Team 2005-12, BSD License
 * @author Christian Gruen
 */
public final class DialogPrefs extends Dialog {
  /** Information on available languages. */
  private static final int[] HITS = {
    10, 25, 100, 250, 1000, 2500, 10000, 25000, 100000, 250000, 1000000, -1
  };

  /** Information on available languages. */
  private static final String[][] LANGS = Lang.parse();

  /** Directory path. */
  final BaseXTextField path;
  /** Number of hits. */
  final BaseXSlider limit;
  /** Label for number of hits. */
  final BaseXLabel label;

  /** Language label. */
  private final BaseXLabel creds;
  /** Language combobox. */
  private final BaseXCombo lang;
  /** Focus checkbox. */
  private final BaseXCheckBox focus;
  /** Show names checkbox. */
  private final BaseXCheckBox names;
  /** Simple file dialog checkbox. */
  private final BaseXCheckBox simpfd;
  /** Simple file dialog checkbox. */
  private final BaseXCheckBox javalook;
  /** Old value for show names flag. */
  private final boolean oldShowNames;

  /**
   * Default constructor.
   * @param main reference to the main window
   */
  public DialogPrefs(final GUI main) {
    super(main, PREFERENCES);

    // create checkboxes
    final BaseXBack pp = new BaseXBack(new TableLayout(12, 1));
    pp.add(new BaseXLabel(DATABASE_PATH, true, true));

    BaseXBack p = new BaseXBack(new TableLayout(1, 2, 8, 0));

    final MainProp mprop = gui.context.mprop;
    final GUIProp gprop = gui.gprop;
    path = new BaseXTextField(mprop.dbpath().path(), this);

    final BaseXButton button = new BaseXButton(BROWSE_D, this);
    button.addActionListener(new ActionListener() {
      @Override
      public void actionPerformed(final ActionEvent e) {
        final IOFile file = new BaseXFileChooser(CHOOSE_DIR, path.getText(),
            gui).select(Mode.DOPEN);
        if(file != null) path.setText(file.dir());
      }
    });

    p.add(path);
    p.add(button);
    pp.add(p);
    pp.add(new BaseXLabel(GUI_INTERACTIONS, true, true).border(12, 0, 6, 0));

    // checkbox for Java look and feel
    javalook = new BaseXCheckBox(JAVA_LF, gprop.is(GUIProp.JAVALOOK), this);
    pp.add(javalook);

    // checkbox for realtime mouse focus
    focus = new BaseXCheckBox(RT_FOCUS, gprop.is(GUIProp.MOUSEFOCUS), this);
    pp.add(focus);

    // checkbox for simple file dialog
    simpfd = new BaseXCheckBox(SIMPLE_FILE_CHOOSER, gprop.is(GUIProp.SIMPLEFD), this);
    pp.add(simpfd);

    // enable only if current document contains name attributes
    final boolean sn = gprop.is(GUIProp.SHOWNAME);
    names = new BaseXCheckBox(SHOW_NAME_ATTS, sn, 6, this);
    final Data data = gui.context.data();
    names.setEnabled(data != null && data.nameID != 0);
    oldShowNames = sn;
    pp.add(names);

    // maximum number of hits to be displayed
    final int mh = hitsForSlider();
    limit = new BaseXSlider(0, HITS.length - 1, mh, this, new ActionListener() {
      @Override
      public void actionPerformed(final ActionEvent e) { action(limit); }
    });
    label = new BaseXLabel(" ");
    p = new BaseXBack(new TableLayout(1, 3, 16, 0));
    p.add(new BaseXLabel(MAX_NO_OF_HITS + COL));
    p.add(limit);
    p.add(label);
    pp.add(p);

    // checkbox for simple file dialog
    pp.add(new BaseXLabel(LANGUAGE_RESTART, true, true).border(16, 0, 6, 0));
    lang = new BaseXCombo(this, LANGS[0]);
    lang.setSelectedItem(mprop.get(MainProp.LANG));
    creds = new BaseXLabel(" ");
    p = new BaseXBack(new TableLayout(1, 2, 12, 0));
    p.add(lang);
    p.add(creds);
    pp.add(p);

    set(pp, BorderLayout.CENTER);
    set(okCancel(), BorderLayout.SOUTH);
    action(null);
    finish(null);
  }

  @Override
  public void action(final Object cmp) {
    creds.setText(TRANSLATION + COLS + creds(lang.getSelectedItem().toString()));
<<<<<<< HEAD

    if(cmp == names) {
      gui.gprop.set(GUIProp.SHOWNAME, names.isSelected());
      gui.notify.layout();
    } else if(cmp == label) {
      final int mh = hitsAsProperty();
      label.setText(mh == -1 ? ALL : Integer.toString(mh));
    }
=======
    final int mh = hitsAsProperty();
    label.setText(mh == -1 ? ALL : Integer.toString(mh));
    if(cmp == names) gui.notify.layout();
>>>>>>> 1e6c46ca
  }

  @Override
  public void close() {
    final MainProp mprop = gui.context.mprop;
    mprop.set(MainProp.LANG, lang.getSelectedItem().toString());

    // new database path: close existing database
    final String dbpath = path.getText();
    if(!mprop.get(MainProp.DBPATH).equals(dbpath)) gui.execute(new Close());
    mprop.set(MainProp.DBPATH, dbpath);
    mprop.write();

    final int mh = hitsAsProperty();
    gui.context.prop.set(Prop.MAXHITS, mh);

    final GUIProp gprop = gui.gprop;
    gprop.set(GUIProp.MOUSEFOCUS, focus.isSelected());
    gprop.set(GUIProp.SIMPLEFD, simpfd.isSelected());
    gprop.set(GUIProp.JAVALOOK, javalook.isSelected());
<<<<<<< HEAD
=======
    final int mh = hitsAsProperty();
>>>>>>> 1e6c46ca
    gprop.set(GUIProp.MAXHITS, mh);
    gprop.write();
    dispose();
  }

  @Override
  public void cancel() {
    final boolean sn = gui.gprop.is(GUIProp.SHOWNAME);
    gui.gprop.set(GUIProp.SHOWNAME, oldShowNames);
    if(sn != oldShowNames) gui.notify.layout();
    super.cancel();
  }

  /**
   * Returns the selected maximum number of hits.
   * @return maximum number of hits
   */
  private int hitsAsProperty() {
    return HITS[limit.value()];
  }

  /**
   * Returns the selected maximum number of hits.
   * @return maximum number of hits
   */
<<<<<<< HEAD
=======
  private int hitsAsProperty() {
    return HITS[limit.value()];
  }

  /**
   * Returns the selected maximum number of hits.
   * @return maximum number of hits
   */
>>>>>>> 1e6c46ca
  private int hitsForSlider() {
    int mh = gui.gprop.num(Prop.MAXHITS);
    if(mh == -1) mh = Integer.MAX_VALUE;
    final int hl = HITS.length - 1;
    int h = -1;
    while(++h < hl && HITS[h] < mh);
    return h;
  }

  /**
   * Returns the translation credits for the specified language.
   * @param lng language
   * @return credits
   */
  static String creds(final String lng) {
    for(int i = 0; i < LANGS[0].length; ++i) {
      if(LANGS[0][i].equals(lng)) return LANGS[1][i];
    }
    return "";
  }
}
<|MERGE_RESOLUTION|>--- conflicted
+++ resolved
@@ -1,231 +1,209 @@
-package org.basex.gui.dialog;
-
-import static org.basex.core.Text.*;
-
-import java.awt.*;
-import java.awt.event.*;
-
-import org.basex.core.*;
-import org.basex.core.cmd.*;
-import org.basex.data.*;
-import org.basex.gui.*;
-import org.basex.gui.layout.*;
-import org.basex.gui.layout.BaseXFileChooser.Mode;
-import org.basex.io.*;
-
-/**
- * Dialog window for changing some project's preferences.
- *
- * @author BaseX Team 2005-12, BSD License
- * @author Christian Gruen
- */
-public final class DialogPrefs extends Dialog {
-  /** Information on available languages. */
-  private static final int[] HITS = {
-    10, 25, 100, 250, 1000, 2500, 10000, 25000, 100000, 250000, 1000000, -1
-  };
-
-  /** Information on available languages. */
-  private static final String[][] LANGS = Lang.parse();
-
-  /** Directory path. */
-  final BaseXTextField path;
-  /** Number of hits. */
-  final BaseXSlider limit;
-  /** Label for number of hits. */
-  final BaseXLabel label;
-
-  /** Language label. */
-  private final BaseXLabel creds;
-  /** Language combobox. */
-  private final BaseXCombo lang;
-  /** Focus checkbox. */
-  private final BaseXCheckBox focus;
-  /** Show names checkbox. */
-  private final BaseXCheckBox names;
-  /** Simple file dialog checkbox. */
-  private final BaseXCheckBox simpfd;
-  /** Simple file dialog checkbox. */
-  private final BaseXCheckBox javalook;
-  /** Old value for show names flag. */
-  private final boolean oldShowNames;
-
-  /**
-   * Default constructor.
-   * @param main reference to the main window
-   */
-  public DialogPrefs(final GUI main) {
-    super(main, PREFERENCES);
-
-    // create checkboxes
-    final BaseXBack pp = new BaseXBack(new TableLayout(12, 1));
-    pp.add(new BaseXLabel(DATABASE_PATH, true, true));
-
-    BaseXBack p = new BaseXBack(new TableLayout(1, 2, 8, 0));
-
-    final MainProp mprop = gui.context.mprop;
-    final GUIProp gprop = gui.gprop;
-    path = new BaseXTextField(mprop.dbpath().path(), this);
-
-    final BaseXButton button = new BaseXButton(BROWSE_D, this);
-    button.addActionListener(new ActionListener() {
-      @Override
-      public void actionPerformed(final ActionEvent e) {
-        final IOFile file = new BaseXFileChooser(CHOOSE_DIR, path.getText(),
-            gui).select(Mode.DOPEN);
-        if(file != null) path.setText(file.dir());
-      }
-    });
-
-    p.add(path);
-    p.add(button);
-    pp.add(p);
-    pp.add(new BaseXLabel(GUI_INTERACTIONS, true, true).border(12, 0, 6, 0));
-
-    // checkbox for Java look and feel
-    javalook = new BaseXCheckBox(JAVA_LF, gprop.is(GUIProp.JAVALOOK), this);
-    pp.add(javalook);
-
-    // checkbox for realtime mouse focus
-    focus = new BaseXCheckBox(RT_FOCUS, gprop.is(GUIProp.MOUSEFOCUS), this);
-    pp.add(focus);
-
-    // checkbox for simple file dialog
-    simpfd = new BaseXCheckBox(SIMPLE_FILE_CHOOSER, gprop.is(GUIProp.SIMPLEFD), this);
-    pp.add(simpfd);
-
-    // enable only if current document contains name attributes
-    final boolean sn = gprop.is(GUIProp.SHOWNAME);
-    names = new BaseXCheckBox(SHOW_NAME_ATTS, sn, 6, this);
-    final Data data = gui.context.data();
-    names.setEnabled(data != null && data.nameID != 0);
-    oldShowNames = sn;
-    pp.add(names);
-
-    // maximum number of hits to be displayed
-    final int mh = hitsForSlider();
-    limit = new BaseXSlider(0, HITS.length - 1, mh, this, new ActionListener() {
-      @Override
-      public void actionPerformed(final ActionEvent e) { action(limit); }
-    });
-    label = new BaseXLabel(" ");
-    p = new BaseXBack(new TableLayout(1, 3, 16, 0));
-    p.add(new BaseXLabel(MAX_NO_OF_HITS + COL));
-    p.add(limit);
-    p.add(label);
-    pp.add(p);
-
-    // checkbox for simple file dialog
-    pp.add(new BaseXLabel(LANGUAGE_RESTART, true, true).border(16, 0, 6, 0));
-    lang = new BaseXCombo(this, LANGS[0]);
-    lang.setSelectedItem(mprop.get(MainProp.LANG));
-    creds = new BaseXLabel(" ");
-    p = new BaseXBack(new TableLayout(1, 2, 12, 0));
-    p.add(lang);
-    p.add(creds);
-    pp.add(p);
-
-    set(pp, BorderLayout.CENTER);
-    set(okCancel(), BorderLayout.SOUTH);
-    action(null);
-    finish(null);
-  }
-
-  @Override
-  public void action(final Object cmp) {
-    creds.setText(TRANSLATION + COLS + creds(lang.getSelectedItem().toString()));
-<<<<<<< HEAD
-
-    if(cmp == names) {
-      gui.gprop.set(GUIProp.SHOWNAME, names.isSelected());
-      gui.notify.layout();
-    } else if(cmp == label) {
-      final int mh = hitsAsProperty();
-      label.setText(mh == -1 ? ALL : Integer.toString(mh));
-    }
-=======
-    final int mh = hitsAsProperty();
-    label.setText(mh == -1 ? ALL : Integer.toString(mh));
-    if(cmp == names) gui.notify.layout();
->>>>>>> 1e6c46ca
-  }
-
-  @Override
-  public void close() {
-    final MainProp mprop = gui.context.mprop;
-    mprop.set(MainProp.LANG, lang.getSelectedItem().toString());
-
-    // new database path: close existing database
-    final String dbpath = path.getText();
-    if(!mprop.get(MainProp.DBPATH).equals(dbpath)) gui.execute(new Close());
-    mprop.set(MainProp.DBPATH, dbpath);
-    mprop.write();
-
-    final int mh = hitsAsProperty();
-    gui.context.prop.set(Prop.MAXHITS, mh);
-
-    final GUIProp gprop = gui.gprop;
-    gprop.set(GUIProp.MOUSEFOCUS, focus.isSelected());
-    gprop.set(GUIProp.SIMPLEFD, simpfd.isSelected());
-    gprop.set(GUIProp.JAVALOOK, javalook.isSelected());
-<<<<<<< HEAD
-=======
-    final int mh = hitsAsProperty();
->>>>>>> 1e6c46ca
-    gprop.set(GUIProp.MAXHITS, mh);
-    gprop.write();
-    dispose();
-  }
-
-  @Override
-  public void cancel() {
-    final boolean sn = gui.gprop.is(GUIProp.SHOWNAME);
-    gui.gprop.set(GUIProp.SHOWNAME, oldShowNames);
-    if(sn != oldShowNames) gui.notify.layout();
-    super.cancel();
-  }
-
-  /**
-   * Returns the selected maximum number of hits.
-   * @return maximum number of hits
-   */
-  private int hitsAsProperty() {
-    return HITS[limit.value()];
-  }
-
-  /**
-   * Returns the selected maximum number of hits.
-   * @return maximum number of hits
-   */
-<<<<<<< HEAD
-=======
-  private int hitsAsProperty() {
-    return HITS[limit.value()];
-  }
-
-  /**
-   * Returns the selected maximum number of hits.
-   * @return maximum number of hits
-   */
->>>>>>> 1e6c46ca
-  private int hitsForSlider() {
-    int mh = gui.gprop.num(Prop.MAXHITS);
-    if(mh == -1) mh = Integer.MAX_VALUE;
-    final int hl = HITS.length - 1;
-    int h = -1;
-    while(++h < hl && HITS[h] < mh);
-    return h;
-  }
-
-  /**
-   * Returns the translation credits for the specified language.
-   * @param lng language
-   * @return credits
-   */
-  static String creds(final String lng) {
-    for(int i = 0; i < LANGS[0].length; ++i) {
-      if(LANGS[0][i].equals(lng)) return LANGS[1][i];
-    }
-    return "";
-  }
-}
+package org.basex.gui.dialog;
+
+import static org.basex.core.Text.*;
+
+import java.awt.*;
+import java.awt.event.*;
+
+import org.basex.core.*;
+import org.basex.core.cmd.*;
+import org.basex.data.*;
+import org.basex.gui.*;
+import org.basex.gui.layout.*;
+import org.basex.gui.layout.BaseXFileChooser.Mode;
+import org.basex.io.*;
+
+/**
+ * Dialog window for changing some project's preferences.
+ *
+ * @author BaseX Team 2005-12, BSD License
+ * @author Christian Gruen
+ */
+public final class DialogPrefs extends Dialog {
+  /** Information on available languages. */
+  private static final int[] HITS = {
+    10, 25, 100, 250, 1000, 2500, 10000, 25000, 100000, 250000, 1000000, -1
+  };
+
+  /** Information on available languages. */
+  private static final String[][] LANGS = Lang.parse();
+
+  /** Directory path. */
+  final BaseXTextField path;
+  /** Number of hits. */
+  final BaseXSlider limit;
+  /** Label for number of hits. */
+  final BaseXLabel label;
+
+  /** Language label. */
+  private final BaseXLabel creds;
+  /** Language combobox. */
+  private final BaseXCombo lang;
+  /** Focus checkbox. */
+  private final BaseXCheckBox focus;
+  /** Show names checkbox. */
+  private final BaseXCheckBox names;
+  /** Simple file dialog checkbox. */
+  private final BaseXCheckBox simpfd;
+  /** Simple file dialog checkbox. */
+  private final BaseXCheckBox javalook;
+  /** Old value for show names flag. */
+  private final boolean oldShowNames;
+
+  /**
+   * Default constructor.
+   * @param main reference to the main window
+   */
+  public DialogPrefs(final GUI main) {
+    super(main, PREFERENCES);
+
+    // create checkboxes
+    final BaseXBack pp = new BaseXBack(new TableLayout(12, 1));
+    pp.add(new BaseXLabel(DATABASE_PATH, true, true));
+
+    BaseXBack p = new BaseXBack(new TableLayout(1, 2, 8, 0));
+
+    final MainProp mprop = gui.context.mprop;
+    final GUIProp gprop = gui.gprop;
+    path = new BaseXTextField(mprop.dbpath().path(), this);
+
+    final BaseXButton button = new BaseXButton(BROWSE_D, this);
+    button.addActionListener(new ActionListener() {
+      @Override
+      public void actionPerformed(final ActionEvent e) {
+        final IOFile file = new BaseXFileChooser(CHOOSE_DIR, path.getText(),
+            gui).select(Mode.DOPEN);
+        if(file != null) path.setText(file.dir());
+      }
+    });
+
+    p.add(path);
+    p.add(button);
+    pp.add(p);
+    pp.add(new BaseXLabel(GUI_INTERACTIONS, true, true).border(12, 0, 6, 0));
+
+    // checkbox for Java look and feel
+    javalook = new BaseXCheckBox(JAVA_LF, gprop.is(GUIProp.JAVALOOK), this);
+    pp.add(javalook);
+
+    // checkbox for realtime mouse focus
+    focus = new BaseXCheckBox(RT_FOCUS, gprop.is(GUIProp.MOUSEFOCUS), this);
+    pp.add(focus);
+
+    // checkbox for simple file dialog
+    simpfd = new BaseXCheckBox(SIMPLE_FILE_CHOOSER, gprop.is(GUIProp.SIMPLEFD), this);
+    pp.add(simpfd);
+
+    // enable only if current document contains name attributes
+    final boolean sn = gprop.is(GUIProp.SHOWNAME);
+    names = new BaseXCheckBox(SHOW_NAME_ATTS, sn, 6, this);
+    final Data data = gui.context.data();
+    names.setEnabled(data != null && data.nameID != 0);
+    oldShowNames = sn;
+    pp.add(names);
+
+    // maximum number of hits to be displayed
+    final int mh = hitsForSlider();
+    limit = new BaseXSlider(0, HITS.length - 1, mh, this, new ActionListener() {
+      @Override
+      public void actionPerformed(final ActionEvent e) { action(limit); }
+    });
+    label = new BaseXLabel(" ");
+    p = new BaseXBack(new TableLayout(1, 3, 16, 0));
+    p.add(new BaseXLabel(MAX_NO_OF_HITS + COL));
+    p.add(limit);
+    p.add(label);
+    pp.add(p);
+
+    // checkbox for simple file dialog
+    pp.add(new BaseXLabel(LANGUAGE_RESTART, true, true).border(16, 0, 6, 0));
+    lang = new BaseXCombo(this, LANGS[0]);
+    lang.setSelectedItem(mprop.get(MainProp.LANG));
+    creds = new BaseXLabel(" ");
+    p = new BaseXBack(new TableLayout(1, 2, 12, 0));
+    p.add(lang);
+    p.add(creds);
+    pp.add(p);
+
+    set(pp, BorderLayout.CENTER);
+    set(okCancel(), BorderLayout.SOUTH);
+    action(null);
+    finish(null);
+  }
+
+  @Override
+  public void action(final Object cmp) {
+    creds.setText(TRANSLATION + COLS + creds(lang.getSelectedItem().toString()));
+    if(cmp == names) {
+      gui.gprop.set(GUIProp.SHOWNAME, names.isSelected());
+      gui.notify.layout();
+    } else if(cmp == label) {
+      final int mh = hitsAsProperty();
+      label.setText(mh == -1 ? ALL : Integer.toString(mh));
+    }
+  }
+
+  @Override
+  public void close() {
+    final MainProp mprop = gui.context.mprop;
+    mprop.set(MainProp.LANG, lang.getSelectedItem().toString());
+
+    // new database path: close existing database
+    final String dbpath = path.getText();
+    if(!mprop.get(MainProp.DBPATH).equals(dbpath)) gui.execute(new Close());
+    mprop.set(MainProp.DBPATH, dbpath);
+    mprop.write();
+
+    final int mh = hitsAsProperty();
+    gui.context.prop.set(Prop.MAXHITS, mh);
+
+    final GUIProp gprop = gui.gprop;
+    gprop.set(GUIProp.MOUSEFOCUS, focus.isSelected());
+    gprop.set(GUIProp.SIMPLEFD, simpfd.isSelected());
+    gprop.set(GUIProp.JAVALOOK, javalook.isSelected());
+    gprop.set(GUIProp.MAXHITS, mh);
+    gprop.write();
+    dispose();
+  }
+
+  @Override
+  public void cancel() {
+    final boolean sn = gui.gprop.is(GUIProp.SHOWNAME);
+    gui.gprop.set(GUIProp.SHOWNAME, oldShowNames);
+    if(sn != oldShowNames) gui.notify.layout();
+    super.cancel();
+  }
+
+  /**
+   * Returns the selected maximum number of hits as property value.
+   * @return maximum number of hits
+   */
+  private int hitsAsProperty() {
+    return HITS[limit.value()];
+  }
+
+  /**
+   * Returns the selected maximum number of hits as slider value.
+   * @return maximum number of hits
+   */
+  private int hitsForSlider() {
+    int mh = gui.gprop.num(Prop.MAXHITS);
+    if(mh == -1) mh = Integer.MAX_VALUE;
+    final int hl = HITS.length - 1;
+    int h = -1;
+    while(++h < hl && HITS[h] < mh);
+    return h;
+  }
+
+  /**
+   * Returns the translation credits for the specified language.
+   * @param lng language
+   * @return credits
+   */
+  static String creds(final String lng) {
+    for(int i = 0; i < LANGS[0].length; ++i) {
+      if(LANGS[0][i].equals(lng)) return LANGS[1][i];
+    }
+    return "";
+  }
+}