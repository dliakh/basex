package org.basex.gui.view;

import static org.basex.core.Text.*;
import java.awt.BorderLayout;
import java.awt.Component;
import java.awt.Graphics;
import java.awt.Point;
import java.awt.event.ActionEvent;
import java.awt.event.ActionListener;
import java.awt.event.MouseEvent;
import org.basex.gui.AGUI;
import org.basex.gui.GUIConstants;
import org.basex.gui.layout.BaseXButton;
import org.basex.gui.layout.BaseXLayout;
import org.basex.gui.layout.BaseXPanel;

/**
 * This panel is added to each view to allow drag and drop operations.
 *
 * @author BaseX Team 2005-11, BSD License
 * @author Christian Gruen
 */
final class ViewMover extends BaseXPanel {
  /** Size of splitter. */
  private static final int SIZE = 9;
  /** Flag if current mover is active. */
  boolean active;
<<<<<<< HEAD
  /** Close button. */
  final BaseXButton close;
=======
  /* Close button.
  final BaseXButton close; */
>>>>>>> 3d0a98ac

  /**
   * Constructor.
   * @param main reference to the main window
   */
  ViewMover(final AGUI main) {
    super(HELPMOVER, main);
<<<<<<< HEAD
    this.setLayout(new BorderLayout());
=======
    setLayout(new BorderLayout());
>>>>>>> 3d0a98ac
    BaseXLayout.setHeight(this, SIZE);
    addKeyListener(this);
    addMouseListener(this);
    addMouseMotionListener(this);
    setCursor(GUIConstants.CURSORMOVE);

<<<<<<< HEAD
=======
    /*
>>>>>>> 3d0a98ac
    close = new BaseXButton(gui, "editclose", null);
    close.setRolloverIcon(BaseXLayout.icon("cmd-editclose2"));
    close.border(2, 2, 2, 2);
    close.setContentAreaFilled(false);
    close.setFocusable(false);
    close.setVisible(false);
    close.setCursor(GUIConstants.CURSORARROW);
    close.addMouseListener(this);
    close.addActionListener(new ActionListener() {
      @Override
      public void actionPerformed(final ActionEvent e) {
        active = false;
        close.setVisible(false);
        ((ViewPanel) getParent()).delete();
      }
    });
<<<<<<< HEAD

    add(close, BorderLayout.EAST);
=======
    add(close, BorderLayout.EAST);
    */
>>>>>>> 3d0a98ac
  }

  @Override
  public void paintComponent(final Graphics g) {
    final int w = getWidth();
    final int h = getHeight();
    g.setColor(GUIConstants.color(active ? 4 : 1));
    g.fillRect(0, 0, w, h);
    g.setColor(GUIConstants.color(active ? 20 : 10));
    for(int x = -2; x < w; x += 4) g.drawLine(x + 4, 1, x, h - 2);
    g.drawRect(0, 0, w - 1, h - 1);
  }

  @Override
  public void mouseDragged(final MouseEvent e) {
    final ViewPanel view = (ViewPanel) getParent();
    Component comp = view;
    while(!((comp = comp.getParent()) instanceof ViewContainer));

    final Point a = getLocationOnScreen();
    final Point b = comp.getLocationOnScreen();
    final Point c = new Point(a.x - b.x + e.getX(), a.y - b.y + e.getY());
    ((ViewContainer) comp).dragPanel(view, c);
    active = true;
  }

  @Override
  public void mousePressed(final MouseEvent e) {
    active = true;
    repaint();
  }

  @Override
  public void mouseReleased(final MouseEvent e) {
    if(!active) return;
    Component comp = this;
    while(!((comp = comp.getParent()) instanceof ViewContainer));
    ((ViewContainer) comp).dropPanel();
    active = false;
    repaint();
  }

<<<<<<< HEAD
  @Override
=======
  /*@Override
>>>>>>> 3d0a98ac
  public void mouseEntered(final MouseEvent e) {
    close.setVisible(true);
  }

  @Override
  public void mouseExited(final MouseEvent e) {
    // this method is called, if the mouse enters the close button and the
    // absolute position of the mouse should be checked
    final int x = e.getXOnScreen();
    final int y = e.getYOnScreen();
    final Point p = getLocationOnScreen();
    if(x < p.x || y < p.y || x >= p.x + getWidth() || y >= p.y + getHeight())
      close.setVisible(false);
<<<<<<< HEAD
  }
=======
  }*/
>>>>>>> 3d0a98ac
}
<|MERGE_RESOLUTION|>--- conflicted
+++ resolved
@@ -1,145 +1,117 @@
-package org.basex.gui.view;
-
-import static org.basex.core.Text.*;
-import java.awt.BorderLayout;
-import java.awt.Component;
-import java.awt.Graphics;
-import java.awt.Point;
-import java.awt.event.ActionEvent;
-import java.awt.event.ActionListener;
-import java.awt.event.MouseEvent;
-import org.basex.gui.AGUI;
-import org.basex.gui.GUIConstants;
-import org.basex.gui.layout.BaseXButton;
-import org.basex.gui.layout.BaseXLayout;
-import org.basex.gui.layout.BaseXPanel;
-
-/**
- * This panel is added to each view to allow drag and drop operations.
- *
- * @author BaseX Team 2005-11, BSD License
- * @author Christian Gruen
- */
-final class ViewMover extends BaseXPanel {
-  /** Size of splitter. */
-  private static final int SIZE = 9;
-  /** Flag if current mover is active. */
-  boolean active;
-<<<<<<< HEAD
-  /** Close button. */
-  final BaseXButton close;
-=======
-  /* Close button.
-  final BaseXButton close; */
->>>>>>> 3d0a98ac
-
-  /**
-   * Constructor.
-   * @param main reference to the main window
-   */
-  ViewMover(final AGUI main) {
-    super(HELPMOVER, main);
-<<<<<<< HEAD
-    this.setLayout(new BorderLayout());
-=======
-    setLayout(new BorderLayout());
->>>>>>> 3d0a98ac
-    BaseXLayout.setHeight(this, SIZE);
-    addKeyListener(this);
-    addMouseListener(this);
-    addMouseMotionListener(this);
-    setCursor(GUIConstants.CURSORMOVE);
-
-<<<<<<< HEAD
-=======
-    /*
->>>>>>> 3d0a98ac
-    close = new BaseXButton(gui, "editclose", null);
-    close.setRolloverIcon(BaseXLayout.icon("cmd-editclose2"));
-    close.border(2, 2, 2, 2);
-    close.setContentAreaFilled(false);
-    close.setFocusable(false);
-    close.setVisible(false);
-    close.setCursor(GUIConstants.CURSORARROW);
-    close.addMouseListener(this);
-    close.addActionListener(new ActionListener() {
-      @Override
-      public void actionPerformed(final ActionEvent e) {
-        active = false;
-        close.setVisible(false);
-        ((ViewPanel) getParent()).delete();
-      }
-    });
-<<<<<<< HEAD
-
-    add(close, BorderLayout.EAST);
-=======
-    add(close, BorderLayout.EAST);
-    */
->>>>>>> 3d0a98ac
-  }
-
-  @Override
-  public void paintComponent(final Graphics g) {
-    final int w = getWidth();
-    final int h = getHeight();
-    g.setColor(GUIConstants.color(active ? 4 : 1));
-    g.fillRect(0, 0, w, h);
-    g.setColor(GUIConstants.color(active ? 20 : 10));
-    for(int x = -2; x < w; x += 4) g.drawLine(x + 4, 1, x, h - 2);
-    g.drawRect(0, 0, w - 1, h - 1);
-  }
-
-  @Override
-  public void mouseDragged(final MouseEvent e) {
-    final ViewPanel view = (ViewPanel) getParent();
-    Component comp = view;
-    while(!((comp = comp.getParent()) instanceof ViewContainer));
-
-    final Point a = getLocationOnScreen();
-    final Point b = comp.getLocationOnScreen();
-    final Point c = new Point(a.x - b.x + e.getX(), a.y - b.y + e.getY());
-    ((ViewContainer) comp).dragPanel(view, c);
-    active = true;
-  }
-
-  @Override
-  public void mousePressed(final MouseEvent e) {
-    active = true;
-    repaint();
-  }
-
-  @Override
-  public void mouseReleased(final MouseEvent e) {
-    if(!active) return;
-    Component comp = this;
-    while(!((comp = comp.getParent()) instanceof ViewContainer));
-    ((ViewContainer) comp).dropPanel();
-    active = false;
-    repaint();
-  }
-
-<<<<<<< HEAD
-  @Override
-=======
-  /*@Override
->>>>>>> 3d0a98ac
-  public void mouseEntered(final MouseEvent e) {
-    close.setVisible(true);
-  }
-
-  @Override
-  public void mouseExited(final MouseEvent e) {
-    // this method is called, if the mouse enters the close button and the
-    // absolute position of the mouse should be checked
-    final int x = e.getXOnScreen();
-    final int y = e.getYOnScreen();
-    final Point p = getLocationOnScreen();
-    if(x < p.x || y < p.y || x >= p.x + getWidth() || y >= p.y + getHeight())
-      close.setVisible(false);
-<<<<<<< HEAD
-  }
-=======
-  }*/
->>>>>>> 3d0a98ac
-}
+package org.basex.gui.view;
+
+import static org.basex.core.Text.*;
+import java.awt.BorderLayout;
+import java.awt.Component;
+import java.awt.Graphics;
+import java.awt.Point;
+import java.awt.event.MouseEvent;
+import org.basex.gui.AGUI;
+import org.basex.gui.GUIConstants;
+import org.basex.gui.layout.BaseXLayout;
+import org.basex.gui.layout.BaseXPanel;
+
+/**
+ * This panel is added to each view to allow drag and drop operations.
+ *
+ * @author BaseX Team 2005-11, BSD License
+ * @author Christian Gruen
+ */
+final class ViewMover extends BaseXPanel {
+  /** Size of splitter. */
+  private static final int SIZE = 9;
+  /** Flag if current mover is active. */
+  boolean active;
+  /* Close button.
+  final BaseXButton close; */
+
+  /**
+   * Constructor.
+   * @param main reference to the main window
+   */
+  ViewMover(final AGUI main) {
+    super(HELPMOVER, main);
+    setLayout(new BorderLayout());
+    BaseXLayout.setHeight(this, SIZE);
+    addKeyListener(this);
+    addMouseListener(this);
+    addMouseMotionListener(this);
+    setCursor(GUIConstants.CURSORMOVE);
+
+    /*
+    close = new BaseXButton(gui, "editclose", null);
+    close.setRolloverIcon(BaseXLayout.icon("cmd-editclose2"));
+    close.border(2, 2, 2, 2);
+    close.setContentAreaFilled(false);
+    close.setFocusable(false);
+    close.setVisible(false);
+    close.setCursor(GUIConstants.CURSORARROW);
+    close.addMouseListener(this);
+    close.addActionListener(new ActionListener() {
+      @Override
+      public void actionPerformed(final ActionEvent e) {
+        active = false;
+        close.setVisible(false);
+        ((ViewPanel) getParent()).delete();
+      }
+    });
+    add(close, BorderLayout.EAST);
+    */
+  }
+
+  @Override
+  public void paintComponent(final Graphics g) {
+    final int w = getWidth();
+    final int h = getHeight();
+    g.setColor(GUIConstants.color(active ? 4 : 1));
+    g.fillRect(0, 0, w, h);
+    g.setColor(GUIConstants.color(active ? 20 : 10));
+    for(int x = -2; x < w; x += 4) g.drawLine(x + 4, 1, x, h - 2);
+    g.drawRect(0, 0, w - 1, h - 1);
+  }
+
+  @Override
+  public void mouseDragged(final MouseEvent e) {
+    final ViewPanel view = (ViewPanel) getParent();
+    Component comp = view;
+    while(!((comp = comp.getParent()) instanceof ViewContainer));
+
+    final Point a = getLocationOnScreen();
+    final Point b = comp.getLocationOnScreen();
+    final Point c = new Point(a.x - b.x + e.getX(), a.y - b.y + e.getY());
+    ((ViewContainer) comp).dragPanel(view, c);
+    active = true;
+  }
+
+  @Override
+  public void mousePressed(final MouseEvent e) {
+    active = true;
+    repaint();
+  }
+
+  @Override
+  public void mouseReleased(final MouseEvent e) {
+    if(!active) return;
+    Component comp = this;
+    while(!((comp = comp.getParent()) instanceof ViewContainer));
+    ((ViewContainer) comp).dropPanel();
+    active = false;
+    repaint();
+  }
+
+  /*@Override
+  public void mouseEntered(final MouseEvent e) {
+    close.setVisible(true);
+  }
+
+  @Override
+  public void mouseExited(final MouseEvent e) {
+    // this method is called, if the mouse enters the close button and the
+    // absolute position of the mouse should be checked
+    final int x = e.getXOnScreen();
+    final int y = e.getYOnScreen();
+    final Point p = getLocationOnScreen();
+    if(x < p.x || y < p.y || x >= p.x + getWidth() || y >= p.y + getHeight())
+      close.setVisible(false);
+  }*/
+}