--- conflicted
+++ resolved
@@ -150,15 +150,7 @@
     final TokenBuilder tb = new TokenBuilder();
     while(kind != END_ELEMENT) {
       if(isType(CHARACTERS, CDATA, SPACE, ENTITY_REFERENCE)) {
-<<<<<<< HEAD
-        try {
-          tb.add(item.atom(null));
-        } catch(final QueryException e) {
-          throw new XMLStreamException(e);
-        }
-=======
         tb.add(node.atom());
->>>>>>> 46d218b9
       } else if(isType(END_DOCUMENT)) {
         throw new XMLStreamException("Unexpected end of document.");
       } else if(isType(START_ELEMENT)) {
@@ -237,11 +229,7 @@
   @Override
   public String getPIData() {
     checkType(PROCESSING_INSTRUCTION);
-<<<<<<< HEAD
-    final byte[] val = ((ANode) item).atom();
-=======
     final byte[] val = node.atom();
->>>>>>> 46d218b9
     final int i = indexOf(val, ' ');
     return string(i == -1 ? EMPTY : substring(val, i + 1));
   }
@@ -249,11 +237,7 @@
   @Override
   public String getPITarget() {
     checkType(PROCESSING_INSTRUCTION);
-<<<<<<< HEAD
-    final byte[] val = ((ANode) item).atom();
-=======
     final byte[] val = node.atom();
->>>>>>> 46d218b9
     final int i = indexOf(val, ' ');
     return string(i == -1 ? val : substring(val, 0, i));
   }
@@ -274,15 +258,7 @@
   @Override
   public String getText() {
     checkType(CHARACTERS, COMMENT);
-<<<<<<< HEAD
-    try {
-      return string(item.atom(null));
-    } catch(final QueryException e) {
-      throw new IllegalStateException(e);
-    }
-=======
     return string(node.atom());
->>>>>>> 46d218b9
   }
 
   @Override
@@ -307,15 +283,7 @@
   @Override
   public int getTextLength() {
     checkType(CHARACTERS, COMMENT);
-<<<<<<< HEAD
-    try {
-      return item.atom(null).length;
-    } catch(final QueryException e) {
-      throw new IllegalStateException(e);
-    }
-=======
     return node.atom().length;
->>>>>>> 46d218b9
   }
 
   @Override
@@ -395,15 +363,7 @@
 
   @Override
   public boolean isWhiteSpace() {
-<<<<<<< HEAD
-    try {
-      return isCharacters() && ws(item.atom(null));
-    } catch(QueryException e) {
-      return false;
-    }
-=======
     return isCharacters() && ws(node.atom());
->>>>>>> 46d218b9
   }
 
   @Override
@@ -413,12 +373,8 @@
 
     next = false;
     // disallow top level attributes
-<<<<<<< HEAD
     if(item.type == NodeType.ATT && read == null)
       throw new XMLStreamException();
-=======
-    if(node.type == Type.ATT && read == null) throw new XMLStreamException();
->>>>>>> 46d218b9
     return kind;
   }
 
@@ -455,27 +411,14 @@
    * Sets the current event type.
    */
   void type() {
-<<<<<<< HEAD
-    if(item.type instanceof NodeType) {
-      switch((NodeType) item.type) {
-        case DOC: kind = START_DOCUMENT; return;
-        case ATT: kind = ATTRIBUTE; return;
-        case ELM: kind = START_ELEMENT; return;
-        case COM: kind = COMMENT; return;
-        case PI : kind = PROCESSING_INSTRUCTION; return;
-        default : break;
-      }
-=======
-    switch(node.type) {
+    switch(node.ndType()) {
       case DOC: kind = START_DOCUMENT; return;
       case ATT: kind = ATTRIBUTE; return;
       case ELM: kind = START_ELEMENT; return;
       case COM: kind = COMMENT; return;
       case PI : kind = PROCESSING_INSTRUCTION; return;
       default:  kind = CHARACTERS; return;
->>>>>>> 46d218b9
-    }
-    kind = item.type.func() ? -1 : CHARACTERS;
+    }
   }
 
   /**
