package org.basex.api.webdav;

<<<<<<< HEAD
import static org.basex.api.webdav.WebDAVServer.*;

import java.io.IOException;

import org.basex.core.BaseXException;
import org.basex.server.ClientQuery;
import org.basex.server.ClientSession;
=======
import static org.basex.util.Token.*;

import org.basex.core.BaseXException;
import org.basex.core.Context;
import org.basex.core.Prop;
import org.basex.core.cmd.Close;
import org.basex.core.cmd.Open;
import org.basex.util.IntList;
>>>>>>> af3b2e20
import org.basex.util.StringList;

import com.bradmcevoy.common.Path;
import com.bradmcevoy.http.Auth;
import com.bradmcevoy.http.Resource;
import com.bradmcevoy.http.ResourceFactory;

/**
 * WebDAV resource factory. Main class for generating WebDAV resources.
 * @author BaseX Team 2005-11, BSD License
 * @author Rositsa Shadura
 * @author Dimitar Popov
 */
public class BXResourceFactory implements ResourceFactory {

  @Override
  public Resource getResource(final String host, final String p) {
    final Path path = Path.path(p);
    // root
    if(path.isRoot()) return new BXAllDatabasesResource();

    final String[] steps = path.getParts();

<<<<<<< HEAD
    // TODO collection
    return null;
=======
    // database
    final boolean dbexists = listDatabases(ctx).contains(steps[0]);
    if(!dbexists) return null;

    // open db

    if(steps.length == 1) {
      final String db = steps[0];
      return isCollection(ctx, db) ? new BXCollectionDatabase(db, ctx)
          : new BXDocumentDatabase(ctx, db);
    }

    return getBXResource(steps[0], p);
>>>>>>> af3b2e20
  }

  /**
   * List all databases.
   * @param cs session
   * @return a list of database names
   * @throws BaseXException query exception
   */
  static StringList listDatabases(final ClientSession cs)
      throws BaseXException {
    final StringList result = new StringList();
    final ClientQuery q = cs.query("db:list()");
    while(q.more()) result.add(q.next());
    return result;
  }

  /**
   * Is the specified database a collection of documents?
   * @param cs session
   * @param db database name
   * @return <code>true</code> if the database has more than one document
   * @throws BaseXException query exception
   */
  static boolean isCollection(final ClientSession cs, final String db)
      throws BaseXException {
    return "0".equals(cs.query("count(collection('" + db + "'))").execute());
  }

  /**
   * Get a valid database name from a general file name.
   * @param n name
   * @return valid database name
   */
  static String dbname(final String n) {
    final int i = n.lastIndexOf(".");
    return (i != -1 ? n.substring(0, i) : n).replaceAll("[^\\w-]", "");
  }

  /**
<<<<<<< HEAD
   * Login to the database server.
   * @param auth user authentication
   * @return object representing the new client session
   * @throws IOException I/O exception
   */
  static ClientSession login(final Auth auth) throws IOException {
    final String host = System.getProperty(DBHOST);
    final int port = Integer.parseInt(System.getProperty(DBPORT));
    String user = System.getProperty(DBUSER);
    String pass = System.getProperty(DBPASS);
    if(user == null) {
      if(auth == null) return null;
      user = auth.getUser();
      pass = auth.getPassword();
    }

    return new ClientSession(host, port, user, pass);
  }

  /**
   * Login to the database server.
   * @param u user name
   * @param p user password
   * @return object representing the new client session
   * @throws IOException I/O exception
   */
  static ClientSession login(final String u, final String p)
      throws IOException {
    final String host = System.getProperty(DBHOST);
    final int port = Integer.parseInt(System.getProperty(DBPORT));
    String user = System.getProperty(DBUSER);
    String pass = System.getProperty(DBPASS);
    if(user == null) {
      user = u;
      pass = p;
    }
    return new ClientSession(host, port, user, pass);
=======
   * Get resource represented by a path.
   * @param db database name
   * @param path path
   * @return resource
   */
  private BXResource getBXResource(final String db, final String path) {
    String prefix = path.substring(db.length() + 2, path.length());
    if(prefix.endsWith(Prop.DIRSEP)) prefix = prefix.substring(0,
        prefix.length() - 1);
    try {
      new Open(db).execute(ctx);
      try {
        final IntList pres = new IntList();
        for(final int pre : ctx.data.doc()) {
          final String doc = string(ctx.data.text(pre, true));
          if(doc.equals(prefix)) return new BXDocument(db, prefix, pre, ctx);
          if(doc.startsWith(prefix)) pres.add(pre);
        }
        return new BXFolder(db, pres.toArray(), prefix, ctx);
      } finally {
        new Close().execute(ctx);
      }
    } catch(BaseXException e) {
      // TODO: handle exception
      e.printStackTrace();
      return null;
    }
>>>>>>> af3b2e20
  }
}<|MERGE_RESOLUTION|>--- conflicted
+++ resolved
@@ -1,6 +1,5 @@
 package org.basex.api.webdav;
 
-<<<<<<< HEAD
 import static org.basex.api.webdav.WebDAVServer.*;
 
 import java.io.IOException;
@@ -8,16 +7,6 @@
 import org.basex.core.BaseXException;
 import org.basex.server.ClientQuery;
 import org.basex.server.ClientSession;
-=======
-import static org.basex.util.Token.*;
-
-import org.basex.core.BaseXException;
-import org.basex.core.Context;
-import org.basex.core.Prop;
-import org.basex.core.cmd.Close;
-import org.basex.core.cmd.Open;
-import org.basex.util.IntList;
->>>>>>> af3b2e20
 import org.basex.util.StringList;
 
 import com.bradmcevoy.common.Path;
@@ -32,33 +21,15 @@
  * @author Dimitar Popov
  */
 public class BXResourceFactory implements ResourceFactory {
+  /** XML mime type. */
+  static final String MIMETYPEXML = "text/xml";
 
   @Override
   public Resource getResource(final String host, final String p) {
     final Path path = Path.path(p);
     // root
     if(path.isRoot()) return new BXAllDatabasesResource();
-
-    final String[] steps = path.getParts();
-
-<<<<<<< HEAD
-    // TODO collection
     return null;
-=======
-    // database
-    final boolean dbexists = listDatabases(ctx).contains(steps[0]);
-    if(!dbexists) return null;
-
-    // open db
-
-    if(steps.length == 1) {
-      final String db = steps[0];
-      return isCollection(ctx, db) ? new BXCollectionDatabase(db, ctx)
-          : new BXDocumentDatabase(ctx, db);
-    }
-
-    return getBXResource(steps[0], p);
->>>>>>> af3b2e20
   }
 
   /**
@@ -98,7 +69,6 @@
   }
 
   /**
-<<<<<<< HEAD
    * Login to the database server.
    * @param auth user authentication
    * @return object representing the new client session
@@ -136,34 +106,5 @@
       pass = p;
     }
     return new ClientSession(host, port, user, pass);
-=======
-   * Get resource represented by a path.
-   * @param db database name
-   * @param path path
-   * @return resource
-   */
-  private BXResource getBXResource(final String db, final String path) {
-    String prefix = path.substring(db.length() + 2, path.length());
-    if(prefix.endsWith(Prop.DIRSEP)) prefix = prefix.substring(0,
-        prefix.length() - 1);
-    try {
-      new Open(db).execute(ctx);
-      try {
-        final IntList pres = new IntList();
-        for(final int pre : ctx.data.doc()) {
-          final String doc = string(ctx.data.text(pre, true));
-          if(doc.equals(prefix)) return new BXDocument(db, prefix, pre, ctx);
-          if(doc.startsWith(prefix)) pres.add(pre);
-        }
-        return new BXFolder(db, pres.toArray(), prefix, ctx);
-      } finally {
-        new Close().execute(ctx);
-      }
-    } catch(BaseXException e) {
-      // TODO: handle exception
-      e.printStackTrace();
-      return null;
-    }
->>>>>>> af3b2e20
   }
 }