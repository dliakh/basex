--- conflicted
+++ resolved
@@ -217,29 +217,6 @@
   }
 
   @Override
-<<<<<<< HEAD
-  public Long getContentLength() {
-    return null;
-  }
-
-  @Override
-  public String getContentType(final String accepts) {
-    return null;
-  }
-
-  @Override
-  public Long getMaxAgeSeconds(final Auth auth) {
-    return null;
-  }
-
-  @Override
-  public void sendContent(final OutputStream out, final Range range,
-      final Map<String, String> params, final String contentType) {
-  }
-
-  @Override
-=======
->>>>>>> 75fe9812
   public void moveTo(final CollectionResource target, final String name) {
     try {
       final Session s = factory.login(user, pass);
@@ -281,14 +258,6 @@
     }
   }
 
-<<<<<<< HEAD
-  @Override
-  public Date getCreateDate() {
-    return null;
-  }
-
-=======
->>>>>>> 75fe9812
   /**
    * Add a folder to specified target.
    * @param s current session
