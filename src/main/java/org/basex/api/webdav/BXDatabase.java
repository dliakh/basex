--- conflicted
+++ resolved
@@ -3,12 +3,8 @@
 import java.text.DateFormat;
 import java.text.SimpleDateFormat;
 import java.util.Date;
-<<<<<<< HEAD
-import java.util.Map;
+import org.basex.core.BaseXException;
 
-=======
-import org.basex.core.BaseXException;
->>>>>>> 81a5096b
 import org.basex.core.Text;
 import org.basex.core.cmd.AlterDB;
 import org.basex.core.cmd.Close;
@@ -17,11 +13,6 @@
 import org.basex.server.Query;
 import org.basex.server.Session;
 
-<<<<<<< HEAD
-import com.bradmcevoy.http.Range;
-
-=======
->>>>>>> 81a5096b
 /**
  * WebDAV resource representing a collection database.
  * @author BaseX Team 2005-11, BSD License
@@ -78,20 +69,8 @@
   }
 
   @Override
-<<<<<<< HEAD
-  public void delete() {
-    try {
-      final Session s = factory.login(user, pass);
-      try {
-        s.execute(new DropDB(db));
-      } finally {
-        s.close();
-      }
-    } catch(Exception ex) {
-      handle(ex);
-    }
-
-=======
+  public void copyTo(final CollectionResource toCollection, final String name) {
+  }
   protected void delete(final Session s) throws BaseXException {
     s.execute(new Close());
     s.execute(new DropDB(db));
@@ -100,21 +79,14 @@
   @Override
   protected void rename(final Session s, final String n) throws BaseXException {
     s.execute(new AlterDB(db, n));
->>>>>>> 81a5096b
   }
 
   @Override
   protected void copyToRoot(final Session s, final String n)
       throws BaseXException {
     s.execute(new Copy(db, n));
-  }
-<<<<<<< HEAD
-=======
-
-  @Override
   protected void moveToRoot(final Session s, final String n)
       throws BaseXException {
     rename(s, n);
   }
->>>>>>> 81a5096b
 }