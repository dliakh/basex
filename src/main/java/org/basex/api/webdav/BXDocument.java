package org.basex.api.webdav;

import java.io.IOException;
import java.io.OutputStream;
import java.util.Date;
import java.util.Map;

import org.basex.core.BaseXException;
import org.basex.core.cmd.CreateDB;
import org.basex.core.cmd.Open;
import org.basex.core.cmd.Rename;
import org.basex.server.Query;
import org.basex.server.Session;

import com.bradmcevoy.http.Auth;
import com.bradmcevoy.http.CollectionResource;
import com.bradmcevoy.http.FileItem;
import com.bradmcevoy.http.FileResource;
import com.bradmcevoy.http.Range;

/**
 * WebDAV resource representing an XML document.
 * @author BaseX Team 2005-11, BSD License
 * @author Rositsa Shadura
 * @author Dimitar Popov
 */
public class BXDocument extends BXResource implements FileResource {
  /**
   * Constructor.
   * @param dbname name of database this document belongs to.
   * @param docpath document path to root
   * @param f resource factory
   * @param u user name
   * @param p password
   */
  public BXDocument(final String dbname, final String docpath,
      final BXResourceFactory f, final String u, final String p) {
    super(dbname, docpath, f);
    user = u;
    pass = p;
  }

  @Override
  public Long getContentLength() {
    // TODO Auto-generated method stub
    return null;
  }

  @Override
  public Date getCreateDate() {
    // TODO Auto-generated method stub
    return null;
  }

  @Override
  public Long getMaxAgeSeconds(final Auth auth) {
    // TODO Auto-generated method stub
    return null;
  }

  @Override
  public String processForm(final Map<String, String> parameters,
      final Map<String, FileItem> files) {
    // TODO Auto-generated method stub
    return null;
  }

  @Override
  public void copyTo(final CollectionResource target, final String name) {
    try {
      final Session s = factory.login(user, pass);
      try {
        if(target instanceof BXAllDatabasesResource) {
          // document is copied to the root: create new database with it
          createDb(s, name);
        } else if(target instanceof BXDatabase) {
          // document is copied to a database
          add(s, ((BXDatabase) target).db, name);
        } else if(target instanceof BXFolder) {
          // document is copied to a folder within a database
          final BXFolder trg = (BXFolder) target;
          add(s, trg.db, name, trg.path);
          deleteDummy(s, trg.db, trg.path);
        }
      } finally {
        s.close();
      }
<<<<<<< HEAD
    } catch(Exception ex) {
      handle(ex);
=======
    } catch(Exception e) {
      // [RS] WebDAV: error handling
      e.printStackTrace();
>>>>>>> 75fe9812
    }
  }

  @Override
  public void delete() {
    try {
      final Session s = factory.login(user, pass);
      try {
        delete(s);
      } finally {
        s.close();
      }
    } catch(Exception ex) {
      handle(ex);
    }
  }

  @Override
<<<<<<< HEAD
  public Long getContentLength() {
    return null;
  }

  @Override
=======
>>>>>>> 75fe9812
  public String getContentType(final String accepts) {
    return MIMETYPEXML;
  }

  @Override
<<<<<<< HEAD
  public Long getMaxAgeSeconds(final Auth auth) {
    return null;
  }

  @Override
=======
>>>>>>> 75fe9812
  public void sendContent(final OutputStream out, final Range range,
      final Map<String, String> params, final String contentType)
      throws IOException {
    final Session s = factory.login(user, pass);
    try {
      s.setOutputStream(out);
      final Query q = s.query("declare variable $path as xs:string external; "
          + "collection($path)");
      q.bind("$path", db + SEP + path);
      q.execute();
    } catch(BaseXException ex) {
      handle(ex);
    } finally {
      s.close();
    }
  }

  @Override
  public void moveTo(final CollectionResource target, final String name) {
    try {
      final Session s = factory.login(user, pass);
      try {
        if(target instanceof BXAllDatabasesResource) {
          // document is moved to the root: create new database with it
          createDb(s, name);
          delete(s);
        } else if(target instanceof BXDatabase) {
          final BXDatabase trg = (BXDatabase) target;
          if(trg.db.equals(db)) {
            // document is moved to the root of the database to which it belongs
            s.execute(new Open(db));
            s.execute(new Rename(path, name));
          } else {
            // document is moved to another database
            add(s, trg.db, name);
            delete(s);
          }
        } else if(target instanceof BXFolder) {
          final BXFolder trg = (BXFolder) target;
          if(trg.db.equals(db)) {
            // document is moved in another folder in the same database
            s.execute(new Open(db));
            s.execute(new Rename(path, trg.path + SEP + name));
          } else {
            // document is moved to a folder in another database
            add(s, trg.db, name, trg.path);
            deleteDummy(s, trg.db, trg.path);
            delete(s);
          }
        }
      } finally {
        s.close();
      }
<<<<<<< HEAD
    } catch(Exception ex) {
      handle(ex);
    }
  }

  @Override
  public String processForm(final Map<String, String> parameters,
      final Map<String, FileItem> files) {
    return null;
  }

  @Override
  public Date getCreateDate() {

    return null;
  }

=======
    } catch(Exception e) {
      // [RS] WebDAV: error handling
      e.printStackTrace();
    }
  }

>>>>>>> 75fe9812
  /**
   * Creates a database with the given document.
   * @param s current session
   * @param d document name
   * @throws BaseXException database exception
   */
  private void createDb(final Session s, final String d)
      throws BaseXException {
    final String nm = d.endsWith(".xml") ? d.substring(0, d.length() - 4) : d;
    // get content of this document
    final Query q = s.query("declare variable $doc as xs:string external; "
        + "collection($doc)");
    q.bind("$doc", db + SEP + path);
    final String doc = q.execute();
    // create a new database with this document
    s.execute(new CreateDB(nm, doc));
  }

  /**
   * Copy a document to the root of a database.
   * @param s current session
   * @param dbName database name
   * @param name name of document in new database
   * @throws BaseXException database exception
   */
  private void add(final Session s, final String dbName, final String name)
      throws BaseXException {
    final Query q = s.query("declare variable $db as xs:string external; "
        + "declare variable $doc as xs:string external; "
        + "declare variable $name as xs:string external; "
        + "db:add($db, collection($doc), $name)");
    q.bind("$db", dbName);
    q.bind("$doc", db + SEP + path);
    q.bind("$name", name);
    q.execute();
  }

  /**
   * Copy a document to a folder in a database.
   * @param s current session
   * @param dbName database name
   * @param name name of document in new database
   * @param folderPath path to folder
   * @throws BaseXException database exception
   */
  private void add(final Session s, final String dbName,
      final String name, final String folderPath) throws BaseXException {
    final Query q = s.query("declare variable $db as xs:string external; "
        + "declare variable $doc as xs:string external; "
        + "declare variable $name as xs:string external; "
        + "declare variable $path as xs:string external; "
        + "db:add($db, collection($doc), $name, $path)");
    q.bind("$db", dbName);
    q.bind("$doc", db + SEP + path);
    q.bind("$name", name);
    q.bind("$path", folderPath);
    q.execute();
  }
}<|MERGE_RESOLUTION|>--- conflicted
+++ resolved
@@ -85,14 +85,8 @@
       } finally {
         s.close();
       }
-<<<<<<< HEAD
-    } catch(Exception ex) {
-      handle(ex);
-=======
     } catch(Exception e) {
-      // [RS] WebDAV: error handling
-      e.printStackTrace();
->>>>>>> 75fe9812
+      handle(ex);
     }
   }
 
@@ -111,27 +105,11 @@
   }
 
   @Override
-<<<<<<< HEAD
-  public Long getContentLength() {
-    return null;
-  }
-
-  @Override
-=======
->>>>>>> 75fe9812
   public String getContentType(final String accepts) {
     return MIMETYPEXML;
   }
 
   @Override
-<<<<<<< HEAD
-  public Long getMaxAgeSeconds(final Auth auth) {
-    return null;
-  }
-
-  @Override
-=======
->>>>>>> 75fe9812
   public void sendContent(final OutputStream out, final Range range,
       final Map<String, String> params, final String contentType)
       throws IOException {
@@ -185,32 +163,13 @@
       } finally {
         s.close();
       }
-<<<<<<< HEAD
-    } catch(Exception ex) {
-      handle(ex);
-    }
-  }
-
-  @Override
-  public String processForm(final Map<String, String> parameters,
-      final Map<String, FileItem> files) {
-    return null;
-  }
-
-  @Override
-  public Date getCreateDate() {
-
-    return null;
-  }
-
-=======
     } catch(Exception e) {
-      // [RS] WebDAV: error handling
+      handle(ex);
       e.printStackTrace();
     }
   }
 
->>>>>>> 75fe9812
+
   /**
    * Creates a database with the given document.
    * @param s current session
