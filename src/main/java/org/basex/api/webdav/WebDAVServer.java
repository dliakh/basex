--- conflicted
+++ resolved
@@ -88,12 +88,8 @@
     };
 
     final String p = System.getProperty(WEBDAVPORT);
-<<<<<<< HEAD
-    final int port = p == null ? 8985 : Integer.parseInt(p);
-=======
     final int port = p == null ?
         8985/* context.prop.num(Prop.WEBDAVPORT) */ : Integer.parseInt(p);
->>>>>>> a45b11ba
     jetty = new Server(port);
     jetty.setHandler(h);
     try {
