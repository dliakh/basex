--- conflicted
+++ resolved
@@ -1,24 +1,13 @@
 package org.basex.api.webdav;
 
 import static org.basex.api.webdav.BXResourceFactory.*;
-
 import java.io.InputStream;
 import java.io.OutputStream;
 import java.util.ArrayList;
 import java.util.Date;
 import java.util.List;
 import java.util.Map;
-<<<<<<< HEAD
 import org.basex.server.ClientSession;
-=======
-
-import org.basex.core.BaseXException;
-import org.basex.core.Command;
-import org.basex.core.Context;
-import org.basex.core.cmd.CreateDB;
-import org.basex.util.StringList;
->>>>>>> af3b2e20
-
 import com.bradmcevoy.http.Auth;
 import com.bradmcevoy.http.CollectionResource;
 import com.bradmcevoy.http.FolderResource;
@@ -49,11 +38,10 @@
 
   @Override
   public Resource child(final String childName) {
-<<<<<<< HEAD
     try {
       final ClientSession cs = login(user, pass);
       try {
-        return new BXDocumentResource(childName, user, pass);
+        return new BXDocumentDatabase(childName, user, pass);
       } finally {
         cs.close();
       }
@@ -62,22 +50,19 @@
       e.printStackTrace();
       return null;
     }
-=======
-    return new BXDocumentDatabase(ctx, childName);
->>>>>>> af3b2e20
   }
 
   @Override
   public List<? extends Resource> getChildren() {
-    final List<BXResource> dbs = new ArrayList<BXResource>();
-<<<<<<< HEAD
     try {
+      final List<BXResource> dbs = new ArrayList<BXResource>();
       final ClientSession cs = login(user, pass);
       try {
         for(final String d : listDatabases(cs))
           dbs.add(isCollection(cs, d) ?
-              new BXCollectionDatabaseResource(d) :
- new BXDocumentResource(d, user, pass));
+              new BXCollectionDatabase(d) :
+              new BXDocumentDatabase(d, user, pass));
+        return dbs;
       } finally {
         cs.close();
       }
@@ -86,15 +71,6 @@
       e.printStackTrace();
       return null;
     }
-=======
-    // Get all databases
-    final StringList list = listDatabases(ctx);
-    for(final String db : list)
-      dbs.add(isCollection(ctx, db) ?
-          new BXCollectionDatabase(db, ctx) :
-          new BXDocumentDatabase(ctx, db));
->>>>>>> af3b2e20
-    return dbs;
   }
 
   @Override
@@ -106,7 +82,6 @@
   @Override
   public Resource createNew(final String newName, final InputStream inputStream,
       final Long length, final String contentType) {
-<<<<<<< HEAD
 //    final String dbname = dbname(newName);
 //    if(!Command.validName(dbname, false)) return null;
 //    try {
@@ -118,18 +93,6 @@
 //      return null;
 //    }
     return null;
-=======
-    final String dbname = dbname(newName);
-    if(!Command.validName(dbname, false)) return null;
-    try {
-      CreateDB.xml(dbname, inputStream, ctx);
-      return new BXDocumentDatabase(ctx, dbname);
-    } catch(BaseXException e) {
-      // [DP] WebDAV: error handling
-      e.printStackTrace();
-      return null;
-    }
->>>>>>> af3b2e20
   }
 
   @Override
