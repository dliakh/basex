--- conflicted
+++ resolved
@@ -37,23 +37,13 @@
 
   /** Command definitions. */
   enum Cmd {
-<<<<<<< HEAD
-    ADD(HELPADD), ALTER(HELPALTER), BACKUP(HELPBACKUP), CHECK(HELPCHECK),
-    CLOSE(HELPCLOSE), COPY(HELPCOPY), CREATE(HELPCREATE), CS(HELPCS),
-    DELETE(HELPDELETE), DROP(HELPDROP), EXIT(HELPEXIT), EXPORT(HELPEXPORT),
-    FIND(HELPFIND), GET(HELPGET), GRANT(HELPGRANT), HELP(HELPHELP),
-    INFO(HELPINFO), KILL(HELPKILL), LIST(HELPLIST), OPEN(HELPOPEN),
-    OPTIMIZE(HELPOPTIMIZE), PASSWORD(HELPPASSWORD), REPO, RESTORE(HELPRESTORE),
-    RUN(HELPRUN), SET(HELPSET), SHOW(HELPSHOW), XQUERY(HELPXQUERY);
-=======
     ADD(HELPADD), ALTER(HELPALTER), CHECK(HELPCHECK), CLOSE(HELPCLOSE),
     COPY(HELPCOPY), CREATE(HELPCREATE), CS(HELPCS), DELETE(HELPDELETE),
     DROP(HELPDROP), EXIT(HELPEXIT), EXPORT(HELPEXPORT), FIND(HELPFIND),
     GET(HELPGET), GRANT(HELPGRANT), HELP(HELPHELP), INFO(HELPINFO),
     KILL(HELPKILL), LIST(HELPLIST), OPEN(HELPOPEN), OPTIMIZE(HELPOPTIMIZE),
-    PASSWORD(HELPPASSWORD), RESTORE(HELPRESTORE), RUN(HELPRUN), SET(HELPSET),
-    SHOW(HELPSHOW), XQUERY(HELPXQUERY);
->>>>>>> c7b0a84b
+    PASSWORD(HELPPASSWORD), REPO, RESTORE(HELPRESTORE), RUN(HELPRUN),
+    SET(HELPSET), SHOW(HELPSHOW), XQUERY(HELPXQUERY);
 
     /** Help texts. */
     private final String[] help;
