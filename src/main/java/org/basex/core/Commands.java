package org.basex.core;

import static org.basex.core.Text.*;
import java.util.regex.Pattern;
import org.basex.core.cmd.Set;

/**
 * This class defines the available command-line commands.
 *
 * @author BaseX Team 2005-11, BSD License
 * @author Christian Gruen
 */
@SuppressWarnings("all")
public interface Commands {
  /** Create commands. */
<<<<<<< HEAD
  enum CmdCreate { DATABASE, DB, INDEX, USER, TRIGGER }
  /** Info commands. */
  enum CmdInfo { NULL, DATABASE, DB, INDEX, STORAGE }
  /** Drop commands. */
  enum CmdDrop { DATABASE, DB, INDEX, USER, BACKUP, TRIGGER }
=======
  enum CmdCreate { DATABASE, DB, INDEX, USER, BACKUP }
  /** Info commands. */
  enum CmdInfo { NULL, DATABASE, DB, INDEX, STORAGE }
  /** Drop commands. */
  enum CmdDrop { DATABASE, DB, INDEX, USER, BACKUP }
  /** Optimize commands. */
  enum CmdOptimize { NULL, ALL }
>>>>>>> 6c6cae6c
  /** Show commands. */
  enum CmdShow { DATABASES, SESSIONS, USERS, BACKUPS, TRIGGERS}
  /** Permission commands. */
  enum CmdPerm { NONE, READ, WRITE, CREATE, ADMIN }
  /** Set commands. Should be synchronized with {@link Set#STRINGS}. */
  enum CmdSet { QUERYINFO, DEBUG, SERIALIZE, CHOP, ENTITY, TEXTINDEX, ATTRINDEX,
    FTINDEX, PATHINDEX }
  /** Index types. */
  enum CmdIndex { TEXT, ATTRIBUTE, FULLTEXT, PATH }
  /** Index types. */
  enum CmdIndexInfo { NULL, TEXT, ATTRIBUTE, FULLTEXT, PATH, TAG, ATTNAME }
  /** Alter types. */
  enum CmdAlter { DATABASE, DB, USER }

  /** Command definitions. */
  enum Cmd {
    ADD(HELPADD), ALTER(HELPALTER), CHECK(HELPCHECK), CLOSE(HELPCLOSE),
    COPY(HELPCOPY), CREATE(HELPCREATE), CS(HELPCS), DELETE(HELPDELETE),
    DROP(HELPDROP), EXIT(HELPEXIT), EXPORT(HELPEXPORT), FIND(HELPFIND),
    GET(HELPGET), GRANT(HELPGRANT), HELP(HELPHELP), INFO(HELPINFO),
    KILL(HELPKILL), LIST(HELPLIST), OPEN(HELPOPEN), OPTIMIZE(HELPOPTIMIZE),
    PASSWORD(HELPPASSWORD), RESTORE(HELPRESTORE), RUN(HELPRUN), SET(HELPSET),
    SHOW(HELPSHOW), XQUERY(HELPXQUERY);

    /** Help texts. */
    private final String[] help;

    /**
     * Empty constructor.
     */
    private Cmd() {
      this(null);
    }

    /**
     * Default constructor.
     * @param h help texts, or {@code null} if command is hidden.
     */
    private Cmd(final String... h) {
      help = h;
    }

    /**
     * Returns a help string.
     * @param detail show details
     * @param wiki print wiki format
     * @return string
     */
    public final String help(final boolean detail, final boolean wiki) {
      final StringBuilder sb = new StringBuilder();
      if(wiki) {
        wiki(sb);
      } else {
        if(help == null) {
          if(detail) sb.append(NOHELP + NL);
        } else {
          sb.append(this + " " + help[0] + NL + "  " + help[1] + NL);
          if(detail) sb.append(NL + help[2] + NL);
        }
      }
      return sb.toString();
    }

    /**
     * Returns a help string in the Wiki format.
     * @param sb string builder
     */
    private void wiki(final StringBuilder sb) {
      if(help == null) return;

      sb.append("===" + this + "===" + NL + NL);
      sb.append("'''<code>" + this + " " + help[0] + "</code>'''" + NL + NL);

      for(String s : help[2].split(NL)) {
        if(s.startsWith("- ")) {
          s = s.replaceAll("^- (.*?)(:|$)", "* <code>$1</code>$2");
        } else {
          s = s.replaceAll("^ ", ":");
          s = s.replaceAll("\\[", "<code>[").replaceAll("\\]", "]</code>");
        }
        sb.append(s).append(NL);
      }
      sb.append(NL);
    }
  }
}<|MERGE_RESOLUTION|>--- conflicted
+++ resolved
@@ -13,21 +13,13 @@
 @SuppressWarnings("all")
 public interface Commands {
   /** Create commands. */
-<<<<<<< HEAD
-  enum CmdCreate { DATABASE, DB, INDEX, USER, TRIGGER }
+  enum CmdCreate { DATABASE, DB, INDEX, USER, BACKUP, TRIGGER }
   /** Info commands. */
   enum CmdInfo { NULL, DATABASE, DB, INDEX, STORAGE }
   /** Drop commands. */
   enum CmdDrop { DATABASE, DB, INDEX, USER, BACKUP, TRIGGER }
-=======
-  enum CmdCreate { DATABASE, DB, INDEX, USER, BACKUP }
-  /** Info commands. */
-  enum CmdInfo { NULL, DATABASE, DB, INDEX, STORAGE }
-  /** Drop commands. */
-  enum CmdDrop { DATABASE, DB, INDEX, USER, BACKUP }
   /** Optimize commands. */
   enum CmdOptimize { NULL, ALL }
->>>>>>> 6c6cae6c
   /** Show commands. */
   enum CmdShow { DATABASES, SESSIONS, USERS, BACKUPS, TRIGGERS}
   /** Permission commands. */
