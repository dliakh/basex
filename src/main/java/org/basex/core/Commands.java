package org.basex.core;

import static org.basex.core.Text.*;
import java.util.regex.Pattern;
import org.basex.core.cmd.Set;

/**
 * This class defines the available command-line commands.
 *
 * @author BaseX Team 2005-11, BSD License
 * @author Christian Gruen
 */
@SuppressWarnings("all")
public interface Commands {
  /** Create commands. */
  enum CmdCreate { DATABASE, DB, INDEX, USER, BACKUP }
  /** Info commands. */
  enum CmdInfo { NULL, DATABASE, DB, INDEX, STORAGE }
  /** Drop commands. */
  enum CmdDrop { DATABASE, DB, INDEX, USER, BACKUP }
  /** Optimize commands. */
  enum CmdOptimize { NULL, ALL }
  /** Show commands. */
  enum CmdShow { DATABASES, SESSIONS, USERS, BACKUPS}
  /** Permission commands. */
  enum CmdPerm { NONE, READ, WRITE, CREATE, ADMIN }
  /** Set commands. Should be synchronized with {@link Set#STRINGS}. */
  enum CmdSet { QUERYINFO, DEBUG, SERIALIZE, CHOP, ENTITY, TEXTINDEX, ATTRINDEX,
    FTINDEX, PATHINDEX }
  /** Index types. */
  enum CmdIndex { TEXT, ATTRIBUTE, FULLTEXT, PATH }
  /** Index types. */
  enum CmdIndexInfo { NULL, TEXT, ATTRIBUTE, FULLTEXT, PATH, TAG, ATTNAME }
  /** Alter types. */
  enum CmdAlter { DATABASE, DB, USER }
  enum CmdRepo { INSTALL, REMOVE, LIST }

  /** Command definitions. */
  enum Cmd {
    ADD(HELPADD), ALTER(HELPALTER), CHECK(HELPCHECK), CLOSE(HELPCLOSE),
    COPY(HELPCOPY), CREATE(HELPCREATE), CS(HELPCS), DELETE(HELPDELETE),
    DROP(HELPDROP), EXIT(HELPEXIT), EXPORT(HELPEXPORT), FIND(HELPFIND),
    GET(HELPGET), GRANT(HELPGRANT), HELP(HELPHELP), INFO(HELPINFO),
    KILL(HELPKILL), LIST(HELPLIST), OPEN(HELPOPEN), OPTIMIZE(HELPOPTIMIZE),
<<<<<<< HEAD
    PASSWORD(HELPPASSWORD), REPO, RESTORE(HELPRESTORE), RUN(HELPRUN),
    SET(HELPSET), SHOW(HELPSHOW), XQUERY(HELPXQUERY);
=======
    PASSWORD(HELPPASSWORD), RENAME(HELPRENAME), REPLACE(HELPREPLACE),
    RESTORE(HELPRESTORE), RUN(HELPRUN), SET(HELPSET), SHOW(HELPSHOW),
    XQUERY(HELPXQUERY);
>>>>>>> b8c3fd77

    /** Help texts. */
    private final String[] help;

    /**
     * Empty constructor.
     */
    private Cmd() {
      this(null);
    }

    /**
     * Default constructor.
     * @param h help texts, or {@code null} if command is hidden.
     */
    private Cmd(final String... h) {
      help = h;
    }

    /**
     * Returns a help string.
     * @param detail show details
     * @param wiki print wiki format
     * @return string
     */
    public final String help(final boolean detail, final boolean wiki) {
      final StringBuilder sb = new StringBuilder();
      if(wiki) {
        wiki(sb);
      } else {
        if(help == null) {
          if(detail) sb.append(NOHELP + NL);
        } else {
          sb.append(this + " " + help[0] + NL + "  " + help[1] + NL);
          if(detail) sb.append(NL + help[2] + NL);
        }
      }
      return sb.toString();
    }

    /**
     * Returns a help string in the Wiki format.
     * @param sb string builder
     */
    private void wiki(final StringBuilder sb) {
      if(help == null) return;

      sb.append("===" + this + "===" + NL + NL);
      sb.append("'''<code>" + this + " " + help[0] + "</code>'''" + NL + NL);

      for(String s : help[2].split(NL)) {
        if(s.startsWith("- ")) {
          s = s.replaceAll("^- (.*?)(:|$)", "* <code>$1</code>$2");
        } else {
          s = s.replaceAll("^ ", ":");
          s = s.replaceAll("\\[", "<code>[").replaceAll("\\]", "]</code>");
        }
        sb.append(s).append(NL);
      }
      sb.append(NL);
    }
  }
}<|MERGE_RESOLUTION|>--- conflicted
+++ resolved
@@ -42,14 +42,10 @@
     DROP(HELPDROP), EXIT(HELPEXIT), EXPORT(HELPEXPORT), FIND(HELPFIND),
     GET(HELPGET), GRANT(HELPGRANT), HELP(HELPHELP), INFO(HELPINFO),
     KILL(HELPKILL), LIST(HELPLIST), OPEN(HELPOPEN), OPTIMIZE(HELPOPTIMIZE),
-<<<<<<< HEAD
-    PASSWORD(HELPPASSWORD), REPO, RESTORE(HELPRESTORE), RUN(HELPRUN),
-    SET(HELPSET), SHOW(HELPSHOW), XQUERY(HELPXQUERY);
-=======
-    PASSWORD(HELPPASSWORD), RENAME(HELPRENAME), REPLACE(HELPREPLACE),
+    PASSWORD(HELPPASSWORD), RENAME(HELPRENAME), REPLACE(HELPREPLACE), REPO,
     RESTORE(HELPRESTORE), RUN(HELPRUN), SET(HELPSET), SHOW(HELPSHOW),
     XQUERY(HELPXQUERY);
->>>>>>> b8c3fd77
+
 
     /** Help texts. */
     private final String[] help;
