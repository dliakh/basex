--- conflicted
+++ resolved
@@ -49,11 +49,7 @@
   /** Mail. */
   String MAIL = NAMELC + "-talk@mailman.uni-konstanz.de";
   /** Code version. */
-<<<<<<< HEAD
-  String VERSION = "";
-=======
   String VERSION = "6.6.3 beta";
->>>>>>> 6c6cae6c
   /** Company info. */
   String COMPANY = "BaseX Team";
   /** Version information. */
@@ -200,14 +196,8 @@
 
   /** Command help. */
   String[] HELPCREATE = {
-<<<<<<< HEAD
-    "[" + CmdCreate.DATABASE + "|" +
-    CmdCreate.INDEX + "|" + CmdCreate.USER + "|" +
-    CmdCreate.TRIGGER + "] [...]",
-=======
     "[" + CmdCreate.DATABASE + "|" + CmdCreate.INDEX + "|" +
-    CmdCreate.USER + "|" + CmdCreate.BACKUP + "] [...]",
->>>>>>> 6c6cae6c
+    CmdCreate.USER + "|" + CmdCreate.BACKUP + CmdCreate.TRIGGER + "] [...]",
     lang("ch_create1"),
     lang("ch_create2") + NL +
     LI + CmdDrop.BACKUP + " [" + C_NAME + "]:" + NL +
@@ -271,13 +261,8 @@
   };
   /** Command help. */
   String[] HELPDROP = {
-<<<<<<< HEAD
-    "[" + CmdDrop.DB + "|" + CmdDrop.INDEX + "|" + CmdDrop.USER + "|"
-    + CmdDrop.TRIGGER + "] [...]",
-=======
     "[" + CmdDrop.BACKUP + "|" + CmdDrop.DATABASE + "|" +
-    CmdDrop.INDEX + "|" + CmdDrop.USER + "] [...]",
->>>>>>> 6c6cae6c
+    CmdDrop.INDEX + "|" + CmdDrop.USER + CmdDrop.TRIGGER + "] [...]",
     lang("ch_drop1"),
     lang("ch_drop2") + NL +
     LI + CmdDrop.BACKUP + " [" + C_NAME + "]:" + NL + "  " +
@@ -287,17 +272,10 @@
     LI + CmdDrop.INDEX + " [" + CmdIndex.PATH + "|" + CmdIndex.TEXT + "|" +
       CmdIndex.ATTRIBUTE + "|" + CmdIndex.FULLTEXT + "]:" + NL +
       "  " + lang("ch_drop22") + NL +
-<<<<<<< HEAD
-    LI + CmdDrop.USER + " [" + C_NAME + "] (" + ON + " [db]): " + NL + "  " +
-      lang("ch_drop23") + NL +
-    LI + CmdDrop.BACKUP + " [" + C_NAME + "]:" + NL + "  " +
-      lang("ch_drop24", C_NAME) + NL +
+    LI + CmdDrop.USER + " [" + C_NAME + "] (" + ON + " [database]): " + NL +
+      "  " + lang("ch_drop23") +
     LI + CmdDrop.TRIGGER + " [" + C_NAME + "]:" + NL + "  " +
       lang("ch_drop25", C_NAME)
-=======
-    LI + CmdDrop.USER + " [" + C_NAME + "] (" + ON + " [database]): " + NL +
-      "  " + lang("ch_drop23")
->>>>>>> 6c6cae6c
   };
   /** Command help. */
   String[] HELPEXPORT = {
@@ -341,14 +319,9 @@
     lang("ch_show21") + NL +
     LI + CmdShow.DATABASES + ": " + lang("ch_show22") + NL +
     LI + CmdShow.SESSIONS + ": " + lang("ch_show23") + NL +
-<<<<<<< HEAD
-    LI + CmdShow.USERS + " (" + ON + " [db]): " + lang("ch_show24") + NL +
+    LI + CmdShow.USERS + " (" + ON + " [database]): " + lang("ch_show24") + NL +
     LI + CmdShow.BACKUPS + ": " + lang("ch_show25") + NL +
     LI + CmdShow.TRIGGERS + ": " + lang("ch_show26")
-=======
-    LI + CmdShow.USERS + " (" + ON + " [database]): " + lang("ch_show24") + NL +
-    LI + CmdShow.BACKUPS + ": " + lang("ch_show25")
->>>>>>> 6c6cae6c
   };
   /** Command help. */
   String[] HELPGRANT = {
