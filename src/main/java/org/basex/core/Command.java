--- conflicted
+++ resolved
@@ -143,19 +143,6 @@
   }
 
   /**
-<<<<<<< HEAD
-=======
-   * Checks if the database to be updated is opened (pinned) by a process in another JVM.
-   * @param ctx database context
-   * @return name of pinned database
-   */
-  public String pinned(final Context ctx) {
-    final Data d = ctx.data();
-    return createWrite() && d != null && d.pinned() ? d.meta.name : null;
-  }
-
-  /**
->>>>>>> 50707203
    * Checks if the command has updated any data.
    * If this method is called before command execution, it always returns {@code true}.
    * @return result of check
