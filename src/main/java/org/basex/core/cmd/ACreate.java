package org.basex.core.cmd;

import static org.basex.core.Text.*;
import static org.basex.data.DataText.*;

import java.io.*;

import org.basex.build.*;
import org.basex.core.*;
import org.basex.data.*;
import org.basex.index.*;
import org.basex.index.IndexToken.IndexType;
import org.basex.index.ft.*;
import org.basex.index.value.*;
import org.basex.io.*;
import org.basex.util.*;
import org.basex.util.list.*;

/**
 * Abstract class for database creation commands.
 *
 * @author BaseX Team 2005-12, BSD License
 * @author Christian Gruen
 */
public abstract class ACreate extends Command {
  /** Flag for creating new data instances. */
  private boolean closing;

  /**
   * Protected constructor, specifying command arguments.
   * @param arg arguments
   */
  ACreate(final String... arg) {
    this(User.CREATE, arg);
    closing = true;
  }

  /**
   * Protected constructor, specifying command flags and arguments.
   * @param flags command flags
   * @param arg arguments
   */
  ACreate(final int flags, final String... arg) {
    super(flags, arg);
  }

  @Override
  public boolean newData(final Context ctx) {
    if(closing) new Close().run(ctx);
    return closing;
  }

  @Override
  public final boolean supportsProg() {
    return true;
  }

  @Override
  public boolean stoppable() {
    return true;
  }

  /**
   * Builds and creates a new database instance.
   * @param parser parser instance
   * @param db name of database
   * @return success of operation
   */
  protected final boolean build(final Parser parser, final String db) {
    if(!MetaData.validName(db, false)) return error(NAME_INVALID_X, db);

    // close open database
    new Close().run(context);

    try {
      if(context.pinned(db)) return error(DB_PINNED_X, db);

      // database builder instance.
      if(prop.is(Prop.MAINMEM)) {
        final Data data = progress(new MemBuilder(db, parser)).build();
        context.openDB(data);
        context.pin(data);
      } else {
        // first step: create database
        progress(new DiskBuilder(db, parser, context)).build().close();
        // second step: open database and create index structures
        final Open open = new Open(db);
        if(!open.run(context)) return error(open.info());
        final Data data = context.data();
        try {
          if(data.meta.createtext) create(IndexType.TEXT,      data, this);
          if(data.meta.createattr) create(IndexType.ATTRIBUTE, data, this);
          if(data.meta.createftxt) create(IndexType.FULLTEXT,  data, this);
        } finally {
          data.finishUpdate();
        }
        context.databases().add(db);
      }
      return info(parser.info() + DB_CREATED_X_X, db, perf);
    } catch(final ProgressException ex) {
      throw ex;
    } catch(final IOException ex) {
      Util.debug(ex);
      abort();
      final String msg = ex.getMessage();
      return error(msg != null && !msg.isEmpty() ? msg :
        Util.info(NOT_PARSED_X, parser.src));
    } catch(final Exception ex) {
      // known exceptions:
      // - IllegalArgumentException (UTF8, zip files)
      Util.debug(ex);
      abort();
      return error(Util.info(NOT_PARSED_X, parser.src));
    }
  }

  /**
<<<<<<< HEAD
   * Starts an update by marking the database as 'updating'.
   * @param data data reference
   * @return success flag
   */
  protected boolean startUpdate(final Data data) {
    return data.markUpdating(true) || error(LOCK_X, data.meta.name);
  }

  /**
   * Finalizes an update by removing 'updating' flag.
   * @param data data reference
   * @return success flag
   */
  protected boolean stopUpdate(final Data data) {
    return data.markUpdating(false) || error(UNLOCK_X, data.meta.name);
  }

  /**
=======
>>>>>>> f97fa87c
   * Returns cached input if the input is streamed and a data format different
   * than XML has been chosen.
   * @return cached input
   * @throws IOException I/O exception
   */
  protected IOContent cache() throws IOException {
    if(in == null || prop.get(Prop.PARSER).equals(DataText.M_XML)) return null;

    final InputStream is = in.getByteStream();
    final BufferedInputStream bis = new BufferedInputStream(is);
    final ByteList ao = new ByteList();
    try {
      for(int b; (b = bis.read()) != -1;) ao.add(b);
    } catch(final IOException ex) {
      Util.debug(ex);
      throw ex;
    } finally {
      try { bis.close(); } catch(final IOException ex) { /* ignored */ }
    }
    return new IOContent(ao.toArray());
  }

  /**
   * Builds the specified index.
   * @param index index to be built
   * @param data data reference
   * @param cmd calling command
   * @throws IOException I/O exception
   */
  protected static void create(final IndexType index, final Data data, final ACreate cmd)
      throws IOException {

    if(data instanceof MemData) return;

    final IndexBuilder ib;
    switch(index) {
      case TEXT:      ib = new ValueBuilder(data, true); break;
      case ATTRIBUTE: ib = new ValueBuilder(data, false); break;
      case FULLTEXT:  ib = FTBuilder.get(data); break;
      default:        throw Util.notexpected();
    }
    data.closeIndex(index);
    data.setIndex(index, (cmd == null ? ib : cmd.progress(ib)).build());
  }

  /**
   * Drops the specified index.
   * @param index index type
   * @param data data reference
   * @return success of operation
   */
  protected static boolean drop(final IndexType index, final Data data) {
    String pat = null;
    switch(index) {
      case TEXT:
        data.meta.textindex = false;
        pat = DATATXT;
        break;
      case ATTRIBUTE:
        data.meta.attrindex = false;
        pat = DATAATV;
        break;
      case FULLTEXT:
        data.meta.ftxtindex = false;
        pat = DATAFTX;
        break;
      default:
    }
    data.closeIndex(index);
    data.meta.dirty = true;
    return pat == null || data.meta.drop(pat + '.');
  }

  /**
   * Tries to (un)lock the specified database for exclusive write operations.
   * @param name name of database
   * @param lock lock or unlock database
   * @param ctx database context
   * @return result of check
   */
  protected static boolean writeLock(final String name, final boolean lock,
      final Context ctx) {

    // release lock: no operation needed
    if(!lock) return true;

    // check if name is not valid or if db will be created in main memory
    if(!MetaData.validName(name, false)) return false;

    // check if the opened database can be locked and unlocked
    final Data data = ctx.data();
    if(data != null && data.meta.name.equals(name))
      return data.writeLock(true) && data.writeLock(false);

    // check if the specified database can be locked
    return DiskData.writeLock(ctx.mprop.dbpath(name));
  }
}<|MERGE_RESOLUTION|>--- conflicted
+++ resolved
@@ -115,27 +115,6 @@
   }
 
   /**
-<<<<<<< HEAD
-   * Starts an update by marking the database as 'updating'.
-   * @param data data reference
-   * @return success flag
-   */
-  protected boolean startUpdate(final Data data) {
-    return data.markUpdating(true) || error(LOCK_X, data.meta.name);
-  }
-
-  /**
-   * Finalizes an update by removing 'updating' flag.
-   * @param data data reference
-   * @return success flag
-   */
-  protected boolean stopUpdate(final Data data) {
-    return data.markUpdating(false) || error(UNLOCK_X, data.meta.name);
-  }
-
-  /**
-=======
->>>>>>> f97fa87c
    * Returns cached input if the input is streamed and a data format different
    * than XML has been chosen.
    * @return cached input
