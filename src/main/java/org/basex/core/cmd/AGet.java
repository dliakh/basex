--- conflicted
+++ resolved
@@ -1,35 +1,3 @@
-<<<<<<< HEAD
-package org.basex.core.cmd;
-
-import static org.basex.core.Text.*;
-import org.basex.core.Command;
-
-/**
- * Abstract class for option commands.
- *
- * @author BaseX Team 2005-11, BSD License
- * @author Christian Gruen
- */
-abstract class AGet extends Command {
-  /**
-   * Default constructor.
-   * @param a arguments
-   */
-  protected AGet(final String... a) {
-    super(STANDARD, a);
-  }
-
-  /**
-   * Creates an error message for an unknown key and returns {@code false}.
-   * @return false
-   */
-  protected final boolean whichKey() {
-    final String in = args[0].toUpperCase();
-    final String key = prop.similar(in);
-    return key != null ? error(SETSIMILAR, in, key) : error(SETWHICH, in);
-  }
-}
-=======
 package org.basex.core.cmd;
 
 import static org.basex.core.Text.*;
@@ -60,5 +28,4 @@
     final String key = prop.similar(in);
     return key != null ? error(SETSIMILAR, in, key) : error(SETWHICH, in);
   }
-}
->>>>>>> 6c6cae6c
+}