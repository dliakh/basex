package org.basex.core.cmd;

import static org.basex.core.Text.*;

import org.basex.core.*;
import org.basex.core.Commands.CmdPerm;
import org.basex.data.*;
import org.basex.util.*;

/**
 * Evaluates the 'grant' command and grants permissions to users.
 *
 * @author BaseX Team 2005-12, BSD License
 * @author Christian Gruen
 */
public final class Grant extends AUser {
  /** Permission. */
  private int prm = -1;

  /**
   * Default constructor.
   * @param perm permission
   * @param user user name
   */
  public Grant(final Object perm, final String user) {
    this(perm, user, null);
  }

  /**
   * Constructor, specifying a certain database.
   * @param perm permission
   * @param user user name
   * @param db database
   */
  public Grant(final Object perm, final String user, final String db) {
    super(perm.toString(), user, db);
  }

  @Override
  protected boolean run() {
    // find permission
    final CmdPerm cmd = getOption(CmdPerm.class);
    if(cmd == CmdPerm.NONE) {
      prm = User.NONE;
    } else if(cmd == CmdPerm.READ) {
      prm = User.READ;
    } else if(cmd == CmdPerm.WRITE) {
      prm = User.WRITE;
    } else if(cmd == CmdPerm.CREATE && args[2] == null) {
      prm = User.CREATE;
    } else if(cmd == CmdPerm.ADMIN && args[2] == null) {
      prm = User.ADMIN;
    }
    if(prm == -1) return error(PERM_UNKNOWN_X, args[0]);

    return run(1, false);
  }

  @Override
  protected boolean run(final String user, final String db) {
    // admin cannot be modified
    if(user.equals(ADMIN)) return !info(ADMIN_STATIC_X);

    // set global permissions
    if(db == null) {
      context.users.get(user).perm = prm;
      context.users.write();
      return info(GRANTED_X_X, args[0], user);
    }

    // set local permissions
    final Data data;
    try {
<<<<<<< HEAD
      final Data data = Open.open(db, context);
      final boolean ok = data.writeLock(true);
      if(!ok) {
        error(DB_PINNED_X, db);
      } else if(data.meta.users.drop(data.meta.users.get(user))) {
        info(GRANTED_ON_X_X_X, args[0], user, db);
        User u = data.meta.users.get(user);
        // add local user reference
        if(u == null) {
          u = context.users.get(user).copy();
          data.meta.users.create(u);
        }
        u.perm = prm;
        data.meta.dirty = true;
        data.writeLock(false);
        data.flush();
      }
      Close.close(data, context);
      return ok;
    } catch(final IOException ex) {
=======
      data = Open.open(db, context);
    } catch(final Exception ex) {
>>>>>>> f97fa87c
      Util.debug(ex);
      final String msg = ex.getMessage();
      return !info(msg.isEmpty() ? DB_NOT_OPENED_X : msg, db);
    }

    // database is currently opened by another process
    if(data.pinned()) return !info(DB_PINNED_X, db);

    // database cannot be locked for updating
    if(!data.startUpdate()) return !info(LOCK_X, data.meta.name);
    User u = data.meta.users.get(user);
    // add local user reference
    if(u == null) {
      u = context.users.get(user).copy();
      data.meta.users.create(u);
    }
    u.perm = prm;
    data.meta.dirty = true;
    data.finishUpdate();
    Close.close(data, context);
    return info(GRANTED_ON_X_X_X, args[0], user, db);
  }

  @Override
  public void build(final CommandBuilder cb) {
    cb.init().arg(0).arg(ON, 2).arg(C_TO, 1);
  }
}
<|MERGE_RESOLUTION|>--- conflicted
+++ resolved
@@ -1,126 +1,108 @@
-package org.basex.core.cmd;
-
-import static org.basex.core.Text.*;
-
-import org.basex.core.*;
-import org.basex.core.Commands.CmdPerm;
-import org.basex.data.*;
-import org.basex.util.*;
-
-/**
- * Evaluates the 'grant' command and grants permissions to users.
- *
- * @author BaseX Team 2005-12, BSD License
- * @author Christian Gruen
- */
-public final class Grant extends AUser {
-  /** Permission. */
-  private int prm = -1;
-
-  /**
-   * Default constructor.
-   * @param perm permission
-   * @param user user name
-   */
-  public Grant(final Object perm, final String user) {
-    this(perm, user, null);
-  }
-
-  /**
-   * Constructor, specifying a certain database.
-   * @param perm permission
-   * @param user user name
-   * @param db database
-   */
-  public Grant(final Object perm, final String user, final String db) {
-    super(perm.toString(), user, db);
-  }
-
-  @Override
-  protected boolean run() {
-    // find permission
-    final CmdPerm cmd = getOption(CmdPerm.class);
-    if(cmd == CmdPerm.NONE) {
-      prm = User.NONE;
-    } else if(cmd == CmdPerm.READ) {
-      prm = User.READ;
-    } else if(cmd == CmdPerm.WRITE) {
-      prm = User.WRITE;
-    } else if(cmd == CmdPerm.CREATE && args[2] == null) {
-      prm = User.CREATE;
-    } else if(cmd == CmdPerm.ADMIN && args[2] == null) {
-      prm = User.ADMIN;
-    }
-    if(prm == -1) return error(PERM_UNKNOWN_X, args[0]);
-
-    return run(1, false);
-  }
-
-  @Override
-  protected boolean run(final String user, final String db) {
-    // admin cannot be modified
-    if(user.equals(ADMIN)) return !info(ADMIN_STATIC_X);
-
-    // set global permissions
-    if(db == null) {
-      context.users.get(user).perm = prm;
-      context.users.write();
-      return info(GRANTED_X_X, args[0], user);
-    }
-
-    // set local permissions
-    final Data data;
-    try {
-<<<<<<< HEAD
-      final Data data = Open.open(db, context);
-      final boolean ok = data.writeLock(true);
-      if(!ok) {
-        error(DB_PINNED_X, db);
-      } else if(data.meta.users.drop(data.meta.users.get(user))) {
-        info(GRANTED_ON_X_X_X, args[0], user, db);
-        User u = data.meta.users.get(user);
-        // add local user reference
-        if(u == null) {
-          u = context.users.get(user).copy();
-          data.meta.users.create(u);
-        }
-        u.perm = prm;
-        data.meta.dirty = true;
-        data.writeLock(false);
-        data.flush();
-      }
-      Close.close(data, context);
-      return ok;
-    } catch(final IOException ex) {
-=======
-      data = Open.open(db, context);
-    } catch(final Exception ex) {
->>>>>>> f97fa87c
-      Util.debug(ex);
-      final String msg = ex.getMessage();
-      return !info(msg.isEmpty() ? DB_NOT_OPENED_X : msg, db);
-    }
-
-    // database is currently opened by another process
-    if(data.pinned()) return !info(DB_PINNED_X, db);
-
-    // database cannot be locked for updating
-    if(!data.startUpdate()) return !info(LOCK_X, data.meta.name);
-    User u = data.meta.users.get(user);
-    // add local user reference
-    if(u == null) {
-      u = context.users.get(user).copy();
-      data.meta.users.create(u);
-    }
-    u.perm = prm;
-    data.meta.dirty = true;
-    data.finishUpdate();
-    Close.close(data, context);
-    return info(GRANTED_ON_X_X_X, args[0], user, db);
-  }
-
-  @Override
-  public void build(final CommandBuilder cb) {
-    cb.init().arg(0).arg(ON, 2).arg(C_TO, 1);
-  }
-}
+package org.basex.core.cmd;
+
+import static org.basex.core.Text.*;
+
+import java.io.*;
+
+import org.basex.core.*;
+import org.basex.core.Commands.CmdPerm;
+import org.basex.data.*;
+import org.basex.util.*;
+
+/**
+ * Evaluates the 'grant' command and grants permissions to users.
+ *
+ * @author BaseX Team 2005-12, BSD License
+ * @author Christian Gruen
+ */
+public final class Grant extends AUser {
+  /** Permission. */
+  private int prm = -1;
+
+  /**
+   * Default constructor.
+   * @param perm permission
+   * @param user user name
+   */
+  public Grant(final Object perm, final String user) {
+    this(perm, user, null);
+  }
+
+  /**
+   * Constructor, specifying a certain database.
+   * @param perm permission
+   * @param user user name
+   * @param db database
+   */
+  public Grant(final Object perm, final String user, final String db) {
+    super(perm.toString(), user, db);
+  }
+
+  @Override
+  protected boolean run() {
+    // find permission
+    final CmdPerm cmd = getOption(CmdPerm.class);
+    if(cmd == CmdPerm.NONE) {
+      prm = User.NONE;
+    } else if(cmd == CmdPerm.READ) {
+      prm = User.READ;
+    } else if(cmd == CmdPerm.WRITE) {
+      prm = User.WRITE;
+    } else if(cmd == CmdPerm.CREATE && args[2] == null) {
+      prm = User.CREATE;
+    } else if(cmd == CmdPerm.ADMIN && args[2] == null) {
+      prm = User.ADMIN;
+    }
+    if(prm == -1) return error(PERM_UNKNOWN_X, args[0]);
+
+    return run(1, false);
+  }
+
+  @Override
+  protected boolean run(final String user, final String db) {
+    // admin cannot be modified
+    if(user.equals(ADMIN)) return !info(ADMIN_STATIC_X);
+
+    // set global permissions
+    if(db == null) {
+      context.users.get(user).perm = prm;
+      context.users.write();
+      return info(GRANTED_X_X, args[0], user);
+    }
+
+    // set local permissions
+    final Data data;
+    try {
+      data = Open.open(db, context);
+    } catch(final IOException ex) {
+      Util.debug(ex);
+      final String msg = ex.getMessage();
+      return !info(msg.isEmpty() ? DB_NOT_OPENED_X : msg, db);
+    }
+
+    // database is currently opened by another process
+    if(data.writeLock(true)) return !info(DB_PINNED_X, db);
+
+    // database cannot be locked for updating
+    if(!data.startUpdate()) return !info(LOCK_X, data.meta.name);
+
+    //if(data.meta.users.drop(data.meta.users.get(user))) {
+    User u = data.meta.users.get(user);
+    // add local user reference
+    if(u == null) {
+      u = context.users.get(user).copy();
+      data.meta.users.create(u);
+    }
+    u.perm = prm;
+    data.meta.dirty = true;
+    data.writeLock(false);
+    data.finishUpdate();
+    Close.close(data, context);
+    return info(GRANTED_ON_X_X_X, args[0], user, db);
+  }
+
+  @Override
+  public void build(final CommandBuilder cb) {
+    cb.init().arg(0).arg(ON, 2).arg(C_TO, 1);
+  }
+}