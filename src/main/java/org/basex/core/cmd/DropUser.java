package org.basex.core.cmd;

import static org.basex.core.Text.*;

import java.io.IOException;
import org.basex.core.CommandBuilder;
import org.basex.core.Commands.Cmd;
import org.basex.core.Commands.CmdDrop;
import org.basex.data.Data;
import org.basex.server.ClientListener;
import org.basex.util.Util;

/**
 * Evaluates the 'drop user' command and drops a user.
 *
 * @author BaseX Team 2005-12, BSD License
 * @author Christian Gruen
 */
public final class DropUser extends AUser {
  /**
   * Default constructor.
   * @param name name of user
   */
  public DropUser(final String name) {
    this(name, null);
  }

  /**
   * Default constructor.
   * @param name name of user
   * @param db database
   */
  public DropUser(final String name, final String db) {
    super(name, db);
  }

  @Override
  protected boolean run() {
    return run(0, true);
  }

  @Override
  protected boolean run(final String user, final String db) {
    // admin cannot be dropped
    if(user.equals(ADMIN)) return !info(ADMIN_STATIC_X);

    // drop global user
    if(db == null) {
      for(final ClientListener s : context.sessions) {
        if(s.context().user.name.equals(user)) return !info(USER_LOGGED_IN_X, user);
      }
      context.users.drop(context.users.get(user));
      return info(USER_DROPPED_X, user);
    }

    // drop local user
    final Data data;
    try {
<<<<<<< HEAD
      final Data data = Open.open(db, context);
      final boolean ok = data.writeLock(true);
      if(!ok) {
        error(DB_PINNED_X, db);
      } else if(data.meta.users.drop(data.meta.users.get(user))) {
        info(USER_DROPPED_X_X, user, db);
        data.meta.dirty = true;
        data.writeLock(false);
        data.flush();
      }
      Close.close(data, context);
      return ok;
=======
      data = Open.open(db, context);
>>>>>>> f97fa87c
    } catch(final IOException ex) {
      Util.debug(ex);
      final String msg = ex.getMessage();
      return !info(msg.isEmpty() ? DB_NOT_OPENED_X : msg, db);
    }

    // database is currently opened by another process
    if(data.pinned()) return !info(DB_PINNED_X, db);

    // database cannot be locked for updating
    if(!data.startUpdate()) return !info(LOCK_X, data.meta.name);

    if(data.meta.users.drop(data.meta.users.get(user))) {
      info(USER_DROPPED_X_X, user, db);
      data.meta.dirty = true;
    }
    data.finishUpdate();
    Close.close(data, context);
    return true;
  }

  @Override
  public void build(final CommandBuilder cb) {
    cb.init(Cmd.DROP + " " + CmdDrop.USER).arg(0).arg(ON, 1);
  }
}
<|MERGE_RESOLUTION|>--- conflicted
+++ resolved
@@ -1,100 +1,86 @@
-package org.basex.core.cmd;
-
-import static org.basex.core.Text.*;
-
-import java.io.IOException;
-import org.basex.core.CommandBuilder;
-import org.basex.core.Commands.Cmd;
-import org.basex.core.Commands.CmdDrop;
-import org.basex.data.Data;
-import org.basex.server.ClientListener;
-import org.basex.util.Util;
-
-/**
- * Evaluates the 'drop user' command and drops a user.
- *
- * @author BaseX Team 2005-12, BSD License
- * @author Christian Gruen
- */
-public final class DropUser extends AUser {
-  /**
-   * Default constructor.
-   * @param name name of user
-   */
-  public DropUser(final String name) {
-    this(name, null);
-  }
-
-  /**
-   * Default constructor.
-   * @param name name of user
-   * @param db database
-   */
-  public DropUser(final String name, final String db) {
-    super(name, db);
-  }
-
-  @Override
-  protected boolean run() {
-    return run(0, true);
-  }
-
-  @Override
-  protected boolean run(final String user, final String db) {
-    // admin cannot be dropped
-    if(user.equals(ADMIN)) return !info(ADMIN_STATIC_X);
-
-    // drop global user
-    if(db == null) {
-      for(final ClientListener s : context.sessions) {
-        if(s.context().user.name.equals(user)) return !info(USER_LOGGED_IN_X, user);
-      }
-      context.users.drop(context.users.get(user));
-      return info(USER_DROPPED_X, user);
-    }
-
-    // drop local user
-    final Data data;
-    try {
-<<<<<<< HEAD
-      final Data data = Open.open(db, context);
-      final boolean ok = data.writeLock(true);
-      if(!ok) {
-        error(DB_PINNED_X, db);
-      } else if(data.meta.users.drop(data.meta.users.get(user))) {
-        info(USER_DROPPED_X_X, user, db);
-        data.meta.dirty = true;
-        data.writeLock(false);
-        data.flush();
-      }
-      Close.close(data, context);
-      return ok;
-=======
-      data = Open.open(db, context);
->>>>>>> f97fa87c
-    } catch(final IOException ex) {
-      Util.debug(ex);
-      final String msg = ex.getMessage();
-      return !info(msg.isEmpty() ? DB_NOT_OPENED_X : msg, db);
-    }
-
-    // database is currently opened by another process
-    if(data.pinned()) return !info(DB_PINNED_X, db);
-
-    // database cannot be locked for updating
-    if(!data.startUpdate()) return !info(LOCK_X, data.meta.name);
-
-    if(data.meta.users.drop(data.meta.users.get(user))) {
-      info(USER_DROPPED_X_X, user, db);
-      data.meta.dirty = true;
-    }
-    data.finishUpdate();
-    Close.close(data, context);
-    return true;
-  }
-
-  @Override
-  public void build(final CommandBuilder cb) {
-    cb.init(Cmd.DROP + " " + CmdDrop.USER).arg(0).arg(ON, 1);
-  }
-}
+package org.basex.core.cmd;
+
+import static org.basex.core.Text.*;
+
+import java.io.IOException;
+import org.basex.core.CommandBuilder;
+import org.basex.core.Commands.Cmd;
+import org.basex.core.Commands.CmdDrop;
+import org.basex.data.Data;
+import org.basex.server.ClientListener;
+import org.basex.util.Util;
+
+/**
+ * Evaluates the 'drop user' command and drops a user.
+ *
+ * @author BaseX Team 2005-12, BSD License
+ * @author Christian Gruen
+ */
+public final class DropUser extends AUser {
+  /**
+   * Default constructor.
+   * @param name name of user
+   */
+  public DropUser(final String name) {
+    this(name, null);
+  }
+
+  /**
+   * Default constructor.
+   * @param name name of user
+   * @param db database
+   */
+  public DropUser(final String name, final String db) {
+    super(name, db);
+  }
+
+  @Override
+  protected boolean run() {
+    return run(0, true);
+  }
+
+  @Override
+  protected boolean run(final String user, final String db) {
+    // admin cannot be dropped
+    if(user.equals(ADMIN)) return !info(ADMIN_STATIC_X);
+
+    // drop global user
+    if(db == null) {
+      for(final ClientListener s : context.sessions) {
+        if(s.context().user.name.equals(user)) return !info(USER_LOGGED_IN_X, user);
+      }
+      context.users.drop(context.users.get(user));
+      return info(USER_DROPPED_X, user);
+    }
+
+    final Data data;
+    try {
+      data = Open.open(db, context);
+    } catch(final IOException ex) {
+      Util.debug(ex);
+      final String msg = ex.getMessage();
+      return !info(msg.isEmpty() ? DB_NOT_OPENED_X : msg, db);
+    }
+
+    // database is currently opened by another process
+    if(!data.writeLock(true)) return error(DB_PINNED_X, db);
+
+    // database cannot be locked for updating
+    if(!data.startUpdate()) return !info(LOCK_X, data.meta.name);
+
+    // drop local user
+    if(data.meta.users.drop(data.meta.users.get(user))) {
+      info(USER_DROPPED_X_X, user, db);
+      data.meta.dirty = true;
+    }
+    data.writeLock(false);
+    data.finishUpdate();
+    Close.close(data, context);
+    return true;
+  }
+
+  @Override
+  public void build(final CommandBuilder cb) {
+    cb.init(Cmd.DROP + " " + CmdDrop.USER).arg(0).arg(ON, 1);
+  }
+}