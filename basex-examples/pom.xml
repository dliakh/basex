--- conflicted
+++ resolved
@@ -1,64 +1,3 @@
-<<<<<<< HEAD
-<?xml version="1.0"?>
-<project xmlns="http://maven.apache.org/POM/4.0.0" xmlns:xsi="http://www.w3.org/2001/XMLSchema-instance"
-  xsi:schemaLocation="http://maven.apache.org/POM/4.0.0 http://maven.apache.org/xsd/maven-4.0.0.xsd">
-  <modelVersion>4.0.0</modelVersion>
-
-  <artifactId>basex-examples</artifactId>
-
-  <parent>
-    <groupId>org.basex</groupId>
-    <artifactId>basex-parent</artifactId>
-    <version>7.7.3-SNAPSHOT</version>
-    <relativePath>..</relativePath>
-  </parent>
-
-  <dependencies>
-    <dependency>
-      <groupId>org.basex</groupId>
-      <artifactId>basex-api</artifactId>
-      <version>${project.version}</version>
-    </dependency>
-    <dependency>
-      <groupId>org.ccil.cowan.tagsoup</groupId>
-      <artifactId>tagsoup</artifactId>
-    </dependency>
-    <dependency>
-      <groupId>junit</groupId>
-      <artifactId>junit</artifactId>
-    </dependency>
-  </dependencies>
-
-  <build>
-    <finalName>${project.artifactId}-${project.version}</finalName>
-    <plugins>
-      <plugin>
-        <groupId>org.apache.maven.plugins</groupId>
-        <artifactId>maven-compiler-plugin</artifactId>
-        <configuration>
-          <useIncrementalCompilation>false</useIncrementalCompilation>
-        </configuration>
-      </plugin>
-      <plugin>
-        <groupId>org.apache.maven.plugins</groupId>
-        <artifactId>maven-jar-plugin</artifactId>
-      </plugin>
-      <plugin>
-        <groupId>org.apache.maven.plugins</groupId>
-        <artifactId>maven-surefire-plugin</artifactId>
-      </plugin>
-      <plugin>
-        <groupId>org.apache.maven.plugins</groupId>
-        <artifactId>maven-source-plugin</artifactId>
-      </plugin>
-      <plugin>
-        <groupId>org.apache.maven.plugins</groupId>
-        <artifactId>maven-checkstyle-plugin</artifactId>
-      </plugin>
-    </plugins>
-  </build>
-</project>
-=======
 <?xml version="1.0"?>
 <project xmlns="http://maven.apache.org/POM/4.0.0" xmlns:xsi="http://www.w3.org/2001/XMLSchema-instance"
   xsi:schemaLocation="http://maven.apache.org/POM/4.0.0 http://maven.apache.org/xsd/maven-4.0.0.xsd">
@@ -117,5 +56,4 @@
       </plugin>
     </plugins>
   </build>
-</project>
->>>>>>> 409c267a
+</project>