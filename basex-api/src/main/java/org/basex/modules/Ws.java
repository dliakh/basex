<<<<<<< HEAD
package org.basex.modules;

import static org.basex.query.QueryError.*;

import java.io.*;

import org.basex.http.*;
import org.basex.http.ws.*;
import org.basex.query.*;
import org.basex.query.value.*;
import org.basex.query.value.item.*;
import org.basex.util.list.*;

/**
 * This module contains functions for processing WebSockets.
 * The class name is {@code Websocket} instead of {@code WebSocket}.
 * Otherwise, it would be resolved to {@code web-socket} in XQuery.
 *
 * @author BaseX Team 2005-18, BSD License
 * @author Johannes Finckh
 */
public final class Ws extends QueryModule {
  /**
   * Returns the id of the current client.
   * @return client id
   * @throws QueryException QueryException
   */
  public String id() throws QueryException {
    final Object ws = queryContext.getProperty(HTTPText.WEBSOCKET);
    if(ws == null) throw BASEX_WS.get(null);
    return ((WebSocket) ws).id;
  }

  /**
   * Returns the ids of all connected clients.
   * @return client ids
   */
  public String[] ids() {
    return pool().ids().toArray();
  }

  /**
   * Emits the message to all connected clients.
   * @param message message
   * @throws QueryException query exception
   * @throws IOException I/O exception
   */
  public void emit(final Item message) throws QueryException, IOException {
    pool().emit(message);
  }


  /**
   * Broadcasts a message to all connected clients without the sender.
   * @param message message
   * @throws QueryException Query Exception
   * @throws IOException I/O exception
   */
  public void broadcast(final Item message) throws QueryException, IOException {
    pool().broadcast(message, id());
  }

  /**
   * Sends a message to the clients with the specified ids.
   * @param message message
   * @param ids client ids
   * @throws QueryException query exception
   * @throws IOException I/O exception
   */
  public void send(final Item message, final Value ids) throws QueryException, IOException {
    final StringList list = new StringList();
    for(final Item id : ids) {
      list.add(id.toString().replace("\"", ""));
    }
    pool().send(message, list.finish());
  }

  /**
   * Sends a message to a channel.
   * @param message message
   * @param channel channel
   */
  public void sendchannel(final Str message, final Str channel) {
    pool().sendChannel(message, channel);
  }
  /**
   * Returns the path of the current client.
   * @throws QueryException query exception
   * @return path
   */
  public String path() throws QueryException {
    return pool().path(id());
  }

  /**
   * Returns the path of the specified client.
   * @param id id of client
   * @return path
   */
  public String path(final Str id) {
    return pool().path(id.toJava());
  }

  /**
   * Closes the WebSocketConnection of the Current client.
   * @param reason The string reason
   * @throws QueryException query exception
   * */
  public void closewebsocket(final Str reason) throws QueryException {
    pool().closeWebsocket(id(), reason.toJava());
  }

  /**
   * Closes the WebSocketConnection of a client.
   * @param id The id of the WebSocket Connection.
   * @param reason The string reason
   * */
  public void closewebsocket(final Str id, final Str reason) {
    pool().closeWebsocket(id.toJava(), reason.toJava());
  }

  /**
   * Returns a reference to the WebSocket pool.
   * @return pool
   */
  private static WsPool pool() {
    return WsPool.get();
  }
}
=======
package org.basex.modules;

import static org.basex.query.QueryError.*;

import java.io.*;

import org.basex.http.*;
import org.basex.http.ws.*;
import org.basex.query.*;
import org.basex.query.value.*;
import org.basex.query.value.item.*;
import org.basex.util.list.*;

/**
 * This module contains functions for processing WebSockets.
 *
 * @author BaseX Team 2005-18, BSD License
 * @author Johannes Finckh
 */
public final class Ws extends QueryModule {
  /**
   * Returns the id of the current client.
   * @return client id
   * @throws QueryException QueryException
   */
  public String id() throws QueryException {
    final Object ws = queryContext.getProperty(HTTPText.WEBSOCKET);
    if(ws == null) throw BASEX_WS.get(null);
    return ((WebSocket) ws).id;
  }

  /**
   * Returns the ids of all connected clients.
   * @return client ids
   */
  public String[] ids() {
    return pool().ids().toArray();
  }

  /**
   * Emits the message to all connected clients.
   * @param message message
   * @throws QueryException query exception
   * @throws IOException I/O exception
   */
  public void emit(final Item message) throws QueryException, IOException {
    pool().emit(message);
  }

  /**
   * Broadcasts a message to all connected clients without the sender.
   * @param message message
   * @throws QueryException Query Exception
   * @throws IOException I/O exception
   */
  public void broadcast(final Item message) throws QueryException, IOException {
    pool().broadcast(message, id());
  }

  /**
   * Sends a message to the clients with the specified ids.
   * @param message message
   * @param ids client ids
   * @throws QueryException query exception
   * @throws IOException I/O exception
   */
  public void send(final Item message, final Value ids) throws QueryException, IOException {
    final StringList list = new StringList();
    for(final Item id : ids) {
      list.add(id.toString().replace("\"", ""));
    }
    pool().send(message, list.finish());
  }

  /**
   * Returns the specified WebSocket attribute.
   * @param id session id
   * @param key key to be requested
   * @return session attribute or {@code null}
   * @throws QueryException query exception
   */
  public Value get(final Str id, final Str key) throws QueryException {
    return get(id, key, null);
  }

  /**
   * Returns the specified WebSocket attribute.
   * @param id session id
   * @param key key to be requested
   * @param def default value
   * @return session attribute or {@code null}
   * @throws QueryException query exception
   */
  public Value get(final Str id, final Str key, final Value def) throws QueryException {
    final Value value = client(id).atts.get(key.toJava());
    return value != null ? value : def;
  }

  /**
   * Updates a WebSocket attribute.
   * @param id session id
   * @param key key of the attribute
   * @param value item to be stored
   * @throws QueryException query exception
   */
  public void set(final Str id, final Str key, final Value value) throws QueryException {
    final ValueBuilder vb = new ValueBuilder(queryContext);
    for(final Item item : value) {
      final Item it = item.materialize(queryContext, item.persistent());
      if(it == null) throw WS_SET_X.get(null, item);
      vb.add(it);
    }
    client(id).atts.put(key.toJava(), vb.value());
  }

  /**
   * Removes a session attribute.
   * @param id session id
   * @param key key of the attribute
   * @throws QueryException query exception
   */
  public void delete(final Str id, final Str key) throws QueryException {
    client(id).atts.remove(key.toJava());
  }

  /**
   * Returns the path of the specified client.
   * @param id client id
   * @return path
   * @throws QueryException query exception
   */
  public String path(final Str id) throws QueryException {
    return client(id).path.toString();
  }

  /**
   * Closes the connection of the specified client.
   * @param id client id
   * @throws QueryException query exception
   */
  public void close(final Str id) throws QueryException {
    client(id).close();
  }

  /**
   * Returns a reference to the WebSocket pool.
   * @return pool
   */
  private static WsPool pool() {
    return WsPool.get();
  }

  /**
   * Returns the specified client from the WebSocket pool.
   * @param id client id
   * @return client
   * @throws QueryException query exception
   */
  private static WebSocket client(final Str id) throws QueryException {
    final WebSocket ws = pool().client(id.toJava());
    if(ws == null) throw WS_NOTFOUND_X.get(null, id);
    return ws;
  }
}
>>>>>>> 14172e89
<|MERGE_RESOLUTION|>--- conflicted
+++ resolved
@@ -1,134 +1,3 @@
-<<<<<<< HEAD
-package org.basex.modules;
-
-import static org.basex.query.QueryError.*;
-
-import java.io.*;
-
-import org.basex.http.*;
-import org.basex.http.ws.*;
-import org.basex.query.*;
-import org.basex.query.value.*;
-import org.basex.query.value.item.*;
-import org.basex.util.list.*;
-
-/**
- * This module contains functions for processing WebSockets.
- * The class name is {@code Websocket} instead of {@code WebSocket}.
- * Otherwise, it would be resolved to {@code web-socket} in XQuery.
- *
- * @author BaseX Team 2005-18, BSD License
- * @author Johannes Finckh
- */
-public final class Ws extends QueryModule {
-  /**
-   * Returns the id of the current client.
-   * @return client id
-   * @throws QueryException QueryException
-   */
-  public String id() throws QueryException {
-    final Object ws = queryContext.getProperty(HTTPText.WEBSOCKET);
-    if(ws == null) throw BASEX_WS.get(null);
-    return ((WebSocket) ws).id;
-  }
-
-  /**
-   * Returns the ids of all connected clients.
-   * @return client ids
-   */
-  public String[] ids() {
-    return pool().ids().toArray();
-  }
-
-  /**
-   * Emits the message to all connected clients.
-   * @param message message
-   * @throws QueryException query exception
-   * @throws IOException I/O exception
-   */
-  public void emit(final Item message) throws QueryException, IOException {
-    pool().emit(message);
-  }
-
-
-  /**
-   * Broadcasts a message to all connected clients without the sender.
-   * @param message message
-   * @throws QueryException Query Exception
-   * @throws IOException I/O exception
-   */
-  public void broadcast(final Item message) throws QueryException, IOException {
-    pool().broadcast(message, id());
-  }
-
-  /**
-   * Sends a message to the clients with the specified ids.
-   * @param message message
-   * @param ids client ids
-   * @throws QueryException query exception
-   * @throws IOException I/O exception
-   */
-  public void send(final Item message, final Value ids) throws QueryException, IOException {
-    final StringList list = new StringList();
-    for(final Item id : ids) {
-      list.add(id.toString().replace("\"", ""));
-    }
-    pool().send(message, list.finish());
-  }
-
-  /**
-   * Sends a message to a channel.
-   * @param message message
-   * @param channel channel
-   */
-  public void sendchannel(final Str message, final Str channel) {
-    pool().sendChannel(message, channel);
-  }
-  /**
-   * Returns the path of the current client.
-   * @throws QueryException query exception
-   * @return path
-   */
-  public String path() throws QueryException {
-    return pool().path(id());
-  }
-
-  /**
-   * Returns the path of the specified client.
-   * @param id id of client
-   * @return path
-   */
-  public String path(final Str id) {
-    return pool().path(id.toJava());
-  }
-
-  /**
-   * Closes the WebSocketConnection of the Current client.
-   * @param reason The string reason
-   * @throws QueryException query exception
-   * */
-  public void closewebsocket(final Str reason) throws QueryException {
-    pool().closeWebsocket(id(), reason.toJava());
-  }
-
-  /**
-   * Closes the WebSocketConnection of a client.
-   * @param id The id of the WebSocket Connection.
-   * @param reason The string reason
-   * */
-  public void closewebsocket(final Str id, final Str reason) {
-    pool().closeWebsocket(id.toJava(), reason.toJava());
-  }
-
-  /**
-   * Returns a reference to the WebSocket pool.
-   * @return pool
-   */
-  private static WsPool pool() {
-    return WsPool.get();
-  }
-}
-=======
 package org.basex.modules;
 
 import static org.basex.query.QueryError.*;
@@ -203,8 +72,16 @@
     pool().send(message, list.finish());
   }
 
+  /** Sends a message to a channel.
+   * @param message message
+   * @param channel channel
+   */
+  public void sendchannel(final Str message, final Str channel) {
+    pool().sendChannel(message, channel);
+  }
+  
   /**
-   * Returns the specified WebSocket attribute.
+   * Returns the path of the current client.
    * @param id session id
    * @param key key to be requested
    * @return session attribute or {@code null}
@@ -292,5 +169,4 @@
     if(ws == null) throw WS_NOTFOUND_X.get(null, id);
     return ws;
   }
-}
->>>>>>> 14172e89
+}