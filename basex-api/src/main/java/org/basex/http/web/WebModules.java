package org.basex.http.web;

import static org.basex.http.web.WebText.*;
import static org.basex.util.Token.*;

import java.io.*;
import java.util.*;
import java.util.function.*;

import javax.servlet.http.*;

import org.basex.core.*;
import org.basex.http.*;
import org.basex.http.restxq.*;
import org.basex.http.ws.*;
import org.basex.io.*;
import org.basex.query.*;
import org.basex.query.ann.*;
import org.basex.query.value.item.*;
import org.basex.query.value.node.*;
import org.basex.util.*;
import org.basex.util.http.*;

/**
 * This class caches RESTXQ modules found in the HTTP root directory.
 *
 * @author BaseX Team 2005-18, BSD License
 * @author Christian Gruen
 */
public final class WebModules {
  /** Singleton instance. */
  private static volatile WebModules instance;

  /** RESTXQ path. */
  private final IOFile path;
  /** Indicates if modules should be parsed with every call. */
  private final boolean cached;

  /** Module cache. */
  private HashMap<String, WebModule> modules = new HashMap<>();
  /** Current parsing state. */
  private boolean parsed;
  /** Last access. */
  private long last;

  /**
   * Private constructor.
   * @param ctx database context
   */
  private WebModules(final Context ctx) {
    final StaticOptions sopts = ctx.soptions;
    final String webpath = sopts.get(StaticOptions.WEBPATH);
    final String rxqpath = sopts.get(StaticOptions.RESTXQPATH);
    path = new IOFile(webpath).resolve(rxqpath);

    // RESTXQ parsing
    final int ms = sopts.get(StaticOptions.PARSERESTXQ) * 1000;
    // = 0: parse every time
    cached = ms != 0;
    // >= 0: activate timer
    if(ms >= 0) {
      new Timer(true).scheduleAtFixedRate(new TimerTask() {
        @Override
        public void run() {
          if(System.currentTimeMillis() - last >= ms) init();
        }
      }, 0, 500);
    }
  }

  /**
   * Returns the singleton instance.
   * @param ctx database context
   * @return instance
   */
  public static WebModules get(final Context ctx) {
    if(instance == null) instance = new WebModules(ctx);
    return instance;
  }

  /**
   * Initializes the module cache.
   */
  public synchronized void init() {
    parsed = false;
  }

  /**
   * Returns a WADL description for all available URIs.
   * @param req HTTP request
   * @return WADL description
   */
  public FElem wadl(final HttpServletRequest req) {
    return new RestXqWadl(req).create(modules);
  }

  /**
   * Returns a RESTXQ function that matches the current request or the specified error code best.
   * @param conn HTTP connection
   * @param error error code (assigned if error function is to be called)
   * @return function, or {@code null} if no function matches
   * @throws QueryException query exception
   * @throws IOException I/O exception
   */
  public RestXqFunction restxq(final HTTPConnection conn, final QNm error)
      throws QueryException, IOException {

    // collect all function candidates
    List<RestXqFunction> funcs = find(conn, error, false);
    if(funcs.isEmpty()) return null;

    // remove functions with different specifity
    final RestXqFunction first = funcs.get(0);
    for(int l = funcs.size() - 1; l > 0; l--) {
      if(first.compareTo(funcs.get(l)) != 0) funcs.remove(l);
    }
    // return single function
    if(funcs.size() == 1) return first;

    // multiple functions: check quality factors
    funcs = bestQf(funcs, conn);
    if(funcs.size() == 1) return funcs.get(0);

    // show error if we are left with multiple function candidates
    throw first.path == null ?
      first.error(ERROR_CONFLICT_X_X, error, toString(funcs)) :
      first.error(PATH_CONFLICT_X_X, first.path, toString(funcs));
  }

  /**
   * Returns RESTXQ and permissions functions that match the current request.
   * @param conn HTTP connection
   * @param error error code (assigned if error function is to be called)
   * @param perm permission flag
   * @return list of matching functions, ordered by specifity
   * @throws QueryException query exception
   * @throws IOException I/O exception
   */
  private List<RestXqFunction> find(final HTTPConnection conn, final QNm error, final boolean perm)
      throws QueryException, IOException {

    // collect and sort all functions
    final ArrayList<RestXqFunction> list = new ArrayList<>();
    for(final WebModule mod : cache(conn.context).values()) {
      for(final RestXqFunction func : mod.functions()) {
        if(func.matches(conn, error, perm)) list.add(func);
      }
    }
    Collections.sort(list);
    return list;
  }

  /**
   * Returns permission functions that match the current request.
   * @param conn HTTP connection
   * @return list of function, ordered by relevance
   * @throws QueryException query exception
   * @throws IOException I/O exception
   */
  public List<RestXqFunction> checks(final HTTPConnection conn)
      throws QueryException, IOException {
    return find(conn, null, true);
  }

  /**
   * Returns all implementations for the given WebSocket.
   * @param ws WebSocket
   * @param ann annotation (can be {@code null})
   * @param wspath The WebSocket path
   * @return result of check
   * @throws QueryException query exception
   * @throws IOException I/O exception
   */
  public ArrayList<WsFunction> findWs(final WebSocket ws, final Annotation ann, final String wspath)
      throws QueryException, IOException {
<<<<<<< HEAD
    final WsPath pth = new WsPath(wspath);
=======
>>>>>>> 14172e89
    final ArrayList<WsFunction> funcs = new ArrayList<>();
    for(final WebModule mod : cache(ws.context).values()) {
      for(final WsFunction func : mod.wsFunctions()) {
        if(func.matches(ann, ws.path)) funcs.add(func);
      }
    }
    Collections.sort(funcs);
    return funcs;
  }

  /**
   * Returns the WebSocket function that matches the current request.
   * @param ws WebSocket
   * @param ann annotation
   * @param wspath The WebSocket path
   * @return function, or {@code null} if no function matches
   * @throws QueryException query exception
   * @throws IOException I/O exception
   */
  public WsFunction websocket(final WebSocket ws, final Annotation ann, final String wspath)
      throws QueryException, IOException {

    // collect and sort all function candidates
    final ArrayList<WsFunction> funcs = findWs(ws, ann, wspath);
    if(funcs.isEmpty()) return null;

    final WsFunction first = funcs.get(0);
    if(funcs.size() == 1) return first;

    // show error if we are left with multiple function candidates
    throw first.error(PATH_CONFLICT_X_X, first.path, toString(funcs));
  }

  /**
   * Returns a string representation of the specified functions.
   * @param funcs functions
   * @return string
   */
  private static String toString(final List<? extends WebFunction> funcs) {
    final TokenBuilder tb = new TokenBuilder();
    for(final WebFunction func : funcs) tb.add(Text.NL).add(Text.LI).add(func);
    return tb.toString();
  }

  /**
   * Returns the functions with media type whose quality factors match best.
   * @param funcs list of functions
   * @param conn HTTP connection
   * @return list of matching functions
   */
  private static List<RestXqFunction> bestQf(final List<RestXqFunction> funcs,
      final HTTPConnection conn) {

    // find highest matching quality factors
    final ArrayList<MediaType> accepts = conn.accepts();
    double cQf = 0, sQf = 0;
    for(final RestXqFunction func : funcs) {
      for(final MediaType accept : accepts) {
        if(func.produces.isEmpty()) {
          cQf = Math.max(cQf, qf(accept, "q"));
          sQf = 1;
        } else {
          for(final MediaType produce : func.produces) {
            if(produce.matches(accept)) {
              cQf = Math.max(cQf, qf(accept, "q"));
              sQf = Math.max(sQf, qf(produce, "qs"));
            }
          }
        }
      }
    }

    // find matching functions
    final List<RestXqFunction> list = bestQf(funcs, accepts, cQf, -1);
    return list.size() > 1 ? bestQf(funcs, accepts, cQf, sQf) : list;
  }

  /**
   * Returns the functions with media type whose quality factors match best.
   * @param funcs list of functions
   * @param accepts accept media types
   * @param clientQf client quality factor
   * @param serverQf server quality factor (ignore if {@code -1})
   * @return list of matching functions
   */
  private static List<RestXqFunction> bestQf(final List<RestXqFunction> funcs,
      final ArrayList<MediaType> accepts, final double clientQf, final double serverQf) {

    final ArrayList<RestXqFunction> list = new ArrayList<>();
    for(final RestXqFunction func : funcs) {
      final BooleanSupplier s = () -> {
        for(final MediaType accept : accepts) {
          if(func.produces.isEmpty()) {
            if(qf(accept, "q") == clientQf) return true;
          } else {
            for(final MediaType produce : func.produces) {
              if(produce.matches(accept) && qf(accept, "q") == clientQf &&
                  (serverQf == -1 || qf(produce, "qs") == serverQf)) return true;
            }
          }
        }
        return false;
      };
      if(s.getAsBoolean()) list.add(func);
    }
    return list;
  }

  /**
   * Returns the quality factor of the specified media type.
   * @param mt media type
   * @param f quality factor string
   * @return quality factor
   */
  private static double qf(final MediaType mt, final String f) {
    final String qf = mt.parameters().get(f);
    return qf != null ? toDouble(token(qf)) : 1;
  }

  /**
   * Updates the module cache. Parses new modules and discards obsolete ones.
   * @param ctx database context
   * @return module cache
   * @throws QueryException query exception
   * @throws IOException I/O exception
   */
  private synchronized HashMap<String, WebModule> cache(final Context ctx)
      throws QueryException, IOException {

    if(!parsed) {
      if(!path.exists()) throw HTTPCode.NO_RESTXQ.get();

      final HashMap<String, WebModule> map = new HashMap<>();
      cache(ctx, path, map, modules);
      modules = map;
      parsed = cached;
    }
    last = System.currentTimeMillis();
    return modules;
  }

  /**
   * Parses the specified path for modules with relevant annotations and caches new entries.
   * @param root root path
   * @param ctx database context
   * @param cache cached modules
   * @param old old cache
   * @throws QueryException query exception
   * @throws IOException I/O exception
   */
  private static void cache(final Context ctx, final IOFile root,
      final HashMap<String, WebModule> cache, final HashMap<String, WebModule> old)
      throws QueryException, IOException {

    // check if directory is to be skipped
    final IOFile[] files = root.children();
    for(final IOFile file : files) {
      if(file.name().equals(IO.IGNORESUFFIX)) return;
    }

    for(final IOFile file : files) {
      if(file.isDir()) {
        cache(ctx, file, cache, old);
      } else {
        final String path = file.path();
        if(file.hasSuffix(IO.XQSUFFIXES)) {
          WebModule module = old.get(path);
          boolean parsed = false;
          if(module != null) {
            // check if module has been modified
            parsed = module.uptodate();
          } else {
            // create new module
            module = new WebModule(file);
          }
          // add module if it has been parsed, and if it contains relevant annotations
          if(parsed || module.parse(ctx)) {
            module.touch();
            cache.put(path, module);
          }
        }
      }
    }
  }
}<|MERGE_RESOLUTION|>--- conflicted
+++ resolved
@@ -173,14 +173,11 @@
    */
   public ArrayList<WsFunction> findWs(final WebSocket ws, final Annotation ann, final String wspath)
       throws QueryException, IOException {
-<<<<<<< HEAD
     final WsPath pth = new WsPath(wspath);
-=======
->>>>>>> 14172e89
     final ArrayList<WsFunction> funcs = new ArrayList<>();
     for(final WebModule mod : cache(ws.context).values()) {
       for(final WsFunction func : mod.wsFunctions()) {
-        if(func.matches(ann, ws.path)) funcs.add(func);
+        if(func.matches(ann, pth)) funcs.add(func);
       }
     }
     Collections.sort(funcs);
