--- conflicted
+++ resolved
@@ -1,4 +1,3 @@
-<<<<<<< HEAD
 package org.basex.http.ws;
 
 import java.io.*;
@@ -68,29 +67,12 @@
     channelWebsocketid.put(channel, websocketids);
   }
   /**
-   * Closes the WebsocketConnection.
-   * @param id The id of the Websocket.
-   * @param reason The String reason
-   * */
-  public void closeWebsocket(final String id, final String reason) {
-    clients.get(id).closeWebsocket(reason);
-  }
-  /**
    * Returns the pool instance.
    * @return instance
    */
   public static synchronized WsPool get() {
     if(instance == null) instance = new WsPool();
     return instance;
-  }
-
-  /**
-   * Returns the path of the specified client.
-   * @param id client id
-   * @return path
-   */
-  public String path(final String id) {
-    return clients.get(id).getPath();
   }
 
   /**
@@ -146,7 +128,7 @@
     for(final Entry<String, WebSocket> entry : clients.entrySet()) {
       final String id = entry.getKey();
       if(client == null || !client.equals(id)) list.add(entry.getValue());
-    };
+    }
     send(message, list);
   }
 
@@ -298,156 +280,6 @@
   }
 
   /**
-   * Sends a message to the specified clients.
-   * @param message message
-   * @param websockets clients
-   * @throws QueryException query exception
-   * @throws IOException I/O exception
-   */
-  private void send(final Item message, final ArrayList<WebSocket> websockets)
-      throws QueryException, IOException {
-
-    /* [JF] We need to check what happens if a client says goodbye while we send data.
-     *  if this happens, other clients must still receive their message.
-     *  this could be tested by calling Performance.sleep(...) before sending the data. */
-    final ArrayList<Object> values = WsResponse.serialize(message.iter(), new SerializerOptions());
-    for(final WebSocket ws : websockets) {
-      if(!ws.isConnected()) continue;
-      final RemoteEndpoint remote = ws.getSession().getRemote();
-      for(final Object value : values) {
-        if(value instanceof byte[]) {
-          remote.sendBytesByFuture(ByteBuffer.wrap((byte[]) value));
-        } else {
-          remote.sendStringByFuture((String) value);
-        }
-      }
-    }
-  }
-
-  /**
-   * Creates a new, unused WebSocket id.
-   * @return new id
-   */
-  private static synchronized String createId() {
-    websocketId = Math.max(0, websocketId + 1);
-    return PREFIX + websocketId;
-  }
-}
-=======
-package org.basex.http.ws;
-
-import java.io.*;
-import java.nio.*;
-import java.util.*;
-import java.util.Map.*;
-import java.util.concurrent.*;
-
-import org.basex.io.serial.*;
-import org.basex.query.*;
-import org.basex.query.value.item.*;
-import org.basex.util.list.*;
-import org.eclipse.jetty.websocket.api.*;
-
-/**
- * This class defines a pool for WebSockets. It manages all connected WebSockets.
- *
- * @author BaseX Team 2005-18, BSD License
- * @author Johannes Finckh
- */
-public final class WsPool {
-  /** Singleton pool. */
-  private static WsPool instance;
-  /** WebSocket prefix. */
-  private static final String PREFIX = "websocket";
-  /** Incrementing id. */
-  private static long websocketId = -1;
-
-  /** Clients of the pool. id -> adapter. */
-  private final ConcurrentHashMap<String, WebSocket> clients = new ConcurrentHashMap<>();
-
-  /**
-   * Returns the pool instance.
-   * @return instance
-   */
-  public static synchronized WsPool get() {
-    if(instance == null) instance = new WsPool();
-    return instance;
-  }
-
-  /**
-   * Returns the ids of all connected clients.
-   * @return client ids
-   */
-  public StringList ids() {
-    final StringList ids = new StringList(clients.size());
-    for(final String key : clients.keySet()) ids.add(key);
-    return ids;
-  }
-
-  /**
-   * Adds a WebSocket to the clients list.
-   * @param socket WebSocket
-   * @return client id
-   */
-  public String add(final WebSocket socket) {
-    final String id = createId();
-    clients.put(id, socket);
-    return id;
-  }
-
-  /**
-   * Removes a WebSocket from the clients list.
-   * @param id client id
-   */
-  void remove(final String id) {
-    clients.remove(id);
-  }
-
-  /**
-   * Sends a message to all connected clients.
-   * @param message message
-   * @throws QueryException query exception
-   * @throws IOException I/O exception
-   */
-  public void emit(final Item message) throws QueryException, IOException {
-    broadcast(message, null);
-  }
-
-  /**
-   * Sends a message to all connected clients except to the one with the given id.
-   * @param message message
-   * @param client The client id (can be {@code null})
-   * @throws QueryException query exception
-   * @throws IOException I/O exception
-   */
-  public void broadcast(final Item message, final String client)
-      throws QueryException, IOException {
-
-    final ArrayList<WebSocket> list = new ArrayList<>();
-    for(final Entry<String, WebSocket> entry : clients.entrySet()) {
-      final String id = entry.getKey();
-      if(client == null || !client.equals(id)) list.add(entry.getValue());
-    }
-    send(message, list);
-  }
-
-  /**
-   * Sends a message to a specific clients.
-   * @param message message
-   * @param ids client ids
-   * @throws QueryException query exception
-   * @throws IOException I/O exception
-   */
-  public void send(final Item message, final String... ids) throws QueryException, IOException {
-    final ArrayList<WebSocket> list = new ArrayList<>();
-    for(final String id : ids) {
-      final WebSocket ws = clients.get(id);
-      if(ws != null) list.add(ws);
-    }
-    send(message, list);
-  }
-
-  /**
    * Returns the client with the specified id.
    * @param id client id
    * @return client
@@ -491,5 +323,4 @@
     websocketId = Math.max(0, websocketId + 1);
     return PREFIX + websocketId;
   }
-}
->>>>>>> 14172e89
+}