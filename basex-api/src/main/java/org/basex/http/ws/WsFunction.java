<<<<<<< HEAD
package org.basex.http.ws;

import static org.basex.http.web.WebText.*;
import static org.basex.query.QueryError.*;
import static org.basex.util.Token.*;

import java.util.*;

import org.basex.core.*;
import org.basex.http.restxq.*;
import org.basex.http.web.*;
import org.basex.query.*;
import org.basex.query.ann.*;
import org.basex.query.expr.*;
import org.basex.query.func.*;
import org.basex.query.util.list.*;
import org.basex.query.value.*;
import org.basex.query.value.item.*;
import org.basex.util.*;

/**
 * This class represents a single WebSocket function.
 *
 * @author BaseX Team 2005-18, BSD License
 * @author Johannes Finckh
 */
public final class WsFunction extends WebFunction {
  /** Path of the function. */
  public WsPath path;
  /** Message parameter. */
  public WebParam message;

  /**
   * Constructor.
   * @param function associated user function
   * @param qc query context
   * @param module web module
   */
  public WsFunction(final StaticFunc function, final QueryContext qc, final WebModule module) {
    super(function, module, qc);
  }

  @Override
  public boolean parse(final Context ctx) throws QueryException {
    final boolean[] declared = new boolean[function.params.length];
    // counter for annotations that should occur only once
    boolean found = false;
    int count = 0;

    for(final Ann ann : function.anns) {
      final Annotation sig = ann.sig;
      if(sig == null || (!eq(sig.uri, QueryText.WS_URI) && !eq(sig.uri, QueryText.WS_STOMP_URI)) ) continue;
      found = true;
      final Item[] args = ann.args();
      switch(sig) {
        case _WS_HEADER_PARAM:
          final String name = toString(args[0]);
          final QNm var = checkVariable(toString(args[1]), declared);
          final int al = args.length;
          final ItemList items = new ItemList(al - 2);
          for(int a = 2; a < al; a++) items.add(args[a]);
          headerParams.add(new WebParam(var, name, items.value()));
          break;
        case _WS_CLOSE:
        case _WS_CONNECT:
        case _WS_STOMP_CONNECT:
        case _WS_STOMP_SUBSCRIBE:
        case _WS_STOMP_UNSUBSCRIBE:
          path = new WsPath(toString(args[0]));
          count++;
          break;
        case _WS_ERROR:
        case _WS_MESSAGE:
        case _WS_STOMP_MESSAGE:
          final QNm msg = checkVariable(toString(args[1]), declared);
          message = new WebParam(msg, "message", null);
          path = new WsPath(toString(args[0]));
          count++;
          break;
        case _WS_STOMP_NACK:
          count++;
          break;
        default:
          break;
      }
    }

    if(found) {
      if(count == 0) throw error(function.info, ANN_MISSING);
      if(count > 1) throw error(function.info, ANN_CONFLICT);
      final int dl = declared.length;
      for(int d = 0; d < dl; d++) {
        if(!declared[d]) throw error(function.info, VAR_UNDEFINED_X,
            function.params[d].name.string());
      }
    }
    return found;
  }

  /**
   * Binds the function parameters.
   * @param args arguments
   * @param msg message (can be {@code null}; otherwise string or byte array)
   * @param header headers
   * @param qc query context
   * @throws QueryException query exception
   */
  public void bind(final Expr[] args, final Object msg, final Map<String, String> header,
      final QueryContext qc) throws QueryException {

    // cache headers and message
    final Map<String, Value> values = new HashMap<>();
    header.forEach((k, v) -> values.put(k, new Atm(v)));

    if(msg != null) values.put("message", msg instanceof byte[] ?
      B64.get((byte[]) msg) : Str.get((String) msg));

    for(final WebParam rxp : headerParams) {
      bind(rxp.var, args, values.get(rxp.name), qc);
    }
    if(message != null) {
      bind(message.var, args, values.get(message.name), qc);
    }
  }

  /**
   * Checks if an WebSocket request matches this annotation and path.
   * @param ann annotation (can be {@code null})
   * @param pth path to compare to (can be {@code null})
   * @return boolean result of check
   */
  public boolean matches(final Annotation ann, final WsPath pth) {
    for(final Ann a : function.anns) {
      if((ann == null || a.sig == ann) && (pth == null || path.compareTo(pth) == 0)) return true;
    }
    return false;
  }

  @Override
  public int compareTo(final WebFunction wsxf) {
    return wsxf instanceof RestXqFunction ? path.compareTo(((WsFunction) wsxf).path) : 1;
  }

  /**
   * Creates an exception with the specified message.
   * @param msg message
   * @param ext error extension
   * @return exception
   */
  @Override
  public QueryException error(final String msg, final Object... ext) {
    return error(function.info, Util.info(msg, ext));
  }

  // PRIVATE METHODS ==============================================================================

  /**
   * Creates an exception with the specific message.
   * @param info the StaticFunc info
   * @param msg the message
   * @param ext error extension
   * @return exception
   */
  private QueryException error(final InputInfo info, final String msg, final Object... ext) {
    return BASEX_WS_X.get(info, Util.info(msg, ext));
  }
}
=======
package org.basex.http.ws;

import static org.basex.http.web.WebText.*;
import static org.basex.query.QueryError.*;
import static org.basex.util.Token.*;

import java.util.*;

import org.basex.core.*;
import org.basex.http.restxq.*;
import org.basex.http.web.*;
import org.basex.query.*;
import org.basex.query.ann.*;
import org.basex.query.expr.*;
import org.basex.query.func.*;
import org.basex.query.util.list.*;
import org.basex.query.value.*;
import org.basex.query.value.item.*;
import org.basex.util.*;

/**
 * This class represents a single WebSocket function.
 *
 * @author BaseX Team 2005-18, BSD License
 * @author Johannes Finckh
 */
public final class WsFunction extends WebFunction {
  /** Path of the function. */
  public WsPath path;
  /** Message parameter. */
  public WebParam message;

  /**
   * Constructor.
   * @param function associated user function
   * @param qc query context
   * @param module web module
   */
  public WsFunction(final StaticFunc function, final QueryContext qc, final WebModule module) {
    super(function, module, qc);
  }

  @Override
  public boolean parse(final Context ctx) throws QueryException {
    final boolean[] declared = new boolean[function.params.length];
    // counter for annotations that should occur only once
    boolean found = false;
    int count = 0;

    for(final Ann ann : function.anns) {
      final Annotation sig = ann.sig;
      if(sig == null || !eq(sig.uri, QueryText.WS_URI)) continue;

      found = true;
      final Item[] args = ann.args();
      switch(sig) {
        case _WS_HEADER_PARAM:
          final String name = toString(args[0]);
          final QNm var = checkVariable(toString(args[1]), declared);
          final int al = args.length;
          final ItemList items = new ItemList(al - 2);
          for(int a = 2; a < al; a++) items.add(args[a]);
          headerParams.add(new WebParam(var, name, items.value()));
          break;
        case _WS_CLOSE:
        case _WS_CONNECT:
          path = new WsPath(toString(args[0]));
          count++;
          break;
        case _WS_ERROR:
        case _WS_MESSAGE:
          final QNm msg = checkVariable(toString(args[1]), declared);
          message = new WebParam(msg, "message", null);
          path = new WsPath(toString(args[0]));
          count++;
          break;
        default:
          break;
      }
    }

    if(found) {
      if(count == 0) throw error(function.info, ANN_MISSING);
      if(count > 1) throw error(function.info, ANN_CONFLICT);
      final int dl = declared.length;
      for(int d = 0; d < dl; d++) {
        if(!declared[d]) throw error(function.info, VAR_UNDEFINED_X,
            function.params[d].name.string());
      }
    }
    return found;
  }

  /**
   * Binds the function parameters.
   * @param args arguments
   * @param msg message (can be {@code null}; otherwise string or byte array)
   * @param header headers
   * @param qc query context
   * @throws QueryException query exception
   */
  public void bind(final Expr[] args, final Object msg, final Map<String, String> header,
      final QueryContext qc) throws QueryException {

    // cache headers and message
    final Map<String, Value> values = new HashMap<>();
    header.forEach((k, v) -> values.put(k, new Atm(v)));

    if(msg != null) values.put("message", msg instanceof byte[] ?
      B64.get((byte[]) msg) : Str.get((String) msg));

    for(final WebParam rxp : headerParams) {
      bind(rxp.var, args, values.get(rxp.name), qc);
    }
    if(message != null) {
      bind(message.var, args, values.get(message.name), qc);
    }
  }

  /**
   * Checks if an WebSocket request matches this annotation and path.
   * @param ann annotation (can be {@code null})
   * @param pth path to compare to (can be {@code null})
   * @return boolean result of check
   */
  public boolean matches(final Annotation ann, final WsPath pth) {
    for(final Ann a : function.anns) {
      if((ann == null || a.sig == ann) && (pth == null || path.compareTo(pth) == 0)) return true;
    }
    return false;
  }

  @Override
  public int compareTo(final WebFunction wsxf) {
    return wsxf instanceof RestXqFunction ? path.compareTo(((WsFunction) wsxf).path) : 1;
  }

  /**
   * Creates an exception with the specified message.
   * @param msg message
   * @param ext error extension
   * @return exception
   */
  @Override
  public QueryException error(final String msg, final Object... ext) {
    return error(function.info, Util.info(msg, ext));
  }

  // PRIVATE METHODS ==============================================================================

  /**
   * Creates an exception with the specific message.
   * @param info the StaticFunc info
   * @param msg the message
   * @param ext error extension
   * @return exception
   */
  private static QueryException error(final InputInfo info, final String msg, final Object... ext) {
    return BASEX_WS_X.get(info, Util.info(msg, ext));
  }
}
>>>>>>> 14172e89
<|MERGE_RESOLUTION|>--- conflicted
+++ resolved
@@ -1,4 +1,3 @@
-<<<<<<< HEAD
 package org.basex.http.ws;
 
 import static org.basex.http.web.WebText.*;
@@ -162,170 +161,7 @@
    * @param ext error extension
    * @return exception
    */
-  private QueryException error(final InputInfo info, final String msg, final Object... ext) {
-    return BASEX_WS_X.get(info, Util.info(msg, ext));
-  }
-}
-=======
-package org.basex.http.ws;
-
-import static org.basex.http.web.WebText.*;
-import static org.basex.query.QueryError.*;
-import static org.basex.util.Token.*;
-
-import java.util.*;
-
-import org.basex.core.*;
-import org.basex.http.restxq.*;
-import org.basex.http.web.*;
-import org.basex.query.*;
-import org.basex.query.ann.*;
-import org.basex.query.expr.*;
-import org.basex.query.func.*;
-import org.basex.query.util.list.*;
-import org.basex.query.value.*;
-import org.basex.query.value.item.*;
-import org.basex.util.*;
-
-/**
- * This class represents a single WebSocket function.
- *
- * @author BaseX Team 2005-18, BSD License
- * @author Johannes Finckh
- */
-public final class WsFunction extends WebFunction {
-  /** Path of the function. */
-  public WsPath path;
-  /** Message parameter. */
-  public WebParam message;
-
-  /**
-   * Constructor.
-   * @param function associated user function
-   * @param qc query context
-   * @param module web module
-   */
-  public WsFunction(final StaticFunc function, final QueryContext qc, final WebModule module) {
-    super(function, module, qc);
-  }
-
-  @Override
-  public boolean parse(final Context ctx) throws QueryException {
-    final boolean[] declared = new boolean[function.params.length];
-    // counter for annotations that should occur only once
-    boolean found = false;
-    int count = 0;
-
-    for(final Ann ann : function.anns) {
-      final Annotation sig = ann.sig;
-      if(sig == null || !eq(sig.uri, QueryText.WS_URI)) continue;
-
-      found = true;
-      final Item[] args = ann.args();
-      switch(sig) {
-        case _WS_HEADER_PARAM:
-          final String name = toString(args[0]);
-          final QNm var = checkVariable(toString(args[1]), declared);
-          final int al = args.length;
-          final ItemList items = new ItemList(al - 2);
-          for(int a = 2; a < al; a++) items.add(args[a]);
-          headerParams.add(new WebParam(var, name, items.value()));
-          break;
-        case _WS_CLOSE:
-        case _WS_CONNECT:
-          path = new WsPath(toString(args[0]));
-          count++;
-          break;
-        case _WS_ERROR:
-        case _WS_MESSAGE:
-          final QNm msg = checkVariable(toString(args[1]), declared);
-          message = new WebParam(msg, "message", null);
-          path = new WsPath(toString(args[0]));
-          count++;
-          break;
-        default:
-          break;
-      }
-    }
-
-    if(found) {
-      if(count == 0) throw error(function.info, ANN_MISSING);
-      if(count > 1) throw error(function.info, ANN_CONFLICT);
-      final int dl = declared.length;
-      for(int d = 0; d < dl; d++) {
-        if(!declared[d]) throw error(function.info, VAR_UNDEFINED_X,
-            function.params[d].name.string());
-      }
-    }
-    return found;
-  }
-
-  /**
-   * Binds the function parameters.
-   * @param args arguments
-   * @param msg message (can be {@code null}; otherwise string or byte array)
-   * @param header headers
-   * @param qc query context
-   * @throws QueryException query exception
-   */
-  public void bind(final Expr[] args, final Object msg, final Map<String, String> header,
-      final QueryContext qc) throws QueryException {
-
-    // cache headers and message
-    final Map<String, Value> values = new HashMap<>();
-    header.forEach((k, v) -> values.put(k, new Atm(v)));
-
-    if(msg != null) values.put("message", msg instanceof byte[] ?
-      B64.get((byte[]) msg) : Str.get((String) msg));
-
-    for(final WebParam rxp : headerParams) {
-      bind(rxp.var, args, values.get(rxp.name), qc);
-    }
-    if(message != null) {
-      bind(message.var, args, values.get(message.name), qc);
-    }
-  }
-
-  /**
-   * Checks if an WebSocket request matches this annotation and path.
-   * @param ann annotation (can be {@code null})
-   * @param pth path to compare to (can be {@code null})
-   * @return boolean result of check
-   */
-  public boolean matches(final Annotation ann, final WsPath pth) {
-    for(final Ann a : function.anns) {
-      if((ann == null || a.sig == ann) && (pth == null || path.compareTo(pth) == 0)) return true;
-    }
-    return false;
-  }
-
-  @Override
-  public int compareTo(final WebFunction wsxf) {
-    return wsxf instanceof RestXqFunction ? path.compareTo(((WsFunction) wsxf).path) : 1;
-  }
-
-  /**
-   * Creates an exception with the specified message.
-   * @param msg message
-   * @param ext error extension
-   * @return exception
-   */
-  @Override
-  public QueryException error(final String msg, final Object... ext) {
-    return error(function.info, Util.info(msg, ext));
-  }
-
-  // PRIVATE METHODS ==============================================================================
-
-  /**
-   * Creates an exception with the specific message.
-   * @param info the StaticFunc info
-   * @param msg the message
-   * @param ext error extension
-   * @return exception
-   */
   private static QueryException error(final InputInfo info, final String msg, final Object... ext) {
     return BASEX_WS_X.get(info, Util.info(msg, ext));
   }
-}
->>>>>>> 14172e89
+}