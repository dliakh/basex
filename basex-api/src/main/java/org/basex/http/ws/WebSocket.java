--- conflicted
+++ resolved
@@ -25,13 +25,9 @@
  * @author BaseX Team 2005-18, BSD License
  * @author Johannes Finckh
  */
-<<<<<<< HEAD
 public class WebSocket extends WebSocketAdapter implements ClientInfo {
-=======
-public final class WebSocket extends WebSocketAdapter implements ClientInfo {
   /** WebSocket attributes. */
   public final ConcurrentHashMap<String, Value> atts = new ConcurrentHashMap<>();
->>>>>>> 14172e89
   /** Database context. */
   public final Context context;
   /** Path. */
@@ -47,14 +43,9 @@
   /** HTTP Session. */
   public HttpSession session;
 
-<<<<<<< HEAD
-  /** Path. */
-  private final WsPath path;
   /** Subprotocol */
   private final String subprotocol;
 
-=======
->>>>>>> 14172e89
   /**
    * Constructor.
    * @param req request
@@ -90,17 +81,25 @@
     return null;
   }
 
+  /**
+   * Returns the client path.
+   * @return path
+   */
+  public String getPath() {
+    return path.toString();
+  }
+
   @Override
   public void onWebSocketConnect(final Session sess) {
     super.onWebSocketConnect(sess);
     id = WsPool.get().add(this);
 
-<<<<<<< HEAD
-    // add headers (for binding them to the XQuery parameters in the corresponding bind method)
-    final UpgradeRequest ur = sess.getUpgradeRequest();
-    final BiConsumer<String, String> addHeader = (k, v) -> {
-      if(v != null) headers.put(k, v);
-    };
+    run("[WS-OPEN] " + req.getRequestURL(), null, () -> {
+      // add headers (for binding them to the XQuery parameters in the corresponding bind method)
+      final UpgradeRequest ur = sess.getUpgradeRequest();
+      final BiConsumer<String, String> addHeader = (k, v) -> {
+        if(v != null) headers.put(k, v);
+      };
 
     addHeader.accept("Http-Version", ur.getHttpVersion());
     addHeader.accept("Origin", ur.getOrigin());
@@ -110,31 +109,11 @@
     addHeader.accept("RequestURI", ur.getRequestURI().toString());
     addHeader.accept("Subprotocol", subprotocol);
 
-    final String[] names = { "Host", "Sec-WebSocket-Version" };
-    for(final String name : names) addHeader.accept(name, ur.getHeader(name));
-
-    findAndProcess(Annotation._WS_CONNECT, null);
-=======
-    run("[WS-OPEN] " + req.getRequestURL(), null, () -> {
-      // add headers (for binding them to the XQuery parameters in the corresponding bind method)
-      final UpgradeRequest ur = sess.getUpgradeRequest();
-      final BiConsumer<String, String> addHeader = (k, v) -> {
-        if(v != null) headers.put(k, v);
-      };
-
-      addHeader.accept("Http-Version", ur.getHttpVersion());
-      addHeader.accept("Origin", ur.getOrigin());
-      addHeader.accept("Protocol-version", ur.getProtocolVersion());
-      addHeader.accept("QueryString", ur.getQueryString());
-      addHeader.accept("IsSecure", String.valueOf(ur.isSecure()));
-      addHeader.accept("RequestURI", ur.getRequestURI().toString());
-
       final String[] names = { "Host", "Sec-WebSocket-Version" };
       for(final String name : names) addHeader.accept(name, ur.getHeader(name));
 
       findAndProcess(Annotation._WS_CONNECT, null);
     });
->>>>>>> 14172e89
   }
 
   @Override
