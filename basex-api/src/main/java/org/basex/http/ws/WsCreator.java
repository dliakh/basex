<<<<<<< HEAD
package org.basex.http.ws;

import java.util.*;

import org.basex.core.*;
import org.basex.http.*;
import org.eclipse.jetty.websocket.servlet.*;

/**
 * Custom WebSocket creator.
 *
 * @author BaseX Team 2005-18, BSD License
 * @author Johannes Finckh
 */
public final class WsCreator implements WebSocketCreator {
  @Override
  public Object createWebSocket(final ServletUpgradeRequest req, final ServletUpgradeResponse res) {
    Context context = HTTPContext.context();
    final StaticOptions sopts = context.soptions;

    String subprotString = sopts.get(StaticOptions.WSSUBPROTOCOLS);
    String[] subprotocols = subprotString.split(",");

    for (String subprotocol : req.getSubProtocols()) {
      if(subprotocol.equals("v12.stomp")){
        res.setAcceptedSubProtocol(subprotocol);
        return StompV12WebSocket.get(req.getHttpServletRequest(), subprotocol);
      }
      if(Arrays.asList(subprotocols).contains(subprotocol)) {
        res.setAcceptedSubProtocol(subprotocol);
        return WebSocket.get(req.getHttpServletRequest(),subprotocol);
      }
    }
    return WebSocket.get(req.getHttpServletRequest(), "");
  }
}
=======
package org.basex.http.ws;

import org.eclipse.jetty.websocket.servlet.*;

/**
 * Custom WebSocket creator.
 *
 * @author BaseX Team 2005-18, BSD License
 * @author Johannes Finckh
 */
public final class WsCreator implements WebSocketCreator {
  @Override
  public Object createWebSocket(final ServletUpgradeRequest req, final ServletUpgradeResponse res) {
    return WebSocket.get(req.getHttpServletRequest());
  }
}
>>>>>>> 14172e89
<|MERGE_RESOLUTION|>--- conflicted
+++ resolved
@@ -1,4 +1,3 @@
-<<<<<<< HEAD
 package org.basex.http.ws;
 
 import java.util.*;
@@ -34,22 +33,4 @@
     }
     return WebSocket.get(req.getHttpServletRequest(), "");
   }
-}
-=======
-package org.basex.http.ws;
-
-import org.eclipse.jetty.websocket.servlet.*;
-
-/**
- * Custom WebSocket creator.
- *
- * @author BaseX Team 2005-18, BSD License
- * @author Johannes Finckh
- */
-public final class WsCreator implements WebSocketCreator {
-  @Override
-  public Object createWebSocket(final ServletUpgradeRequest req, final ServletUpgradeResponse res) {
-    return WebSocket.get(req.getHttpServletRequest());
-  }
-}
->>>>>>> 14172e89
+}