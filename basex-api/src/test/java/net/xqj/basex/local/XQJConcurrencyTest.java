package net.xqj.basex.local;

import com.xqj2.XQConnection2;
import static net.xqj.basex.BaseXXQInsertOptions.*;

import net.xqj.basex.BaseXXQInsertOptions;
import org.junit.Test;
import static org.junit.Assert.*;

import javax.xml.xquery.XQConnection;
import javax.xml.xquery.XQException;
import javax.xml.xquery.XQExpression;
import javax.xml.xquery.XQItem;
import javax.xml.xquery.XQResultSequence;
import java.util.ArrayList;
import java.util.HashMap;
import java.util.UUID;
import java.util.concurrent.ArrayBlockingQueue;
import java.util.concurrent.Future;
import java.util.concurrent.ThreadPoolExecutor;
import java.util.concurrent.TimeUnit;

/**
 * Test XQJ concurrency, both reads and writes.
 *
 * @author Charles Foster
 */
public class XQJConcurrencyTest extends XQJBaseTest {
  /** Number of threads used when executing read only queries. */
  private static final int CONCURRENT_READ_THREADS = 256;
  /** Numbers of iterations, when perform a ready query. */
  private static final int ITERATE_TO = 1024;
  /** Number of threads used when writing documents. */
  private static final int CONCURRENT_WRITE_THREADS = 12;
  /** Total number of documents to insert when writing. */
  private static final int DOCS_TO_INSERT = CONCURRENT_WRITE_THREADS * 30;
  /** BaseX insert strategy for inserting documents. */
  private static final BaseXXQInsertOptions INSERT_STRATEGY = options(REPLACE);

  /**
   * Runs read concurrency test.
   * @throws Throwable any exception or error
   */
  @Test
  public void testConcurrentXQuery1to1024() throws Throwable {
    final ArrayList<SimpleQueryThread> sqtList = new ArrayList<>();

    for(int i = 0; i < CONCURRENT_READ_THREADS; i++)
      sqtList.add(new SimpleQueryThread());

    for(final SimpleQueryThread s : sqtList) s.start();
    for(final SimpleQueryThread s : sqtList) s.join();
    for(final SimpleQueryThread s : sqtList) if(s.thrown != null) throw s.thrown;
  }

  /**
   * Runs insert concurrency test.
   * @throws Exception exceptions
   */
  @Test
  public void testConcurrentInsert() throws Exception {
    final XQExpression xqpe = xqc.createExpression();
    try {
      xqpe.executeCommand("CREATE DB xqj-concurrent-insert-test");
      xqpe.executeCommand("OPEN xqj-concurrent-insert-test");
      xqpe.executeCommand("SET DEFAULTDB true");

<<<<<<< HEAD
      HashMap<String, XQItem> docs = new HashMap<>();
=======
      final HashMap<String, XQItem> docs = new HashMap<String, XQItem>();
>>>>>>> 5ca782a0

      final ThreadPoolExecutor tpe =
        new ThreadPoolExecutor(
          CONCURRENT_WRITE_THREADS, CONCURRENT_WRITE_THREADS, 4l,
          TimeUnit.SECONDS,
          new ArrayBlockingQueue<Runnable>(CONCURRENT_READ_THREADS),
          new ThreadPoolExecutor.CallerRunsPolicy());

<<<<<<< HEAD
      ArrayList<Future<?>> futures = new ArrayList<>();
=======
      final ArrayList<Future<?>> futures = new ArrayList<Future<?>>();
>>>>>>> 5ca782a0

      for(int i = 0; i < DOCS_TO_INSERT; i++) {
        final String uri = i + "-" + UUID.randomUUID().toString() + ".xml";
        final XQItem item = createDocument("<e>" + uri + "</e>");
        docs.put(uri, item);
      }

      for(final String uri : docs.keySet())
        futures.add(tpe.submit(new InsertItemThread(uri, docs.get(uri))));

      for(final Future<?> future : futures)
        future.get();

      for(final String uri : docs.keySet())
        assertTrue(docAvailable(uri));
    } finally {
      xqpe.executeCommand("DROP DB xqj-concurrent-insert-test");
    }
  }

  /**
   * Query Thread.
   */
  private class SimpleQueryThread extends Thread {
    /** Thrown exception or error. */
    Throwable thrown;

    @Override
    public void run() {

      XQConnection newConnection = null;

      try {
        newConnection = xqds.getConnection();

        final XQExpression xqpe = newConnection.createExpression();

        final XQResultSequence rs = xqpe.executeQuery("1 to " + ITERATE_TO);

        for(int expected = 1; expected != ITERATE_TO; expected++) {
          if(!rs.next()) {
            thrown = new AssertionError(
              "Expecting a result item, but did not find one.");
            return;
          }

          final int value = rs.getInt();

          if(value != expected) {
            thrown = new AssertionError(
              "expected result item '" + expected + "', but got '" + value + "'.");
            return;
          }
        }
      } catch(final Throwable th) {
        thrown = th;
      } finally {
        close(newConnection);
      }
    }
  }

  /** Insertion thread. */
  private class InsertItemThread extends Thread {
    /** URI of document being inserted. */
    private final String uri;
    /** Content of document being inserted. */
    private final XQItem item;

    /**
     * Constructor.
     * @param u uri
     * @param it item
     */
    public InsertItemThread(final String u, final XQItem it) {
      uri = u;
      item = it;
    }

    @Override
    public void run() {
      try {
        final XQConnection2 xqc2 = (XQConnection2) xqc;
        xqc2.insertItem(uri, item, INSERT_STRATEGY);
      } catch(final Throwable th) {
        // a JUnit assertion WILL fail later because of this happening.
        th.printStackTrace();
      }
    }
  }

  /**
   * Closes a connection.
   * @param conn connection to be closed
   */
  private static void close(final XQConnection conn) {
    if(conn != null) {
      try {
        conn.close();
      } catch(final XQException ignored) {
        /* ... superfluous ... */
      }
    }
  }

}<|MERGE_RESOLUTION|>--- conflicted
+++ resolved
@@ -65,11 +65,7 @@
       xqpe.executeCommand("OPEN xqj-concurrent-insert-test");
       xqpe.executeCommand("SET DEFAULTDB true");
 
-<<<<<<< HEAD
-      HashMap<String, XQItem> docs = new HashMap<>();
-=======
-      final HashMap<String, XQItem> docs = new HashMap<String, XQItem>();
->>>>>>> 5ca782a0
+      final HashMap<String, XQItem> docs = new HashMap<>();
 
       final ThreadPoolExecutor tpe =
         new ThreadPoolExecutor(
@@ -78,11 +74,7 @@
           new ArrayBlockingQueue<Runnable>(CONCURRENT_READ_THREADS),
           new ThreadPoolExecutor.CallerRunsPolicy());
 
-<<<<<<< HEAD
-      ArrayList<Future<?>> futures = new ArrayList<>();
-=======
-      final ArrayList<Future<?>> futures = new ArrayList<Future<?>>();
->>>>>>> 5ca782a0
+      final ArrayList<Future<?>> futures = new ArrayList<>();
 
       for(int i = 0; i < DOCS_TO_INSERT; i++) {
         final String uri = i + "-" + UUID.randomUUID().toString() + ".xml";
