--- conflicted
+++ resolved
@@ -251,8 +251,6 @@
         String.format("<a>%n  <b/>%n</a>%n<b/>")
     );
   }
-<<<<<<< HEAD
-=======
 
   /** Tests if {@code fn:error()} is allowed with impossible types. */
   @Test
@@ -265,5 +263,4 @@
         Err.FUNERR1
     );
   }
->>>>>>> f49b38eb
 }