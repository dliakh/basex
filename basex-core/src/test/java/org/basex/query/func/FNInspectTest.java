--- conflicted
+++ resolved
@@ -97,12 +97,9 @@
     query("declare function local:x() { 2 }; " + _INSPECT_FUNCTIONS.args() + "()", "2");
     query("import module namespace hello='world' at 'src/test/resources/hello.xqm';" +
         "inspect:functions()[last()] instance of function(*)", "true");
-<<<<<<< HEAD
-=======
 
     query("for $f in " + _INSPECT_FUNCTIONS.args("src/test/resources/hello.xqm")
         + "where local-name-from-QName(function-name($f)) = 'world' "
         + "return $f()", "hello world");
->>>>>>> 7718afb5
   }
 }