package org.basex.core.cmd;

import static org.basex.core.Text.*;

import java.io.*;

import org.basex.core.locks.*;
import org.basex.core.parse.*;
import org.basex.core.parse.Commands.Cmd;
import org.basex.core.parse.Commands.CmdDrop;
import org.basex.core.users.*;
import org.basex.data.*;
import org.basex.server.*;
import org.basex.util.*;

/**
 * Evaluates the 'drop user' command and drops a user.
 *
 * @author BaseX Team 2005-14, BSD License
 * @author Christian Gruen
 */
public final class DropUser extends AUser {
  /**
   * Default constructor.
   * @param name name of user
   */
  public DropUser(final String name) {
    this(name, null);
  }

  /**
   * Constructor for dropping local database users.
   * @param name name of user
   * @param db database (may be {@code null})
   */
  public DropUser(final String name, final String db) {
    super(name, db);
  }

  @Override
  protected boolean run() {
    return run(0, true);
  }

  @Override
  protected boolean run(final String user, final String db) {
    // admin cannot be dropped
    if(user.equals(UserText.ADMIN)) return !info(ADMIN_STATIC_X);

    // drop global user
    if(db == null) {
      for(final ClientListener s : context.sessions) {
        if(s.context().user().name().equals(user)) return !info(USER_LOGGED_IN_X, user);
      }
      context.users.drop(context.users.get(user));
      return info(USER_DROPPED_X, user);
    }

    final Data data;
    try {
      data = Open.open(db, context, options);
    } catch(final IOException ex) {
      return !info(Util.message(ex), db);
    }

    // try to lock database
    if(!startUpdate(data)) return false;

    // drop local user
<<<<<<< HEAD
    if(data.meta.users.drop(data.meta.users.get(user))) info(USER_DROPPED_X_X, user, db);
    finishUpdate(data);
=======
    if(data.meta.users.drop(data.meta.users.get(user))) {
      info(USER_DROPPED_X_X, user, db);
      data.meta.dirty = true;
    }
    if(!finishUpdate(data)) return false;
>>>>>>> 95b7e5f3

    Close.close(data, context);
    return true;
  }

  @Override
  public void databases(final LockResult lr) {
    super.databases(lr);
    databases(lr.write, 1);
  }

  @Override
  public void build(final CmdBuilder cb) {
    cb.init(Cmd.DROP + " " + CmdDrop.USER).arg(0).arg(ON, 1);
  }
}<|MERGE_RESOLUTION|>--- conflicted
+++ resolved
@@ -67,16 +67,9 @@
     if(!startUpdate(data)) return false;
 
     // drop local user
-<<<<<<< HEAD
     if(data.meta.users.drop(data.meta.users.get(user))) info(USER_DROPPED_X_X, user, db);
-    finishUpdate(data);
-=======
-    if(data.meta.users.drop(data.meta.users.get(user))) {
-      info(USER_DROPPED_X_X, user, db);
-      data.meta.dirty = true;
-    }
+
     if(!finishUpdate(data)) return false;
->>>>>>> 95b7e5f3
 
     Close.close(data, context);
     return true;
