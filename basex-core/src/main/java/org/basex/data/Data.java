--- conflicted
+++ resolved
@@ -699,10 +699,6 @@
     // loop through all entries
     final IntList preStack = new IntList();
     final NSNode nsRoot = nspaces.getCurrent();
-<<<<<<< HEAD
-    final HashSet<NSNode> newNodes = new HashSet<>();
-=======
->>>>>>> 19a8347e
     final IntList flagPres = new IntList();
     // track existing NSNodes - their PRE values have to be shifted after each tuple insertion
     final List<NSNode> nsNodesShift = nspaces.getNSNodes(tpre);
