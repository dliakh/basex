--- conflicted
+++ resolved
@@ -26,14 +26,9 @@
    * @param modules imported modules
    * @param sc static context
    */
-<<<<<<< HEAD
   public LibraryModule(final QNm name, final String doc, final TokenObjMap<StaticFunc> funcs,
       final TokenObjMap<StaticVar> vars, final TokenSet modules, final StaticContext sc) {
     super(null, doc, funcs, vars, modules, sc, null);
-=======
-  LibraryModule(final QNm name, final String doc, final StaticContext sc) {
-    super(null, doc, sc, null);
->>>>>>> ce071c92
     this.name = name;
   }
 
