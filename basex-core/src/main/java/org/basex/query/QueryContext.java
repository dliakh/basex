--- conflicted
+++ resolved
@@ -299,22 +299,10 @@
         }
       }
 
-<<<<<<< HEAD
-    if(ctxItem != null) {
-      // evaluate initial expression
-      try {
-        ctxItem.compile(this);
-        value = ctxItem.cache(this).value();
-      } catch(final QueryException ex) {
-        if(ex.err() != NOCTX) throw ex;
-        // only {@link ParseExpr} instances may cause this error
-        throw NOCTXDECL.get(ctxItem.info);
-=======
       // if specified, convert context value to specified type
       // [LW] should not be necessary
       if(value != null && root.sc.contextType != null) {
         value = root.sc.contextType.promote(this, root.sc, null, value, true);
->>>>>>> ce071c92
       }
 
       // dynamic compilation
