--- conflicted
+++ resolved
@@ -26,23 +26,19 @@
   private final SeqType declType;
 
   /**
-<<<<<<< HEAD
    * Creates a new main module for a context item declared in the prolog.
    * @param expr root expression
    * @param scope variable scope
-   * @param xqdoc documentation
+   * @param doc documentation
    * @param type optional type
-   * @param sctx static context
+   * @param sc static context
    * @param info input info
    * @return main module
    */
   public static MainModule get(final Expr expr, final VarScope scope, final SeqType type,
-      final String xqdoc, final StaticContext sctx, final InputInfo info) {
-    return new MainModule(expr, scope, type, xqdoc, null, null, null, sctx, info);
-  }
-
-  //ctx.ctxItem = new MainModule(expr, scope, type, currDoc.toString(), sc, info());
-
+      final String doc, final StaticContext sc, final InputInfo info) {
+    return new MainModule(expr, scope, type, doc, null, null, null, sc, info);
+  }
 
   /**
    * Creates a new main module for the specified function.
@@ -54,49 +50,25 @@
   public static MainModule get(final StaticFunc uf, final Expr[] args) throws QueryException {
     final StaticFuncCall sfc = new StaticFuncCall(uf.name, args, uf.sc, uf.info).init(uf);
     return new MainModule(sfc, new VarScope(uf.sc), null, null, null, null, null, uf.sc, null);
-=======
+  }
+
+  /**
    * Constructor.
    * @param expr root expression
    * @param scope variable scope
-   * @param doc xqdoc documentation
-   * @param sc static context
-   */
-  public MainModule(final Expr expr, final VarScope scope, final String doc,
-      final StaticContext sc) {
-    this(expr, scope, null, doc, sc, null);
->>>>>>> 5479c283
-  }
-
-  /**
-   * Constructor.
-   * @param expr root expression
-<<<<<<< HEAD
-   * @param scp variable scope
-   * @param xqdoc documentation
+   * @param doc documentation
    * @param funcs user-defined functions
    * @param vars static variables
    * @param imports namespace URIs of imported modules
    * @param type optional type
-   * @param sctx static context
-   * @param info input info
-   */
-  public MainModule(final Expr expr, final VarScope scp, final SeqType type, final String xqdoc,
-      final TokenObjMap<StaticFunc> funcs, final TokenObjMap<StaticVar> vars,
-      final TokenSet imports, final StaticContext sctx, final InputInfo info) {
-
-    super(scp, xqdoc, funcs, vars, imports, sctx, info);
-=======
-   * @param scope variable scope
-   * @param doc xqdoc documentation
-   * @param type optional type
    * @param sc static context
    * @param info input info
    */
   public MainModule(final Expr expr, final VarScope scope, final SeqType type, final String doc,
-      final StaticContext sc, final InputInfo info) {
-
-    super(scope, doc, sc, info);
->>>>>>> 5479c283
+      final TokenObjMap<StaticFunc> funcs, final TokenObjMap<StaticVar> vars,
+      final TokenSet imports, final StaticContext sc, final InputInfo info) {
+
+    super(scope, doc, funcs, vars, imports, sc, info);
     this.expr = expr;
     this.declType = type;
   }
