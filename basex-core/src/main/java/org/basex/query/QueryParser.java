package org.basex.query;

import static org.basex.query.QueryError.*;
import static org.basex.query.QueryText.*;
import static org.basex.util.Token.*;
import static org.basex.util.ft.FTFlag.*;

import java.io.*;
import java.math.*;
import java.util.*;
import java.util.Map.Entry;

import org.basex.core.*;
import org.basex.core.locks.*;
import org.basex.io.*;
import org.basex.io.serial.*;
import org.basex.query.ann.*;
import org.basex.query.expr.*;
import org.basex.query.expr.CmpG.OpG;
import org.basex.query.expr.CmpN.OpN;
import org.basex.query.expr.CmpV.OpV;
import org.basex.query.expr.Expr.Flag;
import org.basex.query.expr.ContextValue;
import org.basex.query.expr.List;
import org.basex.query.expr.constr.*;
import org.basex.query.expr.ft.*;
import org.basex.query.expr.gflwor.*;
import org.basex.query.expr.gflwor.GFLWOR.Clause;
import org.basex.query.expr.gflwor.GroupBy.Spec;
import org.basex.query.expr.gflwor.OrderBy.Key;
import org.basex.query.expr.gflwor.Window.Condition;
import org.basex.query.expr.path.*;
import org.basex.query.expr.path.Test.Kind;
import org.basex.query.func.*;
import org.basex.query.func.fn.*;
import org.basex.query.up.expr.*;
import org.basex.query.util.*;
import org.basex.query.util.collation.*;
import org.basex.query.util.format.*;
import org.basex.query.util.list.*;
import org.basex.query.util.parse.*;
import org.basex.query.value.*;
import org.basex.query.value.item.*;
import org.basex.query.value.seq.*;
import org.basex.query.value.type.*;
import org.basex.query.value.type.SeqType.Occ;
import org.basex.query.var.*;
import org.basex.util.*;
import org.basex.util.ft.*;
import org.basex.util.hash.*;
import org.basex.util.options.*;

/**
 * Parser for XQuery expressions.
 *
 * @author BaseX Team 2005-16, BSD License
 * @author Christian Gruen
 */
public class QueryParser extends InputParser {
  /** QName check: URI is mandatory. */
  private static final byte[] URICHECK = {};
  /** QName check: skip namespace check. */
  private static final byte[] SKIPCHECK = {};
  /** Reserved function names. */
  private static final TokenSet KEYWORDS = new TokenSet();

  static {
    final byte[][] keys = {
      SeqType.ANY_FUN.string(), ARRAY, NodeType.ATT.string(), NodeType.COM.string(),
      NodeType.DOC.string(), NodeType.ELM.string(), token(EMPTY_SEQUENCE), token(IF),
      AtomType.ITEM.string(), MAP, NodeType.NSP.string(), NodeType.NOD.string(),
      NodeType.PI.string(), token(SCHEMA_ATTRIBUTE), token(SCHEMA_ELEMENT), token(SWITCH),
      NodeType.TXT.string(), token(TYPESWITCH)
    };
    for(final byte[] key : keys) KEYWORDS.add(key);
  }

  /** Imported modules. */
  final TokenSet imports = new TokenSet();
  /** Modules loaded by the current file. */
  public final TokenSet modules = new TokenSet();
  /** List of modules to be parsed. */
  public final ArrayList<ModInfo> mods = new ArrayList<>();
  /** Name of current module. */
  public QNm module;

  /** Parsed variables. */
  public final TokenObjMap<StaticVar> vars = new TokenObjMap<>();
  /** Parsed functions. */
  public final TokenObjMap<StaticFunc> funcs = new TokenObjMap<>();

  /** Namespaces. */
  public final TokenMap namespaces = new TokenMap();

  /** Query context. */
  public final QueryContext qc;
  /** Static context. */
  public final StaticContext sc;

  /** Temporary token cache. */
  private final TokenBuilder tok = new TokenBuilder();
  /** XQDoc cache. */
  private final StringBuilder currDoc = new StringBuilder();
  /** Current XQDoc string. */
  private String moduleDoc = "";

  /** Alternative error code. */
  private QueryError alter;
  /** Function name of alternative error. */
  private QNm alterFunc;
  /** Alternative position. */
  private int alterPos;

  /** Declared flags. */
  private final HashSet<String> decl = new HashSet<>();
  /** QName cache. */
  private final QNmCache qnames = new QNmCache();
  /** Local variable. */
  private final LocalVars localVars = new LocalVars(this);

  /**
   * Constructor.
   * @param query query string
   * @param path file path (if {@code null}, {@link MainOptions#QUERYPATH} will be assigned)
   * @param qctx query context
   * @param sctx static context (can be {@code null})
   * @throws QueryException query exception
   */
  public QueryParser(final String query, final String path, final QueryContext qctx,
      final StaticContext sctx) throws QueryException {

    super(query);
    qc = qctx;
    sc = sctx != null ? sctx : new StaticContext(qctx);

    // set path to query file
    final MainOptions opts = qctx.context.options;
    final String uri = path != null ? path : opts.get(MainOptions.QUERYPATH);
    if(!uri.isEmpty()) sc.baseURI(uri);

    // bind external variables
    for(final Entry<String, String> entry : opts.toMap(MainOptions.BINDINGS).entrySet()) {
      final String key = entry.getKey();
      final Atm value = new Atm(entry.getValue());
      if(key.isEmpty()) qctx.context(value, sc);
      else qctx.bind(key, value, sc);
    }
  }

  /**
   * Parses a main module.
   * Parses the "MainModule" rule.
   * Parses the "Setter" rule.
   * Parses the "QueryBody (= Expr)" rule.
   * @return resulting root expression
   * @throws QueryException query exception
   */
  public final MainModule parseMain() throws QueryException {
    init();
    try {
      versionDecl();

      final int i = pos;
      if(wsConsumeWs(MODULE, NAMESPACE, null)) throw error(MAINMOD);
      pos = i;

      prolog1();
      importModules();
      prolog2();

      localVars.pushContext(null);
      final Expr expr = expr();
      if(expr == null) throw alter == null ? error(EXPREMPTY) : error();
      final VarScope scope = localVars.popContext();

      final MainModule mm = new MainModule(
          expr, scope, null, moduleDoc, funcs, vars, imports, sc, null);
      finish(mm);
      check(mm);
      return mm;
    } catch(final QueryException ex) {
      mark();
      ex.pos(this);
      throw ex;
    }
  }

  /**
   * Parses a library module.
   * Parses the "ModuleDecl" rule.
   * @param check if functions and variables should be checked
   * @return name of the module
   * @throws QueryException query exception
   */
  public final LibraryModule parseLibrary(final boolean check) throws QueryException {
    init();
    try {
      versionDecl();

      wsCheck(MODULE);
      wsCheck(NAMESPACE);
      skipWs();
      final byte[] pref = ncName(NONAME_X);
      wsCheck(IS);
      final byte[] uri = stringLiteral();
      if(uri.length == 0) throw error(NSMODURI);

      module = new QNm(pref, uri);
      sc.ns.add(pref, uri, info());
      namespaces.put(pref, uri);
      wsCheck(";");

      // get absolute path
      final IO base = sc.baseIO();
      final byte[] path = token(base == null ? "" : base.path());
      qc.modParsed.put(path, uri);
      qc.modStack.push(path);

      prolog1();
      importModules();
      prolog2();
      finish(null);
      if(check) check(null);

      qc.modStack.pop();
      return new LibraryModule(module, moduleDoc, funcs, vars, imports, sc);
    } catch(final QueryException ex) {
      mark();
      ex.pos(this);
      throw ex;
    }
  }

  /**
   * Initializes the parsing process.
   * @throws QueryException query exception
   */
  private void init() throws QueryException {
    final IO baseIO = sc.baseIO();
    file = baseIO == null ? null : baseIO.path();
    if(!more()) throw error(QUERYEMPTY);

    // checks if the query string contains invalid characters
    for(int i = 0; i < length;) {
      // only retrieve code points for large character codes (faster)
      int cp = input.charAt(i);
      final boolean hs = cp >= Character.MIN_HIGH_SURROGATE;
      if(hs) cp = input.codePointAt(i);
      if(!XMLToken.valid(cp)) {
        pos = i;
        throw error(QUERYINV_X, cp);
      }
      i += hs ? Character.charCount(cp) : 1;
    }
  }

  /**
   * Finishes the parsing step.
   * @param mm main module; {@code null} for library modules
   * @throws QueryException query exception
   */
  private void finish(final MainModule mm) throws QueryException {
    if(more()) {
      if(alter != null) throw error();
      final String rest = rest();
      pos++;
      if(mm == null) throw error(MODEXPR, rest);
      throw error(QUERYEND_X, rest);
    }

    // completes the parsing step
    qnames.assignURI(this, 0);
    if(sc.elemNS != null) sc.ns.add(EMPTY, sc.elemNS, null);

    // set default decimal format
    final byte[] empty = new QNm(EMPTY).id();
    if(sc.decFormats.get(empty) == null) {
      sc.decFormats.put(empty, new DecFormatter());
    }
  }

  /**
   * Checks function calls, variable references and updating semantics.
   * @param mm main module; {@code null} for library modules
   * @throws QueryException query exception
   */
  private void check(final MainModule mm) throws QueryException {
    // check function calls and variable references
    qc.funcs.check(qc);
    qc.vars.check();
    // check updating semantics (skip if updates and values can be mixed)
    if(qc.updating && !sc.mixUpdates) {
      qc.funcs.checkUp();
      qc.vars.checkUp();
      if(mm != null) mm.expr.checkUp();
    }
  }

  /**
   * Parses the "VersionDecl" rule.
   * @throws QueryException query exception
   */
  private void versionDecl() throws QueryException {
    final int i = pos;
    if(!wsConsumeWs(XQUERY)) return;

    final boolean version = wsConsumeWs(VERSION);
    if(version) {
      // parse xquery version
      final String ver = string(stringLiteral());
      if(!ver.equals(XQ10) && !Strings.eq(ver, XQ11, XQ30, XQ31)) throw error(XQUERYVER_X, ver);
    }
    // parse xquery encoding (ignored, as input always comes in as string)
    if(wsConsumeWs(ENCODING)) {
      final String enc = string(stringLiteral());
      if(!Strings.supported(enc)) throw error(XQUERYENC2_X, enc);
    } else if(!version) {
      pos = i;
      return;
    }
    wsCheck(";");
  }

  /**
   * Parses the "Prolog" rule.
   * Parses the "Setter" rule.
   * @throws QueryException query exception
   */
  private void prolog1() throws QueryException {
    while(true) {
      final int i = pos;
      if(wsConsumeWs(DECLARE)) {
        if(wsConsumeWs(DEFAULT)) {
          if(!defaultNamespaceDecl() && !defaultCollationDecl() &&
             !emptyOrderDecl() && !decimalFormatDecl(true))
            throw error(DECLINCOMPLETE);
        } else if(wsConsumeWs(BOUNDARY_SPACE)) {
          boundarySpaceDecl();
        } else if(wsConsumeWs(BASE_URI)) {
          baseURIDecl();
        } else if(wsConsumeWs(CONSTRUCTION)) {
          constructionDecl();
        } else if(wsConsumeWs(ORDERING)) {
          orderingModeDecl();
        } else if(wsConsumeWs(REVALIDATION)) {
          revalidationDecl();
        } else if(wsConsumeWs(COPY_NAMESPACES)) {
          copyNamespacesDecl();
        } else if(wsConsumeWs(DECIMAL_FORMAT)) {
          decimalFormatDecl(false);
        } else if(wsConsumeWs(NAMESPACE)) {
          namespaceDecl();
        } else if(wsConsumeWs(FT_OPTION)) {
          final FTOpt fto = new FTOpt();
          while(ftMatchOption(fto));
          qc.ftOpt().copy(fto);
        } else {
          pos = i;
          return;
        }
      } else if(wsConsumeWs(IMPORT)) {
        if(wsConsumeWs(SCHEMA)) {
          schemaImport();
        } else if(wsConsumeWs(MODULE)) {
          moduleImport();
        } else {
          pos = i;
          return;
        }
      } else {
        return;
      }
      currDoc.setLength(0);
      skipWs();
      check(';');
    }
  }

  /**
   * Parses the "Prolog" rule.
   * @throws QueryException query exception
   */
  private void prolog2() throws QueryException {
    while(true) {
      final int i = pos;
      if(!wsConsumeWs(DECLARE)) break;

      if(wsConsumeWs(CONTEXT)) {
        contextItemDecl();
      } else if(wsConsumeWs(OPTION)) {
        optionDecl();
      } else if(wsConsumeWs(DEFAULT)) {
        throw error(PROLOGORDER);
      } else {
        final AnnList anns = annotations(true);
        if(wsConsumeWs(VARIABLE)) {
          // variables cannot be updating
          if(anns.contains(Annotation.UPDATING)) throw error(UPDATINGVAR);
          varDecl(anns.check(true));
        } else if(wsConsumeWs(FUNCTION)) {
          functionDecl(anns.check(false));
        } else if(!anns.isEmpty()) {
          throw error(VARFUNC);
        } else {
          pos = i;
          break;
        }
      }
      currDoc.setLength(0);
      skipWs();
      check(';');
    }
  }

  /**
   * Parses the "Annotation" rule.
   * @param updating also check for updating keyword
   * @return annotations
   * @throws QueryException query exception
   */
  private AnnList annotations(final boolean updating) throws QueryException {
    final AnnList anns = new AnnList();
    while(true) {
      final Ann ann;
      if(updating && wsConsumeWs(UPDATING)) {
        ann = new Ann(info(), Annotation.UPDATING);
      } else if(consume('%')) {
        skipWs();
        final InputInfo info = info();
        final QNm name = eQName(QNAME_X, XQ_URI);

        final ItemList items = new ItemList();
        if(wsConsumeWs(PAREN1)) {
          do {
            final Expr ex = literal();
            if(!(ex instanceof Item)) throw error(ANNVALUE);
            items.add((Item) ex);
          } while(wsConsumeWs(COMMA));
          wsCheck(PAREN2);
        }
        skipWs();

        final Annotation sig = Annotation.get(name);
        // check if annotation is a pre-defined one
        if(sig == null) {
          // reject unknown annotations with pre-defined namespaces, ignore others
          final byte[] uri = name.uri();
          if(NSGlobal.prefix(uri).length != 0 && !eq(uri, LOCAL_URI, ERROR_URI)) {
            throw (NSGlobal.reserved(uri) ? ANNWHICH_X_X : BASX_ANNOT_X_X).get(
                info, '%', name.string());
          }
          ann = new Ann(info, name, items.finish());

        } else {
          // check if annotation is specified more than once
          if(sig.single && anns.contains(sig)) throw BASX_TWICE_X_X.get(info, '%', sig.id());

          final long arity = items.size();
          if(arity < sig.minMax[0] || arity > sig.minMax[1])
            throw BASX_ANNNUM_X_X_X.get(info, sig, arity, arity == 1 ? "" : "s");
          final int al = sig.args.length;
          for(int a = 0; a < arity; a++) {
            final SeqType st = sig.args[Math.min(al - 1, a)];
            final Item it = items.get(a);
            if(!st.instance(it)) throw BASX_ANNTYPE_X_X_X.get(info, sig, st, it.seqType());
          }
          ann = new Ann(info, sig, items.finish());
        }
      } else {
        break;
      }

      anns.add(ann);
      if(ann.sig == Annotation.UPDATING) qc.updating();
    }
    skipWs();
    return anns;
  }

  /**
   * Parses the "NamespaceDecl" rule.
   * @throws QueryException query exception
   */
  private void namespaceDecl() throws QueryException {
    final byte[] pref = ncName(NONAME_X);
    wsCheck(IS);
    final byte[] uri = stringLiteral();
    if(sc.ns.staticURI(pref) != null) throw error(DUPLNSDECL_X, pref);
    sc.ns.add(pref, uri, info());
    namespaces.put(pref, uri);
  }

  /**
   * Parses the "RevalidationDecl" rule.
   * @throws QueryException query exception
   */
  private void revalidationDecl() throws QueryException {
    if(!decl.add(REVALIDATION)) throw error(DUPLREVAL);
    if(wsConsumeWs(STRICT) || wsConsumeWs(LAX)) throw error(NOREVAL);
    wsCheck(SKIP);
  }

  /**
   * Parses the "BoundarySpaceDecl" rule.
   * @throws QueryException query exception
   */
  private void boundarySpaceDecl() throws QueryException {
    if(!decl.add(BOUNDARY_SPACE)) throw error(DUPLBOUND);
    final boolean spaces = wsConsumeWs(PRESERVE);
    if(!spaces) wsCheck(STRIP);
    sc.spaces = spaces;
  }

  /**
   * Parses the "DefaultNamespaceDecl" rule.
   * @return true if declaration was found
   * @throws QueryException query exception
   */
  private boolean defaultNamespaceDecl() throws QueryException {
    final boolean elem = wsConsumeWs(ELEMENT);
    if(!elem && !wsConsumeWs(FUNCTION)) return false;
    wsCheck(NAMESPACE);
    final byte[] uri = stringLiteral();
    if(eq(XML_URI, uri)) throw error(BINDXMLURI_X_X, uri, XML);
    if(eq(XMLNS_URI, uri)) throw error(BINDXMLURI_X_X, uri, XMLNS);

    if(elem) {
      if(!decl.add(ELEMENT)) throw error(DUPLNS);
      sc.elemNS = uri.length == 0 ? null : uri;
    } else {
      if(!decl.add(FUNCTION)) throw error(DUPLNS);
      sc.funcNS = uri.length == 0 ? null : uri;
    }
    return true;
  }

  /**
   * Parses the "OptionDecl" rule.
   * @throws QueryException query exception
   */
  private void optionDecl() throws QueryException {
    skipWs();
    final QNm qnm = eQName(QNAME_X, XQ_URI);
    final byte[] val = stringLiteral();
    final String name = string(qnm.local());

    if(eq(qnm.uri(), OUTPUT_URI)) {
      // output declaration
      if(module != null) throw error(OPTDECL_X, qnm.string());

      final SerializerOptions sopts = qc.serParams();
      if(!decl.add("S " + name)) throw error(OUTDUPL_X, name);
      sopts.parse(name, val, sc, info());

    } else if(eq(qnm.uri(), DB_URI)) {
      // project-specific declaration
      if(module != null) throw error(BASX_OPTDECL_X, qnm.local());

      final String ukey = name.toUpperCase(Locale.ENGLISH);
      final Option<?> opt = qc.context.options.option(ukey);
      if(opt == null) throw error(BASX_OPTIONS_X, ukey);
      // cache old value (to be reset after query evaluation)
      qc.staticOpts.put(opt, qc.context.options.get(opt));
      qc.tempOpts.add(name).add(string(val));

    } else if(eq(qnm.uri(), QUERY_URI)) {
      // query-specific options
      switch(name) {
        case READ_LOCK:
          for(final byte[] lock : split(val, ','))
            qc.readLocks.add(DBLocking.USER_PREFIX + string(lock).trim());
          break;
        case WRITE_LOCK:
          for(final byte[] lock : split(val, ','))
            qc.writeLocks.add(DBLocking.USER_PREFIX + string(lock).trim());
          break;
        default:
          throw error(BASX_OPTIONS_X, name);
      }
    }
    // ignore unknown options
  }

  /**
   * Parses the "OrderingModeDecl" rule.
   * @throws QueryException query exception
   */
  private void orderingModeDecl() throws QueryException {
    if(!decl.add(ORDERING)) throw error(DUPLORD);
    sc.ordered = wsConsumeWs(ORDERED);
    if(!sc.ordered) wsCheck(UNORDERED);
  }

  /**
   * Parses the "emptyOrderDecl" rule.
   * @return true if declaration was found
   * @throws QueryException query exception
   */
  private boolean emptyOrderDecl() throws QueryException {
    if(!wsConsumeWs(ORDER)) return false;
    wsCheck(EMPTYORD);
    if(!decl.add(EMPTYORD)) throw error(DUPLORDEMP);
    sc.orderGreatest = wsConsumeWs(GREATEST);
    if(!sc.orderGreatest) wsCheck(LEAST);
    return true;
  }

  /**
   * Parses the "copyNamespacesDecl" rule.
   * Parses the "PreserveMode" rule.
   * Parses the "InheritMode" rule.
   * @throws QueryException query exception
   */
  private void copyNamespacesDecl() throws QueryException {
    if(!decl.add(COPY_NAMESPACES)) throw error(DUPLCOPYNS);
    sc.preserveNS = wsConsumeWs(PRESERVE);
    if(!sc.preserveNS) wsCheck(NO_PRESERVE);
    wsCheck(COMMA);
    sc.inheritNS = wsConsumeWs(INHERIT);
    if(!sc.inheritNS) wsCheck(NO_INHERIT);
  }

  /**
   * Parses the "DecimalFormatDecl" rule.
   * @param def default flag
   * @return true if declaration was found
   * @throws QueryException query exception
   */
  private boolean decimalFormatDecl(final boolean def) throws QueryException {
    if(def && !wsConsumeWs(DECIMAL_FORMAT)) return false;

    // use empty name for default declaration
    final QNm name = def ? new QNm() : eQName(QNAME_X, null);

    // check if format has already been declared
    if(sc.decFormats.get(name.id()) != null) throw error(DECDUPL);

    // create new format
    final TokenMap map = new TokenMap();
    // collect all property declarations
    int n;
    do {
      n = map.size();
      skipWs();
      final byte[] prop = ncName(null);
      for(final byte[] s : DECFORMATS) {
        if(!eq(prop, s)) continue;
        if(map.get(s) != null) throw error(DECDUPLPROP_X, s);
        wsCheck(IS);
        map.put(s, stringLiteral());
        break;
      }
      if(map.isEmpty()) throw error(NODECLFORM_X, prop);
    } while(n != map.size());

    // completes the format declaration
    sc.decFormats.put(name.id(), new DecFormatter(info(), map));
    return true;
  }

  /**
   * Parses the "DefaultCollationDecl" rule.
   * @return query expression
   * @throws QueryException query exception
   */
  private boolean defaultCollationDecl() throws QueryException {
    if(!wsConsumeWs(COLLATION)) return false;
    if(!decl.add(COLLATION)) throw error(DUPLCOLL);
    sc.collation = Collation.get(stringLiteral(), qc, sc, info(), WHICHDEFCOLL_X);
    return true;
  }

  /**
   * Parses the "BaseURIDecl" rule.
   * @throws QueryException query exception
   */
  private void baseURIDecl() throws QueryException {
    if(!decl.add(BASE_URI)) throw error(DUPLBASE);
    final byte[] base = stringLiteral();
    if(base.length != 0) sc.baseURI(string(base));
  }

  /**
   * Parses the "SchemaImport" rule.
   * Parses the "SchemaPrefix" rule.
   * @throws QueryException query exception
   */
  private void schemaImport() throws QueryException {
    byte[] pref = null;
    if(wsConsumeWs(NAMESPACE)) {
      pref = ncName(NONAME_X);
      if(eq(pref, XML, XMLNS)) throw error(BINDXML_X, pref);
      wsCheck(IS);
    } else if(wsConsumeWs(DEFAULT)) {
      wsCheck(ELEMENT);
      wsCheck(NAMESPACE);
    }
    byte[] ns = stringLiteral();
    if(pref != null && ns.length == 0) throw error(NSEMPTY);
    if(!Uri.uri(ns).isValid()) throw error(INVURI_X, ns);
    if(wsConsumeWs(AT)) {
      do {
        ns = stringLiteral();
        if(!Uri.uri(ns).isValid()) throw error(INVURI_X, ns);
      } while(wsConsumeWs(COMMA));
    }
    throw error(IMPLSCHEMA);
  }

  /**
   * Parses the "ModuleImport" rule.
   * @throws QueryException query exception
   */
  private void moduleImport() throws QueryException {
    byte[] pref = EMPTY;
    if(wsConsumeWs(NAMESPACE)) {
      pref = ncName(NONAME_X);
      wsCheck(IS);
    }

    final byte[] uri = trim(stringLiteral());
    if(uri.length == 0) throw error(NSMODURI);
    if(!Uri.uri(uri).isValid()) throw error(INVURI_X, uri);
    if(modules.contains(uri)) throw error(DUPLMODULE_X, uri);
    modules.add(uri);

    // add non-default namespace
    if(pref != EMPTY) {
      if(sc.ns.staticURI(pref) != null) throw error(DUPLNSDECL_X, pref);
      sc.ns.add(pref, uri, info());
      namespaces.put(pref, uri);
    }

    final ModInfo mi = new ModInfo();
    mi.info = info();
    mi.uri = uri;
    mods.add(mi);

    // check modules at specified locations
    if(wsConsumeWs(AT)) {
      do mi.paths.add(stringLiteral()); while(wsConsumeWs(COMMA));
    } else {
      // check module files that have been pre-declared by a test API
      final byte[] path = qc.modDeclared.get(uri);
      if(path != null) mi.paths.add(path);
    }
  }

  /**
   * Imports all modules parsed in the prolog.
   * @throws QueryException query exception
   */
  private void importModules() throws QueryException {
    for(final ModInfo mi : mods) importModule(mi);
  }

  /**
   * Imports a single module.
   * @param mi module import
   * @throws QueryException query exception
   */
  private void importModule(final ModInfo mi) throws QueryException {
    final byte[] uri = mi.uri;
    if(mi.paths.isEmpty()) {
      // no paths specified: skip statically available modules
      for(final byte[] u : Function.URIS) if(eq(uri, u)) return;
      // try to resolve module uri
      if(qc.resources.modules().addImport(string(uri), mi.info, this)) return;
      // module not found
      throw WHICHMODULE_X.get(mi.info, uri);
    }
    // parse supplied paths
    for(final byte[] path : mi.paths) module(string(path), string(uri), mi.info);
  }

  /**
   * Parses the specified module, checking function and variable references at the end.
   * @param path file path
   * @param uri module uri
   * @param info input info
   * @throws QueryException query exception
   */
  public void module(final String path, final String uri, final InputInfo info)
      throws QueryException {

    // get absolute path
    final IO io = sc.resolve(path, uri);
    final byte[] pth = token(io.path());

    // check if module has already been parsed
    final byte[] u = qc.modParsed.get(pth);
    if(u != null) {
      if(!uri.equals(string(u))) throw WRONGMODULE_X_X_X.get(info, io.name(), uri, u);
      return;
    }
    qc.modParsed.put(pth, token(uri));
<<<<<<< HEAD
    imports.put(token(uri));
=======
>>>>>>> e7c69f7b

    // read module
    final String qu;
    try {
      qu = string(io.read());
    } catch(final IOException ex) {
      throw error(WHICHMODFILE_X, io);
    }

    qc.modStack.push(pth);
    final StaticContext sub = new StaticContext(qc);
    final LibraryModule lib = new QueryParser(qu, io.path(), qc, sub).parseLibrary(false);
    final byte[] muri = lib.name.uri();

    // check if import and declaration uri match
    if(!uri.equals(string(muri))) throw WRONGMODULE_X_X_X.get(info, io.name(), uri, muri);

    // check if context value declaration types are compatible to each other
    if(sub.contextType != null) {
      if(sc.contextType == null) {
        sc.contextType = sub.contextType;
      } else if(!sub.contextType.eq(sc.contextType)) {
        throw error(CITYPES_X_X, sub.contextType, sc.contextType);
      }
    }
    qc.modStack.pop();
  }

  /**
   * Parses the "ContextItemDecl" rule.
   * @throws QueryException query exception
   */
  private void contextItemDecl() throws QueryException {
    wsCheck(ITEMM);
    if(!decl.add(ITEMM)) throw error(DUPLITEM);

    if(wsConsumeWs(AS)) {
      final SeqType declType = itemType();
      if(sc.contextType == null) {
        sc.contextType = declType;
      } else if(!sc.contextType.eq(declType)) {
        throw error(CITYPES_X_X, sc.contextType, declType);
      }
    }

    if(!wsConsumeWs(EXTERNAL)) wsCheck(ASSIGN);
    else if(!wsConsumeWs(ASSIGN)) return;

    localVars.pushContext(null);
    final Expr e = check(single(), NOVARDECL);
    final SeqType declType = sc.contextType == null ? SeqType.ITEM : sc.contextType;
    final VarScope scope = localVars.popContext();
    qc.ctxItem = MainModule.get(e, scope, declType, currDoc.toString(), sc, info());

    if(module != null) throw error(DECITEM);
    if(!sc.mixUpdates && e.has(Flag.UPD)) throw error(UPCTX, e);
  }

  /**
   * Parses the "VarDecl" rule.
   * @param anns annotations
   * @throws QueryException query exception
   */
  private void varDecl(final AnnList anns) throws QueryException {
    final QNm vn = varName();
    final SeqType tp = optAsType();
    if(module != null && !eq(vn.uri(), module.uri())) throw error(MODULENS_X, vn);

    localVars.pushContext(null);
    final boolean external = wsConsumeWs(EXTERNAL);
    final Expr bind;
    if(external) {
      bind = wsConsumeWs(ASSIGN) ? check(single(), NOVARDECL) : null;
    } else {
      wsCheck(ASSIGN);
      bind = check(single(), NOVARDECL);
    }

    final VarScope scope = localVars.popContext();
    final StaticVar var = qc.vars.declare(vn, tp, anns, bind, external, sc, scope,
        currDoc.toString(), info());
    vars.put(var.id(), var);
  }

  /**
   * Parses an optional SeqType declaration.
   * @return type if preceded by {@code as} or {@code null}
   * @throws QueryException query exception
   */
  private SeqType optAsType() throws QueryException {
    return wsConsumeWs(AS) ? sequenceType() : null;
  }

  /**
   * Parses the "ConstructionDecl" rule.
   * @throws QueryException query exception
   */
  private void constructionDecl() throws QueryException {
    if(!decl.add(CONSTRUCTION)) throw error(DUPLCONS);
    sc.strip = wsConsumeWs(STRIP);
    if(!sc.strip) wsCheck(PRESERVE);
  }

  /**
   * Parses the "FunctionDecl" rule.
   * @param anns annotations
   * @throws QueryException query exception
   */
  private void functionDecl(final AnnList anns) throws QueryException {
    final InputInfo ii = info();
    final QNm name = eQName(FUNCNAME, sc.funcNS);
    if(keyword(name)) throw error(RESERVED_X, name.local());
    wsCheck(PAREN1);
    if(module != null && !eq(name.uri(), module.uri())) throw error(MODULENS_X, name);

    localVars.pushContext(null);
    final Var[] args = paramList();
    wsCheck(PAREN2);

    final SeqType type = optAsType();
    final Expr expr = wsConsumeWs(EXTERNAL) ? null : enclosedExpr();
    final VarScope scope = localVars.popContext();
    final StaticFunc func = qc.funcs.declare(anns, name, args, type, expr, sc, scope,
        currDoc.toString(), ii);
    funcs.put(func.id(), func);
  }

  /**
   * Checks if the specified name equals reserved function names.
   * @param name name to be checked
   * @return result of check
   */
  private static boolean keyword(final QNm name) {
    return !name.hasPrefix() && KEYWORDS.contains(name.string());
  }

  /**
   * Parses a ParamList.
   * @return declared variables
   * @throws QueryException query exception
   */
  private Var[] paramList() throws QueryException {
    Var[] args = { };
    while(true) {
      skipWs();
      if(curr() != '$') {
        if(args.length == 0) break;
        check('$');
      }
      final Var var = localVars.add(varName(), optAsType(), true);
      for(final Var v : args)
        if(v.name.eq(var.name)) throw error(FUNCDUPL_X, var);

      args = Array.add(args, var);
      if(!consume(',')) break;
    }
    return args;
  }

  /**
   * Parses the "EnclosedExpr" rule.
   * @return query expression
   * @throws QueryException query exception
   */
  private Expr enclosedExpr() throws QueryException {
    wsCheck(CURLY1);
    final Expr e = expr();
    wsCheck(CURLY2);
    return e == null ? Empty.SEQ : e;
  }

  /**
   * Parses the "Expr" rule.
   * @return query expression or {@code null}
   * @throws QueryException query exception
   */
  private Expr expr() throws QueryException {
    final Expr e = single();
    if(e == null) {
      if(more()) return null;
      throw alter == null ? error(NOEXPR) : error();
    }

    if(!wsConsume(COMMA)) return e;
    final ExprList el = new ExprList(e);
    do add(el, single()); while(wsConsume(COMMA));
    return new List(info(), el.finish());
  }

  /**
   * Parses the "ExprSingle" rule.
   * @return query expression or {@code null}
   * @throws QueryException query exception
   */
  private Expr single() throws QueryException {
    alter = null;
    Expr e = flwor();
    if(e == null) e = quantified();
    if(e == null) e = switchh();
    if(e == null) e = typeswitch();
    if(e == null) e = iff();
    if(e == null) e = tryCatch();
    if(e == null) e = insert();
    if(e == null) e = delete();
    if(e == null) e = rename();
    if(e == null) e = replace();
    if(e == null) e = updatingFunctionCall();
    if(e == null) e = copyModify();
    if(e == null) e = or();
    return e;
  }

  /**
   * Parses the "FLWORExpr" rule.
   * Parses the "WhereClause" rule.
   * Parses the "OrderByClause" rule.
   * Parses the "OrderSpecList" rule.
   * Parses the "GroupByClause" rule.
   * @return query expression or {@code null}
   * @throws QueryException query exception
   */
  private Expr flwor() throws QueryException {
    final int s = localVars.openScope();
    final LinkedList<Clause> clauses = initialClause(null);
    if(clauses == null) return null;

    final TokenObjMap<Var> curr = new TokenObjMap<>();
    for(final Clause fl : clauses)
      for(final Var v : fl.vars()) curr.put(v.name.id(), v);

    int size;
    do {
      do {
        size = clauses.size();
        initialClause(clauses);
        for(final Clause c : clauses) {
          for(final Var v : c.vars()) curr.put(v.name.id(), v);
        }
      } while(size < clauses.size());

      if(wsConsumeWs(WHERE)) {
        alterPos = pos;
        clauses.add(new Where(check(single(), NOWHERE), info()));
      }

      if(wsConsumeWs(GROUP)) {
        wsCheck(BY);
        skipWs();
        alterPos = pos;
        final Spec[] specs = groupSpecs(clauses);

        // find all non-grouping variables that aren't shadowed
        final ArrayList<VarRef> ng = new ArrayList<>();
        for(final Spec spec : specs) curr.put(spec.var.name.id(), spec.var);
        vars:
        for(final Var v : curr.values()) {
          for(final Spec spec : specs) if(spec.var.is(v)) continue vars;
          ng.add(new VarRef(specs[0].info, v));
        }

        // add new copies for all non-grouping variables
        final Var[] ngrp = new Var[ng.size()];
        for(int i = ng.size(); --i >= 0;) {
          final VarRef v = ng.get(i);

          // if one groups variables such as $x as xs:integer, then the resulting
          // sequence isn't compatible with the type and can't be assigned
          final Var nv = localVars.add(v.var.name, null, false);
          // [LW] should be done everywhere
          if(v.seqType().one())
            nv.refineType(SeqType.get(v.seqType().type, Occ.ONE_MORE), qc, info());
          ngrp[i] = nv;
          curr.put(nv.name.id(), nv);
        }

        final VarRef[] pre = new VarRef[ng.size()];
        clauses.add(new GroupBy(specs, ng.toArray(pre), ngrp, specs[0].info));
      }

      final boolean stable = wsConsumeWs(STABLE);
      if(stable) wsCheck(ORDER);
      if(stable || wsConsumeWs(ORDER)) {
        wsCheck(BY);
        alterPos = pos;
        Key[] ob = null;
        do {
          final Key key = orderSpec();
          ob = ob == null ? new Key[] { key } : Array.add(ob, key);
        } while(wsConsume(COMMA));

        final VarRef[] vs = new VarRef[curr.size()];
        int i = 0;
        for(final Var v : curr.values()) vs[i++] = new VarRef(ob[0].info, v);
        clauses.add(new OrderBy(vs, ob, ob[0].info));
      }

      if(wsConsumeWs(COUNT, DOLLAR, NOCOUNT)) {
        final Var v = localVars.add(varName(), SeqType.ITR, false);
        curr.put(v.name.id(), v);
        clauses.add(new Count(v, info()));
      }
    } while(size < clauses.size());

    if(!wsConsumeWs(RETURN)) throw alter == null ? error(FLWORRETURN) : error();

    final Expr ret = check(single(), NORETURN);
    localVars.closeScope(s);
    return new GFLWOR(clauses.get(0).info, clauses, ret);
  }

  /**
   * Parses the "InitialClause" rule.
   * @param clauses FLWOR clauses
   * @return query expression
   * @throws QueryException query exception
   */
  private LinkedList<Clause> initialClause(final LinkedList<Clause> clauses) throws QueryException {
    LinkedList<Clause> cls = clauses;
    // WindowClause
    final boolean slide = wsConsumeWs(FOR, SLIDING, NOWINDOW);
    if(slide || wsConsumeWs(FOR, TUMBLING, NOWINDOW)) {
      if(cls == null) cls = new LinkedList<>();
      cls.add(windowClause(slide));
    } else {
      // ForClause / LetClause
      final boolean let = wsConsumeWs(LET, SCORE, NOLET) || wsConsumeWs(LET, DOLLAR, NOLET);
      if(let || wsConsumeWs(FOR, DOLLAR, NOFOR)) {
        if(cls == null) cls = new LinkedList<>();
        if(let) letClause(cls);
        else    forClause(cls);
      }
    }
    return cls;
  }

  /**
   * Parses the "ForClause" rule.
   * Parses the "PositionalVar" rule.
   * @param cls list of clauses
   * @throws QueryException parse exception
   */
  private void forClause(final LinkedList<Clause> cls) throws QueryException {
    do {
      final QNm nm = varName();
      final SeqType tp = optAsType();

      final boolean emp = wsConsume(ALLOWING);
      if(emp) wsCheck(EMPTYORD);

      final QNm p = wsConsumeWs(AT) ? varName() : null;
      final QNm s = wsConsumeWs(SCORE) ? varName() : null;

      wsCheck(IN);
      final Expr e = check(single(), NOVARDECL);

      // declare late because otherwise it would shadow the wrong variables
      final Var var = localVars.add(nm, tp, false);
      final Var ps = p != null ? localVars.add(p, SeqType.ITR, false) : null;
      final Var scr = s != null ? localVars.add(s, SeqType.DBL, false) : null;
      if(p != null) {
        if(nm.eq(p)) throw error(DUPLVAR_X, var);
        if(s != null && p.eq(s)) throw error(DUPLVAR_X, ps);
      }
      if(s != null && nm.eq(s)) throw error(DUPLVAR_X, var);

      cls.add(new For(var, ps, scr, e, emp, info()));
    } while(wsConsumeWs(COMMA));
  }

  /**
   * Parses the "LetClause" rule.
   * Parses the "FTScoreVar" rule.
   * @param cls list of clauses
   * @throws QueryException parse exception
   */
  private void letClause(final LinkedList<Clause> cls) throws QueryException {
    do {
      final boolean score = wsConsumeWs(SCORE);
      final QNm nm = varName();
      final SeqType tp = score ? SeqType.DBL : optAsType();
      wsCheck(ASSIGN);
      final Expr e = check(single(), NOVARDECL);
      cls.add(new Let(localVars.add(nm, tp, false), e, score, info()));
    } while(wsConsume(COMMA));
  }

  /**
   * Parses the "TumblingWindowClause" rule.
   * Parses the "SlidingWindowClause" rule.
   * @param slide sliding window flag
   * @return the window clause
   * @throws QueryException parse exception
   */
  private Window windowClause(final boolean slide) throws QueryException {
    wsCheck(slide ? SLIDING : TUMBLING);
    wsCheck(WINDOW);
    skipWs();

    final QNm nm = varName();
    final SeqType tp = optAsType();

    wsCheck(IN);
    final Expr e = check(single(), NOVARDECL);

    // WindowStartCondition
    wsCheck(START);
    final Condition start = windowCond(true);

    // WindowEndCondition
    Condition end = null;
    final boolean only = wsConsume(ONLY), check = slide || only;
    if(check || wsConsume(END)) {
      if(check) wsCheck(END);
      end = windowCond(false);
    }
    return new Window(info(), slide, localVars.add(nm, tp, false), e, start, only, end);
  }

  /**
   * Parses the "WindowVars" rule.
   * @param start start condition flag
   * @return an array containing the current, positional, previous and next variable name
   * @throws QueryException parse exception
   */
  private Condition windowCond(final boolean start) throws QueryException {
    skipWs();
    final InputInfo ii = info();
    final Var var = curr('$')             ? localVars.add(varName(), null, false) : null,
              at  = wsConsumeWs(AT)       ? localVars.add(varName(), null, false) : null,
              prv = wsConsumeWs(PREVIOUS) ? localVars.add(varName(), null, false) : null,
              nxt = wsConsumeWs(NEXT)     ? localVars.add(varName(), null, false) : null;
    wsCheck(WHEN);
    return new Condition(start, var, at, prv, nxt, check(single(), NOEXPR), ii);
  }

  /**
   * Parses the "OrderSpec" rule.
   * Parses the "OrderModifier" rule.
   *
   * Empty order specs are ignored, {@code order} is then returned unchanged.
   * @return new order key
   * @throws QueryException query exception
   */
  private Key orderSpec() throws QueryException {
    final Expr e = check(single(), ORDERBY);

    boolean desc = false;
    if(!wsConsumeWs(ASCENDING)) desc = wsConsumeWs(DESCENDING);
    boolean least = !sc.orderGreatest;
    if(wsConsumeWs(EMPTYORD)) {
      least = !wsConsumeWs(GREATEST);
      if(least) wsCheck(LEAST);
    }
    final Collation coll = wsConsumeWs(COLLATION) ?
      Collation.get(stringLiteral(), qc, sc, info(), FLWORCOLL_X) : sc.collation;
    return new Key(info(), e, desc, least, coll);
  }

  /**
   * Parses the "GroupingSpec" rule.
   * @param cl preceding clauses
   * @return new group specification
   * @throws QueryException query exception
   */
  private Spec[] groupSpecs(final LinkedList<Clause> cl) throws QueryException {
    Spec[] specs = null;
    do {
      final InputInfo ii = info();
      final QNm name = varName();
      final SeqType declType = optAsType();

      final Expr by;
      if(declType != null || wsConsume(ASSIGN)) {
        if(declType != null) wsCheck(ASSIGN);
        by = check(single(), NOVARDECL);
      } else {
        final VarRef vr = localVars.resolveLocal(name, ii);
        // the grouping variable has to be declared by the same FLWOR expression
        boolean dec = false;
        if(vr != null) {
          // check preceding clauses
          for(final Clause f : cl) {
            if(f.declares(vr.var)) {
              dec = true;
              break;
            }
          }

          // check other grouping variables
          if(!dec && specs != null) {
            for(final Spec spec : specs) {
              if(spec.var.is(vr.var)) {
                dec = true;
                break;
              }
            }
          }
        }
        if(!dec) throw error(GVARNOTDEFINED_X, '$' + string(name.string()));
        by = vr;
      }

      final Collation coll = wsConsumeWs(COLLATION) ? Collation.get(stringLiteral(),
          qc, sc, info(), FLWORCOLL_X) : sc.collation;
      final Spec spec = new Spec(ii, localVars.add(name, declType, false), by, coll);
      if(specs == null) {
        specs = new Spec[] { spec };
      } else {
        for(int i = specs.length; --i >= 0;) {
          if(specs[i].var.name.eq(spec.var.name)) {
            specs[i].occluded = true;
            break;
          }
        }
        specs = Array.add(specs, spec);
      }
    } while(wsConsumeWs(COMMA));
    return specs;
  }

  /**
   * Parses the "QuantifiedExpr" rule.
   * @return query expression or {@code null}
   * @throws QueryException query exception
   */
  private Expr quantified() throws QueryException {
    final boolean some = wsConsumeWs(SOME, DOLLAR, NOSOME);
    if(!some && !wsConsumeWs(EVERY, DOLLAR, NOSOME)) return null;

    final int s = localVars.openScope();
    For[] fl = { };
    do {
      final QNm nm = varName();
      final SeqType tp = optAsType();
      wsCheck(IN);
      final Expr e = check(single(), NOSOME);
      fl = Array.add(fl, new For(localVars.add(nm, tp, false), null, null, e, false, info()));
    } while(wsConsumeWs(COMMA));

    wsCheck(SATISFIES);
    final Expr e = check(single(), NOSOME);
    localVars.closeScope(s);
    return new Quantifier(info(), fl, e, !some);
  }

  /**
   * Parses the "SwitchExpr" rule.
   * @return query expression or {@code null}
   * @throws QueryException query exception
   */
  private Expr switchh() throws QueryException {
    if(!wsConsumeWs(SWITCH, PAREN1, TYPEPAR)) return null;
    final InputInfo ii = info();
    wsCheck(PAREN1);
    final Expr cond = check(expr(), NOSWITCH);
    SwitchCase[] cases = { };
    wsCheck(PAREN2);

    // collect all cases
    ExprList exprs;
    do {
      exprs = new ExprList(null);
      while(wsConsumeWs(CASE)) add(exprs, single());
      if(exprs.size() == 1) {
        // add default case
        if(cases.length == 0) throw error(WRONGCHAR_X_X, CASE, found());
        wsCheck(DEFAULT);
      }
      wsCheck(RETURN);
      exprs.set(0, check(single(), NOSWITCH));
      cases = Array.add(cases, new SwitchCase(info(), exprs.finish()));
    } while(exprs.size() != 1);

    return new Switch(ii, cond, cases);
  }

  /**
   * Parses the "TypeswitchExpr" rule.
   * @return query expression or {@code null}
   * @throws QueryException query exception
   */
  private Expr typeswitch() throws QueryException {
    if(!wsConsumeWs(TYPESWITCH, PAREN1, TYPEPAR)) return null;
    final InputInfo ii = info();
    wsCheck(PAREN1);
    final Expr ts = check(expr(), NOTYPESWITCH);
    wsCheck(PAREN2);

    TypeCase[] cases = { };
    final ArrayList<SeqType> types = new ArrayList<>();
    final int s = localVars.openScope();
    boolean cs;
    do {
      types.clear();
      cs = wsConsumeWs(CASE);
      if(!cs) {
        wsCheck(DEFAULT);
        skipWs();
      }
      Var var = null;
      if(curr('$')) {
        var = localVars.add(varName(), null, false);
        if(cs) wsCheck(AS);
      }
      if(cs) {
        do types.add(sequenceType());
        while(wsConsume(PIPE));
      }
      wsCheck(RETURN);
      final Expr ret = check(single(), NOTYPESWITCH);
      cases = Array.add(cases, new TypeCase(info(), var,
          types.toArray(new SeqType[types.size()]), ret));
      localVars.closeScope(s);
    } while(cs);
    if(cases.length == 1) throw error(NOTYPESWITCH);
    return new TypeSwitch(ii, ts, cases);
  }

  /**
   * Parses the "IfExpr" rule.
   * @return query expression or {@code null}
   * @throws QueryException query exception
   */
  private Expr iff() throws QueryException {
    if(!wsConsumeWs(IF, PAREN1, IFPAR)) return null;
    final InputInfo ii = info();
    wsCheck(PAREN1);
    final Expr iff = check(expr(), NOIF);
    wsCheck(PAREN2);
    if(!wsConsumeWs(THEN)) throw error(NOIF);
    final Expr thn = check(single(), NOIF);
    if(!wsConsumeWs(ELSE)) throw error(NOIF);
    final Expr els = check(single(), NOIF);
    return new If(ii, iff, thn, els);
  }

  /**
   * Parses the "OrExpr" rule.
   * @return query expression or {@code null}
   * @throws QueryException query exception
   */
  private Expr or() throws QueryException {
    final Expr e = and();
    if(!wsConsumeWs(OR)) return e;

    final InputInfo ii = info();
    final ExprList el = new ExprList(2).add(e);
    do add(el, and()); while(wsConsumeWs(OR));
    return new Or(ii, el.finish());
  }

  /**
   * Parses the "AndExpr" rule.
   * @return query expression
   * @throws QueryException query exception
   */
  private Expr and() throws QueryException {
    final Expr e = update();
    if(!wsConsumeWs(AND)) return e;

    final InputInfo ii = info();
    final ExprList el = new ExprList(2).add(e);
    do add(el, update()); while(wsConsumeWs(AND));
    return new And(ii, el.finish());
  }

  /**
   * Parses the "UpdateExpr" rule.
   * @return query expression or {@code null}
   * @throws QueryException query exception
   */
  private Expr update() throws QueryException {
    final Expr e = comparison();
    if(e != null) {
      if(wsConsumeWs(UPDATE)) {
        final InputInfo ii = info();
        final int s = localVars.openScope();
        qc.updating();
        final Expr m = check(single(), COPYEXPR);
        localVars.closeScope(s);
        return new TransformWith(ii, e, m);
      }
    }
    return e;
  }

  /**
   * Parses the "ComparisonExpr" rule.
   * @return query expression or {@code null}
   * @throws QueryException query exception
   */
  private Expr comparison() throws QueryException {
    final Expr e = ftContains();
    if(e != null) {
      for(final OpV c : OpV.VALUES) if(wsConsumeWs(c.name))
        return new CmpV(e, check(ftContains(), CMPEXPR), c, sc.collation, sc, info());
      for(final OpN c : OpN.VALUES) if(wsConsumeWs(c.name))
        return new CmpN(e, check(ftContains(), CMPEXPR), c, info());
      for(final OpG c : OpG.VALUES) if(wsConsumeWs(c.name))
        return new CmpG(e, check(ftContains(), CMPEXPR), c, sc.collation, sc, info());
    }
    return e;
  }

  /**
   * Parses the "FTContainsExpr" rule.
   * @return query expression or {@code null}
   * @throws QueryException query exception
   */
  private Expr ftContains() throws QueryException {
    final Expr e = stringConcat();

    final int i = pos;
    if(!wsConsumeWs(CONTAINS) || !wsConsumeWs(TEXT)) {
      pos = i;
      return e;
    }

    final FTExpr select = ftSelection(false);
    if(wsConsumeWs(WITHOUT)) {
      wsCheck(CONTENT);
      union();
      throw error(FTIGNORE);
    }
    return new FTContains(e, select, info());
  }

  /**
   * Parses the "StringConcatExpr" rule.
   * @return query expression or {@code null}
   * @throws QueryException query exception
   */
  private Expr stringConcat() throws QueryException {
    final Expr e = range();
    if(e == null || !consume(CONCAT)) return e;

    final ExprList el = new ExprList(e);
    do add(el, range()); while(wsConsume(CONCAT));
    return Function.CONCAT.get(sc, info(), el.finish());
  }

  /**
   * Parses the "RangeExpr" rule.
   * @return query expression or {@code null}
   * @throws QueryException query exception
   */
  private Expr range() throws QueryException {
    final Expr e = additive();
    if(!wsConsumeWs(TO)) return e;
    return new Range(info(), e, check(additive(), INCOMPLETE));
  }

  /**
   * Parses the "AdditiveExpr" rule.
   * @return query expression or {@code null}
   * @throws QueryException query exception
   */
  private Expr additive() throws QueryException {
    Expr e = multiplicative();
    while(e != null) {
      final Calc c = consume('+') ? Calc.PLUS : consume('-') ? Calc.MINUS : null;
      if(c == null) break;
      e = new Arith(info(), e, check(multiplicative(), CALCEXPR), c);
    }
    return e;
  }

  /**
   * Parses the "MultiplicativeExpr" rule.
   * @return query expression or {@code null}
   * @throws QueryException query exception
   */
  private Expr multiplicative() throws QueryException {
    Expr e = union();
    while(e != null) {
      final Calc c = consume('*') ? Calc.MULT : wsConsumeWs(DIV) ? Calc.DIV
          : wsConsumeWs(IDIV) ? Calc.IDIV : wsConsumeWs(MOD) ? Calc.MOD : null;
      if(c == null) break;
      e = new Arith(info(), e, check(union(), CALCEXPR), c);
    }
    return e;
  }

  /**
   * Parses the "UnionExpr" rule.
   * @return query expression or {@code null}
   * @throws QueryException query exception
   */
  private Expr union() throws QueryException {
    final Expr e = intersect();
    if(e == null || !isUnion()) return e;
    final ExprList el = new ExprList(e);
    do add(el, intersect()); while(isUnion());
    return new Union(info(), el.finish());
  }

  /**
   * Checks if a union operator is found.
   * @return result of check
   * @throws QueryException query exception
   */
  private boolean isUnion() throws QueryException {
    if(wsConsumeWs(UNION)) return true;
    final int i = pos;
    if(consume(PIPE) && !consume(PIPE)) return true;
    pos = i;
    return false;
  }

  /**
   * Parses the "IntersectExceptExpr" rule.
   * @return query expression or {@code null}
   * @throws QueryException query exception
   */
  private Expr intersect() throws QueryException {
    final Expr e = instanceoff();

    if(wsConsumeWs(INTERSECT)) {
      final ExprList el = new ExprList(e);
      do add(el, instanceoff()); while(wsConsumeWs(INTERSECT));
      return new InterSect(info(), el.finish());
    }
    if(wsConsumeWs(EXCEPT)) {
      final ExprList el = new ExprList(e);
      do add(el, instanceoff()); while(wsConsumeWs(EXCEPT));
      return new Except(info(), el.finish());
    }
    return e;
  }

  /**
   * Parses the "InstanceofExpr" rule.
   * @return query expression or {@code null}
   * @throws QueryException query exception
   */
  private Expr instanceoff() throws QueryException {
    final Expr e = treat();
    if(!wsConsumeWs(INSTANCE)) return e;
    wsCheck(OF);
    return new Instance(info(), e, sequenceType());
  }

  /**
   * Parses the "TreatExpr" rule.
   * @return query expression or {@code null}
   * @throws QueryException query exception
   */
  private Expr treat() throws QueryException {
    final Expr e = castable();
    if(!wsConsumeWs(TREAT)) return e;
    wsCheck(AS);
    return new Treat(info(), e, sequenceType());
  }

  /**
   * Parses the "CastableExpr" rule.
   * @return query expression or {@code null}
   * @throws QueryException query exception
   */
  private Expr castable() throws QueryException {
    final Expr e = cast();
    if(!wsConsumeWs(CASTABLE)) return e;
    wsCheck(AS);
    return new Castable(sc, info(), e, simpleType());
  }

  /**
   * Parses the "CastExpr" rule.
   * @return query expression or {@code null}
   * @throws QueryException query exception
   */
  private Expr cast() throws QueryException {
    final Expr e = arrow();
    if(!wsConsumeWs(CAST)) return e;
    wsCheck(AS);
    return new Cast(sc, info(), e, simpleType());
  }

  /**
   * Parses the "ArrowExpr" rule.
   * @return query expression or {@code null}
   * @throws QueryException query exception
   */
  private Expr arrow() throws QueryException {
    Expr e = unary();
    if(e != null) {
      while(wsConsume(ARROW)) {
        skipWs();
        final Expr ex = curr('(') ? parenthesized() : curr('$')
            ? localVars.resolve(varName(), info()) : eQName(ARROWSPEC, sc.funcNS);
        final InputInfo ii = info();
        wsCheck(PAREN1);

        if(ex instanceof QNm) {
          final QNm name = (QNm) ex;
          if(keyword(name)) throw error(RESERVED_X, name.local());
          e = function(name, ii, new ExprList(e));
        } else {
          final ExprList argList = new ExprList(e);
          final int[] holes = argumentList(argList, e);
          final Expr[] args = argList.finish();
          if(holes == null) {
            e = new DynFuncCall(ii, sc, ex, args);
          } else {
            e = new PartFunc(sc, ii, ex, args, holes);
          }
        }
      }
    }
    return e;
  }

  /**
   * Parses the "UnaryExpr" rule.
   * @return query expression or {@code null}
   * @throws QueryException query exception
   */
  private Expr unary() throws QueryException {
    boolean minus = false;
    boolean found = false;
    do {
      skipWs();
      if(consume('-')) {
        minus ^= true;
        found = true;
      } else if(consume('+')) {
        found = true;
      } else {
        final Expr e = value();
        return found ? new Unary(info(), check(e, EVALUNARY), minus) : e;
      }
    } while(true);
  }

  /**
   * Parses the "ValueExpr" rule.
   * @return query expression or {@code null}
   * @throws QueryException query exception
   */
  private Expr value() throws QueryException {
    validate();
    final Expr e = extension();
    return e == null ? map() : e;
  }

  /**
   * Parses the "ValidateExpr" rule.
   * @throws QueryException query exception
   */
  private void validate() throws QueryException {
    final int i = pos;
    if(!wsConsumeWs(VALIDATE)) return;

    if(consume(TYPE)) qnames.add(eQName(QNAME_X, SKIPCHECK));
    consume(STRICT);
    consume(LAX);
    skipWs();
    if(curr('{')) {
      enclosedExpr();
      throw error(IMPLVAL);
    }
    pos = i;
  }

  /**
   * Parses the "ExtensionExpr" rule.
   * @return query expression or {@code null}
   * @throws QueryException query exception
   */
  private Expr extension() throws QueryException {
    final Pragma[] pragmas = pragma();
    if(pragmas == null) return null;
    final Expr expr = enclosedExpr();
    return pragmas.length == 0 ? expr : new Extension(info(), pragmas, expr);
  }

  /**
   * Parses the "Pragma" rule.
   * @return array of pragmas or {@code null}
   * @throws QueryException query exception
   */
  private Pragma[] pragma() throws QueryException {
    if(!wsConsumeWs(PRAGMA)) return null;

    final ArrayList<Pragma> el = new ArrayList<>();
    do {
      final QNm name = eQName(QNAME_X, URICHECK);
      char c = curr();
      if(c != '#' && !ws(c)) throw error(PRAGMAINV);
      tok.reset();
      while(c != '#' || next() != ')') {
        if(c == 0) throw error(PRAGMAINV);
        tok.add(consume());
        c = curr();
      }

      final byte[] value = tok.trim().toArray();
      if(eq(name.prefix(), DB_PREFIX)) {
        // project-specific declaration
        final String key = string(uc(name.local()));
        final Option<?> opt = qc.context.options.option(key);
        if(opt == null) throw error(BASX_OPTIONS_X, key);
        el.add(new DBPragma(name, opt, value));
      } else if(eq(name.prefix(), BASEX_PREFIX)) {
        // project-specific declaration
        el.add(new BaseXPragma(name, value));
      }
      pos += 2;
    } while(wsConsumeWs(PRAGMA));
    return el.toArray(new Pragma[el.size()]);
  }

  /**
   * Parses the "MapExpr" rule.
   * @return query expression or {@code null}
   * @throws QueryException query exception
   */
  private Expr map() throws QueryException {
    final Expr e = path();
    if(e != null && next() != '=' && wsConsumeWs(EXCL)) {
      final ExprList el = new ExprList(e);
      do add(el, path()); while(next() != '=' && wsConsumeWs(EXCL));
      return SimpleMap.get(info(), el.finish());
    }
    return e;
  }

  /**
   * Parses the "PathExpr" rule.
   * @return query expression or {@code null}
   * @throws QueryException query exception
   */
  private Expr path() throws QueryException {
    checkInit();

    final ExprList el;
    Expr root = null;
    if(consume('/')) {
      root = new Root(info());
      el = new ExprList();
      final Expr ex;
      if(consume('/')) {
        // two slashes: absolute descendant path
        checkAxis(Axis.DESC);
        add(el, Step.get(info(), Axis.DESCORSELF, Test.NOD));
        mark();
        ex = step(true);
      } else {
        // one slash: absolute child path
        checkAxis(Axis.CHILD);
        mark();
        ex = step(false);
        // no more steps: return root expression
        if(ex == null) return root;
      }
      add(el, ex);
      relativePath(el);
    } else {
      // relative path (no preceding slash)
      mark();
      final Expr ex = step(false);
      if(ex == null) return null;
      // return expression if no slash follows
      if(curr() != '/' && !(ex instanceof Step)) return ex;
      el = new ExprList();
      if(ex instanceof Step) add(el, ex);
      else root = ex;
      relativePath(el);
    }
    return Path.get(info(), root, el.finish());
  }

  /**
   * Parses the "RelativePathExpr" rule.
   * @param el expression list
   * @throws QueryException query exception
   */
  private void relativePath(final ExprList el) throws QueryException {
    while(true) {
      if(consume('/')) {
        if(consume('/')) {
          add(el, Step.get(info(), Axis.DESCORSELF, Test.NOD));
          checkAxis(Axis.DESC);
        } else {
          checkAxis(Axis.CHILD);
        }
      } else {
        return;
      }
      mark();
      add(el, step(true));
    }
  }

  // methods for query suggestions

  /**
   * Performs an optional check init.
   */
  void checkInit() { }

  /**
   * Performs an optional axis check.
   * @param axis axis
   */
  @SuppressWarnings("unused")
  void checkAxis(final Axis axis) { }

  /**
   * Performs an optional test check.
   * @param test node test
   * @param attr attribute flag
   */
  @SuppressWarnings("unused")
  void checkTest(final Test test, final boolean attr) { }

  /**
   * Checks a predicate.
   * @param open open flag
   */
  @SuppressWarnings("unused")
  void checkPred(final boolean open) { }

  /**
   * Parses the "StepExpr" rule.
   * @param error show error if nothing is found
   * @return query expression or {@code null}
   * @throws QueryException query exception
   */
  private Expr step(final boolean error) throws QueryException {
    final Expr e = postfix();
    return e != null ? e : axisStep(error);
  }

  /**
   * Parses the "AxisStep" rule.
   * @param error show error if nothing is found
   * @return step or {@code null}
   * @throws QueryException query exception
   */
  private Step axisStep(final boolean error) throws QueryException {
    Axis axis = null;
    Test test = null;
    if(wsConsume(DOT2)) {
      axis = Axis.PARENT;
      test = Test.NOD;
      checkTest(test, false);
    } else if(consume('@')) {
      axis = Axis.ATTR;
      test = nodeTest(true, true);
      checkTest(test, true);
      if(test == null) {
        --pos;
        throw error(NOATTNAME);
      }
    } else {
      for(final Axis ax : Axis.VALUES) {
        final int i = pos;
        if(!wsConsumeWs(ax.name)) continue;
        if(wsConsumeWs(COLS)) {
          alterPos = pos;
          axis = ax;
          final boolean attr = ax == Axis.ATTR;
          test = nodeTest(attr, true);
          checkTest(test, attr);
          if(test == null) throw error(AXISMISS_X, axis);
          break;
        }
        pos = i;
      }

      if(axis == null) {
        axis = Axis.CHILD;
        test = nodeTest(false, true);
        if(test == Test.NSP) throw error(NSAXIS);
        if(test != null && test.type == NodeType.ATT) axis = Axis.ATTR;
        checkTest(test, axis == Axis.ATTR);
      }
      if(test == null) {
        if(error) throw error(STEPMISS_X, found());
        return null;
      }
    }

    final ExprList el = new ExprList();
    while(wsConsume(SQUARE1)) {
      checkPred(true);
      add(el, expr());
      wsCheck(SQUARE2);
      checkPred(false);
    }
    return Step.get(info(), axis, test, el.finish());
  }

  /**
   * Parses the "NodeTest" rule.
   * Parses the "NameTest" rule.
   * Parses the "KindTest" rule.
   * @param att attribute flag
   * @param all check all tests, or only names
   * @return test or {@code null}
   * @throws QueryException query exception
   */
  private Test nodeTest(final boolean att, final boolean all) throws QueryException {
    final int i = pos;
    if(consume('*')) {
      // name test: *
      if(!consume(':')) return new NameTest(att);
      // name test: *:name
      return new NameTest(new QNm(ncName(QNAME_X)), Kind.NAME, att, sc.elemNS);
    }

    if(consume(EQNAME)) {
      // name test: Q{uri}*
      final byte[] uri = bracedURILiteral();
      if(consume('*')) {
        final QNm nm = new QNm(COLON, uri);
        return new NameTest(nm, Kind.URI, att, sc.elemNS);
      }
    }
    pos = i;

    final QNm name = eQName(null, SKIPCHECK);
    if(name != null) {
      final int i2 = pos;
      if(all && wsConsumeWs(PAREN1)) {
        final NodeType type = NodeType.find(name);
        if(type != null) return kindTest(type);
      } else {
        pos = i2;
        // name test: prefix:name, name, Q{uri}name
        if(name.hasPrefix() || !consume(':')) {
          skipWs();
          qnames.add(name, !att);
          return new NameTest(name, Kind.URI_NAME, att, sc.elemNS);
        }
        // name test: prefix:*
        if(consume('*')) {
          final QNm nm = new QNm(concat(name.string(), COLON));
          qnames.add(nm, !att);
          return new NameTest(nm, Kind.URI, att, sc.elemNS);
        }
      }
    }
    pos = i;
    return null;
  }

  /**
   * Parses the "PostfixExpr" rule.
   * @return postfix expression or {@code null}
   * @throws QueryException query exception
   */
  private Expr postfix() throws QueryException {
    Expr e = primary(), old;
    if(e != null) {
      do {
        old = e;
        if(wsConsume(SQUARE1)) {
          // parses the "Predicate" rule
          if(e == null) throw error(PREDMISSING);
          final ExprList el = new ExprList();
          do {
            add(el, expr());
            wsCheck(SQUARE2);
          } while(wsConsume(SQUARE1));
          e = Filter.get(info(), e, el.finish());
        } else if(consume(PAREN1)) {
          if(e instanceof Value && !(e instanceof FItem)) throw error(NOPAREN_X_X, e);
          // parses the "ArgumentList" rule
          final InputInfo ii = info();
          final ExprList argList = new ExprList();
          final int[] holes = argumentList(argList, e);
          final Expr[] args = argList.finish();
          if(holes == null) {
            e = new DynFuncCall(ii, sc, e, args);
          } else {
            e = new PartFunc(sc, ii, e, args, holes);
          }
        } else if(consume(QUESTION)) {
          // parses the "Lookup" rule
          e = new Lookup(info(), sc, keySpecifier(), e);
        }
      } while(e != old);
    }
    return e;
  }

  /**
   * Parses the "PrimaryExpr" rule.
   * Parses the "VarRef" rule.
   * Parses the "ContextItem" rule.
   * Parses the "Literal" rule.
   * @return query expression or {@code null}
   * @throws QueryException query exception
   */
  private Expr primary() throws QueryException {
    skipWs();
    final char c = curr();
    // variables
    if(c == '$') {
      final InputInfo ii = info();
      return localVars.resolve(varName(), ii);
    }
    // parentheses
    if(c == '(' && next() != '#') return parenthesized();
    // direct constructor
    if(c == '<') return dirConstructor();
    // string constructor
    if(c == '`') return stringConstructor();
    // function item
    Expr e = functionItem();
    if(e != null) return e;
    // function call
    e = functionCall();
    if(e != null) return e;
    // computed constructors
    e = compConstructor();
    if(e != null) return e;
    // ordered expression
    final int p = pos;
    if(wsConsumeWs(ORDERED) || wsConsumeWs(UNORDERED)) {
      if(curr('{')) return enclosedExpr();
      pos = p;
    }
    // map constructor
    if(wsConsumeWs(MAPSTR, CURLY1, INCOMPLETE)) return new CMap(info(), keyValues());
    // square array constructor
    if(wsConsumeWs(SQUARE1)) return new CArray(info(), false, values());
    // curly array constructor
    if(wsConsumeWs(ARRAYSTR, CURLY1, INCOMPLETE)) {
      wsCheck(CURLY1);
      final Expr a = expr();
      wsCheck(CURLY2);
      return a == null ? new CArray(info(), true) : new CArray(info(), true, a);
    }
    // unary lookup
    final int ip = pos;
    if(consume(QUESTION)) {
      if(!wsConsume(COMMA) && !consume(PAREN2)) return new Lookup(info(), sc, keySpecifier());
      pos = ip;
    }
    // context value
    if(c == '.') {
      if(next() == '.') return null;
      if(!digit(next())) {
        consume();
        return new ContextValue(info());
      }
    }
    // literals
    return literal();
  }

  /**
   * Parses the "KeySpecifier" rule.
   * @return specifier expression ({@code null} means wildcard)
   * @throws QueryException query exception
   */
  private Expr keySpecifier() throws QueryException {
    skipWs();
    final int c = curr();
    if(c == '*') {
      consume();
      return Str.WC;
    }
    return c == '(' ? parenthesized() :
      digit(c) ? numericLiteral(true) :
      Str.get(ncName(KEYSPEC));
  }

  /**
   * Parses keys and values of maps.
   * @return map literals
   * @throws QueryException query exception
   */
  private Expr[] keyValues() throws QueryException {
    wsCheck(CURLY1);
    final ExprList el = new ExprList();
    if(!wsConsume(CURLY2)) {
      do {
        add(el, check(single(), INVMAPKEY));
        if(!wsConsume(COL)) throw error(WRONGCHAR_X_X, COL, found());
        add(el, check(single(), INVMAPVAL));
      } while(wsConsume(COMMA));
      wsCheck(CURLY2);
    }
    return el.finish();
  }

  /**
   * Parses values of arrays.
   * @return array literals
   * @throws QueryException query exception
   */
  private Expr[] values() throws QueryException {
    final ExprList el = new ExprList();
    if(!wsConsume(SQUARE2)) {
      do {
        add(el, check(single(), INVMAPVAL));
      } while(wsConsume(COMMA));
      wsCheck(SQUARE2);
    }
    return el.finish();
  }

  /**
   * Parses the "FunctionItemExpr" rule.
   * Parses the "NamedFunctionRef" rule.
   * Parses the "LiteralFunctionItem" rule.
   * Parses the "InlineFunction" rule.
   * @return function item or {@code null}
   * @throws QueryException query exception
   */
  private Expr functionItem() throws QueryException {
    skipWs();
    final int ip = pos;

    // parse annotations; will only be visited for XQuery 3.0 expressions
    final AnnList anns = annotations(false).check(false);
    // inline function
    if(wsConsume(FUNCTION) && wsConsume(PAREN1)) {
      if(anns.contains(Annotation.PRIVATE) || anns.contains(Annotation.PUBLIC))
        throw error(NOVISALLOWED);

      final HashMap<Var, Expr> global = new HashMap<>();
      localVars.pushContext(global);
      final Var[] args = paramList();
      wsCheck(PAREN2);
      final SeqType type = optAsType();
      final Expr body = enclosedExpr();
      final VarScope scope = localVars.popContext();
      return new Closure(info(), type, args, body, anns, global, sc, scope);
    }
    // annotations not allowed here
    if(!anns.isEmpty()) throw error(NOANN);

    // named function reference
    pos = ip;
    final QNm name = eQName(null, sc.funcNS);
    if(name != null && consume('#')) {
      if(keyword(name)) throw error(RESERVED_X, name.local());
      final Expr ex = numericLiteral(true);
      if(!(ex instanceof Int)) return ex;
      final int card = (int) ((ANum) ex).itr();
      final Expr lit = Functions.getLiteral(name, card, qc, sc, info(), false);
      return lit != null ? lit : unknownLit(name, card, info());
    }

    pos = ip;
    return null;
  }

  /**
   * Creates and registers a function literal.
   * @param name function name
   * @param card cardinality
   * @param ii input info
   * @return the literal
   * @throws QueryException query exception
   */
  private Closure unknownLit(final QNm name, final int card, final InputInfo ii)
      throws QueryException {
    final Closure lit = Closure.unknownLit(name, card, qc, sc, ii);
    qc.funcs.registerFuncLit(lit);
    return lit;
  }

  /**
   * Parses the "Literal" rule.
   * @return query expression or {@code null}
   * @throws QueryException query exception
   */
  private Expr literal() throws QueryException {
    final char c = curr();
    // literals
    if(digit(c) || c == '.') return numericLiteral(false);
    // strings
    return quote(c) ? Str.get(stringLiteral()) : null;
  }

  /**
   * Parses the "NumericLiteral" rule.
   * Parses the "DecimalLiteral" rule.
   * Parses the "IntegerLiteral" rule.
   * @param itr integer flag
   * @return numeric literal
   * @throws QueryException query exception
   */
  private Expr numericLiteral(final boolean itr) throws QueryException {
    tok.reset();
    while(digit(curr())) tok.add(consume());

    final boolean dec = consume('.');
    if(dec) {
      // decimal literal
      if(itr) throw error(NUMBERITR);
      tok.add('.');
      while(digit(curr())) tok.add(consume());
    }
    if(XMLToken.isNCStartChar(curr())) return checkDbl();

    if(dec) {
      final byte[] t = tok.toArray();
      if(t.length == 1 && t[0] == '.') throw error(NUMBERDEC_X, t);
      return Dec.get(new BigDecimal(string(trim(t))));
    }

    final long l = toLong(tok.toArray());
    if(l != Long.MIN_VALUE) return Int.get(l);
    final InputInfo ii = info();
    return FnError.get(RANGE_X.get(ii, chop(tok, ii)), SeqType.ITR);
  }

  /**
   * Parses the "DoubleLiteral" rule. Checks if a number is followed by a whitespace.
   * @return expression
   * @throws QueryException query exception
   */
  private Dbl checkDbl() throws QueryException {
    if(!consume('e') && !consume('E')) throw error(NUMBERWS);
    tok.add('e');
    if(curr('+') || curr('-')) tok.add(consume());
    final int s = tok.size();
    while(digit(curr())) tok.add(consume());
    if(s == tok.size()) throw error(NUMBERDBL_X, tok);

    if(XMLToken.isNCStartChar(curr())) throw error(NUMBERWS);
    return Dbl.get(tok.toArray(), info());
  }

  /**
   * Parses the "StringLiteral" rule.
   * @return query expression
   * @throws QueryException query exception
   */
  private byte[] stringLiteral() throws QueryException {
    skipWs();
    final char del = curr();
    if(!quote(del)) throw error(NOQUOTE_X, found());
    consume();
    tok.reset();
    while(true) {
      while(!consume(del)) {
        if(!more()) throw error(NOQUOTE_X, found());
        entity(tok);
      }
      if(!consume(del)) break;
      tok.add(del);
    }
    return tok.toArray();
  }

  /**
   * Parses the "BracedURILiteral" rule without the "Q{" prefix.
   * @return query expression
   * @throws QueryException query exception
   */
  private byte[] bracedURILiteral() throws QueryException {
    tok.reset();
    while(!consume('}')) {
      if(!more()) throw error(WRONGCHAR_X_X, CURLY2, found());
      entity(tok);
    }
    return tok.toArray();
  }

  /**
   * Parses the "VarName" rule.
   * @return query expression or {@code null}
   * @throws QueryException query exception
   */
  private QNm varName() throws QueryException {
    check('$');
    skipWs();
    return eQName(NOVARNAME, null);
  }

  /**
   * Parses the "ParenthesizedExpr" rule.
   * @return query expression
   * @throws QueryException query exception
   */
  private Expr parenthesized() throws QueryException {
    check('(');
    final Expr e = expr();
    wsCheck(PAREN2);
    return e == null ? Empty.SEQ : e;
  }

  /**
   * Parses the "FunctionCall" rule.
   * @return query expression or {@code null}
   * @throws QueryException query exception
   */
  private Expr functionCall() throws QueryException {
    final int i = pos;
    final QNm name = eQName(null, sc.funcNS);
    if(name != null && !keyword(name)) {
      final InputInfo ii = info();
      if(wsConsume(PAREN1)) {
        final Expr ret = function(name, ii, new ExprList());
        if(ret != null) return ret;
      }
    }
    pos = i;
    return null;
  }

  /**
   * Returns a function.
   * @param name function name
   * @param ii input info
   * @param argList list of arguments
   * @return function or {@code null}
   * @throws QueryException query exception
   */
  private Expr function(final QNm name, final InputInfo ii, final ExprList argList)
      throws QueryException {
    final int[] holes = argumentList(argList, name.string());
    final Expr[] args = argList.finish();
    alter = WHICHFUNC_X;
    alterFunc = name;
    alterPos = pos;

    final Expr ret;
    if(holes != null) {
      final int card = args.length + holes.length;
      final Expr lit = Functions.getLiteral(name, card, qc, sc, ii, false);
      final Expr f = lit != null ? lit : unknownLit(name, card, ii);
      ret = new PartFunc(sc, ii, f, args, holes);
    } else {
      final TypedFunc f = Functions.get(name, args, qc, sc, ii);
      ret = f != null ? f.fun : null;
    }

    if(ret != null) alter = null;
    return ret;
  }

  /**
   * Parses the "ArgumentList" rule without the opening parenthesis.
   * @param args list to put the argument expressions into
   * @param name name of the function (item); only required for error messages
   * @return array of arguments, place-holders '?' are represented as {@code null} entries
   * @throws QueryException query exception
   */
  private int[] argumentList(final ExprList args, final Object name) throws QueryException {
    int[] holes = null;
    if(!wsConsume(PAREN2)) {
      int i = args.size();
      do {
        final Expr e = single();
        if(e != null) {
          args.add(e);
        } else if(wsConsume(QUESTION)) {
          holes = holes == null ? new int[] { i } : Array.add(holes, i);
        } else {
          throw funcMiss(name);
        }
        i++;
      } while(wsConsume(COMMA));
      if(!wsConsume(PAREN2)) throw funcMiss(name);
    }
    return holes;
  }

  /**
   * Parses the "StringConstructor" rule.
   * @return query expression
   * @throws QueryException query exception
   */
  private Expr stringConstructor() throws QueryException {
    check('`');
    check('`');
    check('[');

    final ExprList el = new ExprList();
    final TokenBuilder tb = new TokenBuilder();
    while(more()) {
      final int p = pos;
      if(consume(']') && consume('`') && consume('`')) {
        if(!tb.isEmpty()) el.add(Str.get(tb.next()));
        return Function.CONCAT.get(sc, info(), el.finish());
      }
      pos = p;
      if(consume('`') && consume('{')) {
        if(!tb.isEmpty()) el.add(Str.get(tb.next()));
        final Expr e = expr();
        if(e != null) el.add(Function.STRING_JOIN.get(sc, info(), e, Str.get(" ")));
        skipWs();
        check('}');
        check('`');
      } else {
        pos = p;
        tb.add(consume());
      }
    }
    throw error(INCOMPLETE);
  }

  /**
   * Parses the "DirectConstructor" rule.
   * @return query expression
   * @throws QueryException query exception
   */
  private Expr dirConstructor() throws QueryException {
    check('<');
    return consume('!') ? dirComment() : consume('?') ? dirPI() : dirElement();
  }

  /**
   * Parses the "DirElemConstructor" rule.
   * Parses the "DirAttributeList" rules.
   * @return query expression
   * @throws QueryException query exception
   */
  private Expr dirElement() throws QueryException {
    // cache namespace information
    final int s = sc.ns.size();
    final byte[] nse = sc.elemNS;
    final int npos = qnames.size();

    final QNm name = new QNm(qName(ELEMNAME_X));
    qnames.add(name);
    consumeWS();

    final Atts ns = new Atts();
    final ExprList cont = new ExprList();

    // parse attributes...
    boolean xmlDecl = false; // xml prefix explicitly declared?
    ArrayList<QNm> atts = null;
    while(true) {
      final byte[] atn = qName(null);
      if(atn.length == 0) break;

      final ExprList attv = new ExprList();
      consumeWS();
      check('=');
      consumeWS();
      final char delim = consume();
      if(!quote(delim)) throw error(NOQUOTE_X, found());
      final TokenBuilder tb = new TokenBuilder();

      boolean simple = true;
      do {
        while(!consume(delim)) {
          final char ch = curr();
          if(ch == '{') {
            if(next() == '{') {
              tb.add(consume());
              consume();
            } else {
              final byte[] text = tb.next();
              if(text.length == 0) {
                add(attv, enclosedExpr());
                simple = false;
              } else {
                add(attv, Str.get(text));
              }
            }
          } else if(ch == '}') {
            consume();
            check('}');
            tb.add('}');
          } else if(ch == '<' || ch == 0) {
            throw error(NOQUOTE_X, found());
          } else if(ch == '\n' || ch == '\t') {
            tb.add(' ');
            consume();
          } else if(ch == '\r') {
            if(next() != '\n') tb.add(' ');
            consume();
          } else {
            entity(tb);
          }
        }
        if(!consume(delim)) break;
        tb.add(delim);
      } while(true);

      if(!tb.isEmpty()) add(attv, Str.get(tb.finish()));

      // parse namespace declarations
      final boolean pr = startsWith(atn, XMLNSC);
      if(pr || eq(atn, XMLNS)) {
        if(!simple) throw error(NSCONS);
        final byte[] pref = pr ? local(atn) : EMPTY;
        final byte[] uri = attv.isEmpty() ? EMPTY : ((Str) attv.get(0)).string();
        if(eq(pref, XML) && eq(uri, XML_URI)) {
          if(xmlDecl) throw error(DUPLNSDEF_X, XML);
          xmlDecl = true;
        } else {
          if(!Uri.uri(uri).isValid()) throw error(INVURI_X, uri);
          if(pr) {
            if(uri.length == 0) throw error(NSEMPTYURI);
            if(eq(pref, XML, XMLNS)) throw error(BINDXML_X, pref);
            if(eq(uri, XML_URI)) throw error(BINDXMLURI_X_X, uri, XML);
            if(eq(uri, XMLNS_URI)) throw error(BINDXMLURI_X_X, uri, XMLNS);
            sc.ns.add(pref, uri);
          } else {
            if(eq(uri, XML_URI)) throw error(XMLNSDEF_X, uri);
            sc.elemNS = uri;
          }
          if(ns.contains(pref)) throw error(DUPLNSDEF_X, pref);
          ns.add(pref, uri);
        }
      } else {
        final QNm attn = new QNm(atn);
        if(atts == null) atts = new ArrayList<>(1);
        atts.add(attn);
        qnames.add(attn, false);
        add(cont, new CAttr(sc, info(), false, attn, attv.finish()));
      }
      if(!consumeWS()) break;
    }

    if(consume('/')) {
      check('>');
    } else {
      check('>');
      while(curr() != '<' || next() != '/') {
        final Expr e = dirElemContent(name.string());
        if(e != null) add(cont, e);
      }
      pos += 2;

      final byte[] close = qName(ELEMNAME_X);
      consumeWS();
      check('>');
      if(!eq(name.string(), close)) throw error(TAGWRONG_X_X, name.string(), close);
    }

    qnames.assignURI(this, npos);

    // check for duplicate attribute names
    if(atts != null) {
      final int as = atts.size();
      for(int a = 0; a < as - 1; a++) {
        for(int b = a + 1; b < as; b++) {
          if(atts.get(a).eq(atts.get(b))) throw error(ATTDUPL_X, atts.get(a));
        }
      }
    }

    sc.ns.size(s);
    sc.elemNS = nse;
    return new CElem(sc, info(), name, ns, cont.finish());
  }

  /**
   * Parses the "DirElemContent" rule.
   * @param name name of opening element
   * @return query expression
   * @throws QueryException query exception
   */
  private Expr dirElemContent(final byte[] name) throws QueryException {
    final TokenBuilder tb = new TokenBuilder();
    boolean strip = true;
    do {
      final char c = curr();
      if(c == '<') {
        if(wsConsume(CDATA)) {
          tb.add(cDataSection());
          strip = false;
        } else {
          final Str txt = text(tb, strip);
          return txt != null ? txt : next() == '/' ? null : dirConstructor();
        }
      } else if(c == '{') {
        if(next() == '{') {
          tb.add(consume());
          consume();
        } else {
          final Str txt = text(tb, strip);
          return txt != null ? txt : enclosedExpr();
        }
      } else if(c == '}') {
        consume();
        check('}');
        tb.add('}');
      } else if(c != 0) {
        strip &= !entity(tb);
      } else {
        throw error(NOCLOSING_X, name);
      }
    } while(true);
  }

  /**
   * Returns a string item.
   * @param tb token builder
   * @param strip strip flag
   * @return string item or {@code null}
   */
  private Str text(final TokenBuilder tb, final boolean strip) {
    final byte[] t = tb.toArray();
    return t.length == 0 || strip && !sc.spaces && ws(t) ? null : Str.get(t);
  }

  /**
   * Parses the "DirCommentConstructor" rule.
   * @return query expression
   * @throws QueryException query exception
   */
  private Expr dirComment() throws QueryException {
    check('-');
    check('-');
    final TokenBuilder tb = new TokenBuilder();
    do {
      final char ch = consumeContent();
      if(ch == '-' && consume('-')) {
        check('>');
        return new CComm(sc, info(), Str.get(tb.finish()));
      }
      tb.add(ch);
    } while(true);
  }

  /**
   * Parses the "DirPIConstructor" rule.
   * Parses the "DirPIContents" rule.
   * @return query expression
   * @throws QueryException query exception
   */
  private Expr dirPI() throws QueryException {
    final byte[] str = ncName(INVALPI);
    if(eq(lc(str), XML)) throw error(PIXML_X, str);

    final boolean space = skipWs();
    final TokenBuilder tb = new TokenBuilder();
    do {
      final char ch = consumeContent();
      if(ch == '?' && consume('>')) {
        return new CPI(sc, info(), Str.get(str), Str.get(tb.finish()));
      }
      if(!space) throw error(PIWRONG);
      tb.add(ch);
    } while(true);
  }

  /**
   * Parses the "CDataSection" rule.
   * @return CData
   * @throws QueryException query exception
   */
  private byte[] cDataSection() throws QueryException {
    final TokenBuilder tb = new TokenBuilder();
    while(true) {
      final char ch = consumeContent();
      if(ch == ']' && curr(']') && next() == '>') {
        pos += 2;
        return tb.finish();
      }
      tb.add(ch);
    }
  }

  /**
   * Parses the "ComputedConstructor" rule.
   * @return query expression or {@code null}
   * @throws QueryException query exception
   */
  private Expr compConstructor() throws QueryException {
    final int i = pos;
    if(wsConsumeWs(DOCUMENT))  return consume(compDoc(), i);
    if(wsConsumeWs(ELEMENT))   return consume(compElement(), i);
    if(wsConsumeWs(ATTRIBUTE)) return consume(compAttribute(), i);
    if(wsConsumeWs(NAMESPACE))    return consume(compNamespace(), i);
    if(wsConsumeWs(TEXT))      return consume(compText(), i);
    if(wsConsumeWs(COMMENT))   return consume(compComment(), i);
    if(wsConsumeWs(PI))        return consume(compPI(), i);
    return null;
  }

  /**
   * Consumes the specified expression or resets the query position.
   * @param expr expression
   * @param p query position
   * @return expression or {@code null}
   */
  private Expr consume(final Expr expr, final int p) {
    if(expr == null) pos = p;
    return expr;
  }

  /**
   * Parses the "CompDocConstructor" rule.
   * @return query expression
   * @throws QueryException query exception
   */
  private Expr compDoc() throws QueryException {
    return curr('{') ? new CDoc(sc, info(), enclosedExpr()) : null;
  }

  /**
   * Parses the "CompElemConstructor" rule.
   * Parses the "ContextExpr" rule.
   * @return query expression
   * @throws QueryException query exception
   */
  private Expr compElement() throws QueryException {
    skipWs();

    final Expr name;
    final QNm qn = eQName(null, SKIPCHECK);
    if(qn != null) {
      name = qn;
      qnames.add(qn);
    } else {
      if(!wsConsume(CURLY1)) return null;
      name = check(expr(), NOELEMNAME);
      wsCheck(CURLY2);
    }

    skipWs();
    return curr('{') ? new CElem(sc, info(), name, null, enclosedExpr()) : null;
  }

  /**
   * Parses the "CompAttrConstructor" rule.
   * @return query expression
   * @throws QueryException query exception
   */
  private Expr compAttribute() throws QueryException {
    skipWs();

    final Expr name;
    final QNm qn = eQName(null, SKIPCHECK);
    if(qn != null) {
      name = qn;
      qnames.add(qn, false);
    } else {
      if(!wsConsume(CURLY1)) return null;
      name = check(expr(), NOATTNAME);
      wsCheck(CURLY2);
    }

    skipWs();
    return curr('{') ? new CAttr(sc, info(), true, name, enclosedExpr()) : null;
  }

  /**
   * Parses the "CompNamespaceConstructor" rule.
   * @return query expression
   * @throws QueryException query exception
   */
  private Expr compNamespace() throws QueryException {
    skipWs();

    final Expr name;
    final byte[] str = ncName(null);
    if(str.length == 0) {
      if(!curr('{')) return null;
      name = enclosedExpr();
    } else {
      name = Str.get(str);
    }
    skipWs();
    return curr('{') ? new CNSpace(sc, info(), name, enclosedExpr()) : null;
  }

  /**
   * Parses the "CompTextConstructor" rule.
   * @return query expression
   * @throws QueryException query exception
   */
  private Expr compText() throws QueryException {
    return curr('{') ? new CTxt(sc, info(), enclosedExpr()) : null;
  }

  /**
   * Parses the "CompCommentConstructor" rule.
   * @return query expression
   * @throws QueryException query exception
   */
  private Expr compComment() throws QueryException {
    return curr('{') ? new CComm(sc, info(), enclosedExpr()) : null;
  }

  /**
   * Parses the "CompPIConstructor" rule.
   * @return query expression
   * @throws QueryException query exception
   */
  private Expr compPI() throws QueryException {
    skipWs();

    final Expr name;
    final byte[] str = ncName(null);
    if(str.length == 0) {
      if(!wsConsume(CURLY1)) return null;
      name = check(expr(), PIWRONG);
      wsCheck(CURLY2);
    } else {
      name = Str.get(str);
    }

    skipWs();
    return curr('{') ? new CPI(sc, info(), name, enclosedExpr()) : null;
  }

  /**
   * Parses the "SimpleType" rule.
   * @return sequence type
   * @throws QueryException query exception
   */
  private SeqType simpleType() throws QueryException {
    skipWs();
    final QNm name = eQName(TYPEINVALID, sc.elemNS);
    Type t = ListType.find(name);
    if(t == null) {
      t = AtomType.find(name, false);
      if(t == null) {
        if(wsConsume(PAREN1)) throw error(SIMPLETYPE_X, name);
        if(!AtomType.AST.name.eq(name)) throw error(TYPE30_X, name.prefixId(XML));
        t = AtomType.AST;
      }
      if(t == AtomType.AST || t == AtomType.AAT || t == AtomType.NOT)
        throw error(CASTUNKNOWN_X, name.prefixId(XML));
    }
    skipWs();
    return SeqType.get(t, consume('?') ? Occ.ZERO_ONE : Occ.ONE);
  }

  /**
   * Parses the "SequenceType" rule.
   * Parses the "OccurrenceIndicator" rule.
   * Parses the "KindTest" rule.
   * @return sequence type
   * @throws QueryException query exception
   */
  private SeqType sequenceType() throws QueryException {
    // empty sequence
    if(wsConsumeWs(EMPTY_SEQUENCE, PAREN1, null)) {
      wsCheck(PAREN1);
      wsCheck(PAREN2);
      return SeqType.get(AtomType.ITEM, Occ.ZERO);
    }

    // parse item type and occurrence indicator
    final SeqType tw = itemType();
    skipWs();
    final Occ occ = consume('?') ? Occ.ZERO_ONE : consume('+') ? Occ.ONE_MORE :
      consume('*') ? Occ.ZERO_MORE : Occ.ONE;
    skipWs();
    return tw.withOcc(occ);
  }

  /**
   * Parses the "ItemType" rule.
   * Parses the "ParenthesizedItemType" rule.
   * @return item type
   * @throws QueryException query exception
   */
  private SeqType itemType() throws QueryException {
    skipWs();

    // parenthesized item type
    if(consume(PAREN1)) {
      final SeqType type = itemType();
      wsCheck(PAREN2);
      return type;
    }

    // parse optional annotation and type name
    final AnnList anns = annotations(false).check(false);
    final QNm name = eQName(TYPEINVALID, null);
    skipWs();
    // check if name is followed by parentheses
    final boolean func = curr('(');

    // item type
    Type t = null;
    if(func) {
      consume(PAREN1);
      // item type
      if(name.eq(AtomType.ITEM.name)) t = AtomType.ITEM;
      // node types
      if(t == null) t = NodeType.find(name);
      // function types
      if(t == null) {
        t = FuncType.find(name);
        if(t != null) return functionTest(anns, t).seqType();
      }
      // no type found
      if(t == null) throw error(WHICHTYPE_X, name.prefixId(XML));
    } else {
      // attach default element namespace
      if(!name.hasURI()) name.uri(sc.elemNS);
      // atomic types
      t = AtomType.find(name, false);
      // no type found
      if(t == null) throw error(TYPEUNKNOWN_X, name.prefixId(XML));
    }

    // annotations are not allowed for remaining types
    if(!anns.isEmpty()) throw error(NOANN);

    // atomic value, or closing parenthesis
    if(!func || wsConsume(PAREN2)) return t.seqType();

    // raise error if type different to node is not finalized by a parenthesis
    if(!(t instanceof NodeType)) wsCheck(PAREN2);

    // return type with an optional kind test for node types
    return SeqType.get(t, Occ.ONE, kindTest((NodeType) t));
  }

  /**
   * Parses the "FunctionTest" rule.
   * @param anns annotations
   * @param t function type
   * @return resulting type
   * @throws QueryException query exception
   */
  private Type functionTest(final AnnList anns, final Type t) throws QueryException {
    // wildcard
    if(wsConsume(ASTERISK)) {
      wsCheck(PAREN2);
      return t;
    }

    // map
    if(t instanceof MapType) {
      final Type key = itemType().type;
      if(!key.instanceOf(AtomType.AAT)) throw error(MAPTAAT_X, key);
      wsCheck(COMMA);
      final MapType tp = MapType.get((AtomType) key, sequenceType());
      wsCheck(PAREN2);
      return tp;
    }
    // array
    if(t instanceof ArrayType) {
      final ArrayType tp = ArrayType.get(sequenceType());
      wsCheck(PAREN2);
      return tp;
    }
    // function type
    SeqType[] args = { };
    if(!wsConsume(PAREN2)) {
      // function has got arguments
      do args = Array.add(args, sequenceType());
      while(wsConsume(COMMA));
      wsCheck(PAREN2);
    }
    wsCheck(AS);
    return FuncType.get(anns, sequenceType(), args);
  }

  /**
   * Parses the "ElementTest" rule without the type name and the opening bracket.
   * @param t type
   * @return arguments
   * @throws QueryException query exception
   */
  private Test kindTest(final NodeType t) throws QueryException {
    Test tp = null;
    switch(t) {
      case DOC: tp = documentTest(); break;
      case ELM: tp = elementTest(); break;
      case ATT: tp = attributeTest(); break;
      case PI:  tp = piTest(); break;
      case SCE:
      case SCA: tp = schemaTest(); break;
      default:  break;
    }
    wsCheck(PAREN2);
    return tp == null ? Test.get(t) : tp;
  }

  /**
   * Parses the "DocumentTest" rule without the leading keyword and its brackets.
   * @return arguments
   * @throws QueryException query exception
   */
  private Test documentTest() throws QueryException {
    final boolean elem = consume(ELEMENT);
    if(!elem && !consume(SCHEMA_ELEMENT)) return null;

    wsCheck(PAREN1);
    skipWs();
    final NodeTest t = elem ? elementTest() : schemaTest();
    wsCheck(PAREN2);
    return new DocTest(t != null ? t : Test.ELM);
  }

  /**
   * Parses the "ElementTest" rule without the leading keyword and its brackets.
   * @return arguments
   * @throws QueryException query exception
   */
  private NodeTest elementTest() throws QueryException {
    final QNm name = eQName(null, sc.elemNS);
    if(name == null && !consume(ASTERISK)) return null;

    Type type = null;
    if(wsConsumeWs(COMMA)) {
      // parse type name
      final QNm tn = eQName(QNAME_X, sc.elemNS);
      type = ListType.find(tn);
      if(type == null) type = AtomType.find(tn, true);
      if(type == null) throw error(TYPEUNDEF_X, tn);
      // parse optional question mark
      wsConsume(QUESTION);
    }
    return new NodeTest(NodeType.ELM, name, type);
  }

  /**
   * Parses the "ElementTest" rule without the leading keyword and its brackets.
   * @return arguments
   * @throws QueryException query exception
   */
  private NodeTest schemaTest() throws QueryException {
    final QNm name = eQName(QNAME_X, sc.elemNS);
    throw error(SCHEMAINV_X, name);
  }

  /**
   * Parses the "AttributeTest" rule without the leading keyword and its brackets.
   * @return arguments
   * @throws QueryException query exception
   */
  private Test attributeTest() throws QueryException {
    final QNm name = eQName(null, null);
    if(name == null && !consume(ASTERISK)) return null;

    Type type = null;
    if(wsConsumeWs(COMMA)) {
      // parse type name
      final QNm tn = eQName(QNAME_X, sc.elemNS);
      type = ListType.find(tn);
      if(type == null) type = AtomType.find(tn, true);
      if(type == null) throw error(TYPEUNDEF_X, tn);
    }
    return new NodeTest(NodeType.ATT, name, type);
  }

  /**
   * Parses the "PITest" rule without the leading keyword and its brackets.
   * @return arguments
   * @throws QueryException query exception
   */
  private Test piTest() throws QueryException {
    tok.reset();
    final byte[] nm;
    if(quote(curr())) {
      nm = trim(stringLiteral());
      if(!XMLToken.isNCName(nm)) throw error(INVNCNAME_X, nm);
    } else if(ncName()) {
      nm = tok.toArray();
    } else {
      return null;
    }
    return new NodeTest(NodeType.PI, new QNm(nm));
  }

  /**
   * Parses the "TryCatch" rules.
   * @return query expression or {@code null}
   * @throws QueryException query exception
   */
  private Expr tryCatch() throws QueryException {
    if(!wsConsumeWs(TRY)) return null;

    final Expr expr = enclosedExpr();
    wsCheck(CATCH);

    Catch[] catches = { };
    do {
      NameTest[] codes = { };
      do {
        skipWs();
        final NameTest test = (NameTest) nodeTest(false, false);
        if(test == null) throw error(NOCATCH);
        codes = Array.add(codes, test);
      } while(wsConsumeWs(PIPE));

      final int s = localVars.openScope();
      final int cl = Catch.NAMES.length;
      final Var[] vs = new Var[cl];
      for(int i = 0; i < cl; i++) vs[i] = localVars.add(Catch.NAMES[i], Catch.TYPES[i], false);
      final Catch c = new Catch(info(), codes, vs);
      c.expr = enclosedExpr();
      localVars.closeScope(s);

      catches = Array.add(catches, c);
    } while(wsConsumeWs(CATCH));

    return new Try(info(), expr, catches);
  }

  /**
   * Parses the "FTSelection" rules.
   * @param prg pragma flag
   * @return query expression
   * @throws QueryException query exception
   */
  private FTExpr ftSelection(final boolean prg) throws QueryException {
    FTExpr expr = ftOr(prg);
    FTExpr old;
    FTExpr first = null;
    boolean ordered = false;
    do {
      old = expr;
      if(wsConsumeWs(ORDERED)) {
        ordered = true;
        old = null;
      } else if(wsConsumeWs(WINDOW)) {
        expr = new FTWindow(info(), expr, additive(), ftUnit());
      } else if(wsConsumeWs(DISTANCE)) {
        final Expr[] rng = ftRange(false);
        if(rng == null) throw error(FTRANGE);
        expr = new FTDistance(info(), expr, rng[0], rng[1], ftUnit());
      } else if(wsConsumeWs(AT)) {
        final FTContents cont = wsConsumeWs(START) ? FTContents.START : wsConsumeWs(END) ?
          FTContents.END : null;
        if(cont == null) throw error(INCOMPLETE);
        expr = new FTContent(info(), expr, cont);
      } else if(wsConsumeWs(ENTIRE)) {
        wsCheck(CONTENT);
        expr = new FTContent(info(), expr, FTContents.ENTIRE);
      } else {
        final boolean same = wsConsumeWs(SAME);
        final boolean diff = !same && wsConsumeWs(DIFFERENT);
        if(same || diff) {
          final FTUnit unit;
          if(wsConsumeWs(SENTENCE)) unit = FTUnit.SENTENCES;
          else if(wsConsumeWs(PARAGRAPH)) unit = FTUnit.PARAGRAPHS;
          else throw error(INCOMPLETE);
          expr = new FTScope(info(), expr, same, unit);
        }
      }
      if(first == null && old != null && old != expr) first = expr;
    } while(old != expr);

    if(ordered) {
      if(first == null) return new FTOrder(info(), expr);
      first.exprs[0] = new FTOrder(info(), first.exprs[0]);
    }
    return expr;
  }

  /**
   * Parses the "FTOr" rule.
   * @param prg pragma flag
   * @return query expression
   * @throws QueryException query exception
   */
  private FTExpr ftOr(final boolean prg) throws QueryException {
    final FTExpr e = ftAnd(prg);
    if(!wsConsumeWs(FTOR)) return e;

    FTExpr[] list = { e };
    do list = Array.add(list, ftAnd(prg)); while(wsConsumeWs(FTOR));
    return new FTOr(info(), list);
  }

  /**
   * Parses the "FTAnd" rule.
   * @param prg pragma flag
   * @return query expression
   * @throws QueryException query exception
   */
  private FTExpr ftAnd(final boolean prg) throws QueryException {
    final FTExpr e = ftMildNot(prg);
    if(!wsConsumeWs(FTAND)) return e;

    FTExpr[] list = { e };
    do list = Array.add(list, ftMildNot(prg)); while(wsConsumeWs(FTAND));
    return new FTAnd(info(), list);
  }

  /**
   * Parses the "FTMildNot" rule.
   * @param prg pragma flag
   * @return query expression
   * @throws QueryException query exception
   */
  private FTExpr ftMildNot(final boolean prg) throws QueryException {
    final FTExpr e = ftUnaryNot(prg);
    if(!wsConsumeWs(NOT)) return e;

    FTExpr[] list = { };
    do {
      wsCheck(IN);
      list = Array.add(list, ftUnaryNot(prg));
    } while(wsConsumeWs(NOT));
    // convert "A not in B not in ..." to "A not in(B or ...)"
    return new FTMildNot(info(), e, list.length == 1 ? list[0] : new FTOr(
        info(), list));
  }

  /**
   * Parses the "FTUnaryNot" rule.
   * @param prg pragma flag
   * @return query expression
   * @throws QueryException query exception
   */
  private FTExpr ftUnaryNot(final boolean prg) throws QueryException {
    final boolean not = wsConsumeWs(FTNOT);
    final FTExpr e = ftPrimaryWithOptions(prg);
    return not ? new FTNot(info(), e) : e;
  }

  /**
   * Parses the "FTPrimaryWithOptions" rule.
   * @param prg pragma flag
   * @return query expression
   * @throws QueryException query exception
   */
  private FTExpr ftPrimaryWithOptions(final boolean prg) throws QueryException {
    FTExpr expr = ftPrimary(prg);

    final FTOpt fto = new FTOpt();
    boolean found = false;
    while(ftMatchOption(fto)) found = true;

    // check if specified language is not available
    if(fto.ln == null) fto.ln = Language.def();
    if(!Tokenizer.supportFor(fto.ln)) throw error(FTNOTOK_X, fto.ln);
    if(fto.is(ST) && fto.sd == null && !Stemmer.supportFor(fto.ln)) throw error(FTNOSTEM_X, fto.ln);

    // consume weight option
    if(wsConsumeWs(WEIGHT)) expr = new FTWeight(info(), expr, enclosedExpr());

    // skip options if none were specified...
    return found ? new FTOpts(info(), expr, fto) : expr;
  }

  /**
   * Parses the "FTPrimary" rule.
   * @param prg pragma flag
   * @return query expression
   * @throws QueryException query exception
   */
  private FTExpr ftPrimary(final boolean prg) throws QueryException {
    final Pragma[] pragmas = pragma();
    if(pragmas != null) {
      wsCheck(CURLY1);
      final FTExpr e = ftSelection(true);
      wsCheck(CURLY2);
      return new FTExtensionSelection(info(), pragmas, e);
    }

    if(wsConsumeWs(PAREN1)) {
      final FTExpr e = ftSelection(false);
      wsCheck(PAREN2);
      return e;
    }

    skipWs();
    final Expr e;
    if(quote(curr())) {
      e = Str.get(stringLiteral());
    } else if(curr('{')) {
      e = enclosedExpr();
    } else {
      throw error(prg ? NOPRAGMA : NOFTSELECT_X, found());
    }

    // FTAnyAllOption
    FTMode mode = FTMode.ANY;
    if(wsConsumeWs(ALL)) {
      mode = wsConsumeWs(WORDS) ? FTMode.ALL_WORDS : FTMode.ALL;
    } else if(wsConsumeWs(ANY)) {
      mode = wsConsumeWs(WORD) ? FTMode.ANY_WORD : FTMode.ANY;
    } else if(wsConsumeWs(PHRASE)) {
      mode = FTMode.PHRASE;
    }

    // FTTimes
    Expr[] occ = null;
    if(wsConsumeWs(OCCURS)) {
      occ = ftRange(false);
      if(occ == null) throw error(FTRANGE);
      wsCheck(TIMES);
    }
    return new FTWords(info(), e, mode, occ);
  }

  /**
   * Parses the "FTRange" rule.
   * @param i accept only integers ("FTLiteralRange")
   * @return query expression
   * @throws QueryException query exception
   */
  private Expr[] ftRange(final boolean i) throws QueryException {
    final Expr[] occ = { Int.get(0), Int.get(Long.MAX_VALUE) };
    if(wsConsumeWs(EXACTLY)) {
      occ[0] = ftAdditive(i);
      occ[1] = occ[0];
    } else if(wsConsumeWs(AT)) {
      if(wsConsumeWs(LEAST)) {
        occ[0] = ftAdditive(i);
      } else if(wsConsumeWs(MOST)) {
        occ[1] = ftAdditive(i);
      } else {
        return null;
      }
    } else if(wsConsumeWs(FROM)) {
      occ[0] = ftAdditive(i);
      wsCheck(TO);
      occ[1] = ftAdditive(i);
    } else {
      return null;
    }
    return occ;
  }

  /**
   * Returns an argument of the "FTRange" rule.
   * @param i accept only integers
   * @return query expression
   * @throws QueryException query exception
   */
  private Expr ftAdditive(final boolean i) throws QueryException {
    if(!i) return additive();
    skipWs();
    tok.reset();
    while(digit(curr())) tok.add(consume());
    if(tok.isEmpty()) throw error(INTEXP);
    return Int.get(toLong(tok.toArray()));
  }

  /**
   * Parses the "FTUnit" rule.
   * @return query expression
   * @throws QueryException query exception
   */
  private FTUnit ftUnit() throws QueryException {
    if(wsConsumeWs(WORDS)) return FTUnit.WORDS;
    if(wsConsumeWs(SENTENCES)) return FTUnit.SENTENCES;
    if(wsConsumeWs(PARAGRAPHS)) return FTUnit.PARAGRAPHS;
    throw error(INCOMPLETE);
  }

  /**
   * Parses the "FTMatchOption" rule.
   * @param opt options instance
   * @return false if no options were found
   * @throws QueryException query exception
   */
  private boolean ftMatchOption(final FTOpt opt) throws QueryException {
    if(!wsConsumeWs(USING)) return false;

    if(wsConsumeWs(LOWERCASE)) {
      if(opt.cs != null) throw error(FTDUP_X, CASE);
      opt.cs = FTCase.LOWER;
    } else if(wsConsumeWs(UPPERCASE)) {
      if(opt.cs != null) throw error(FTDUP_X, CASE);
      opt.cs = FTCase.UPPER;
    } else if(wsConsumeWs(CASE)) {
      if(opt.cs != null) throw error(FTDUP_X, CASE);
      if(wsConsumeWs(SENSITIVE)) {
        opt.cs = FTCase.SENSITIVE;
      } else {
        opt.cs = FTCase.INSENSITIVE;
        wsCheck(INSENSITIVE);
      }
    } else if(wsConsumeWs(DIACRITICS)) {
      if(opt.isSet(DC)) throw error(FTDUP_X, DIACRITICS);
      opt.set(DC, wsConsumeWs(SENSITIVE));
      if(!opt.is(DC)) wsCheck(INSENSITIVE);
    } else if(wsConsumeWs(LANGUAGE)) {
      if(opt.ln != null) throw error(FTDUP_X, LANGUAGE);
      final byte[] lan = stringLiteral();
      opt.ln = Language.get(string(lan));
      if(opt.ln == null) throw error(FTNOTOK_X, lan);
    } else if(wsConsumeWs(OPTION)) {
      optionDecl();
    } else {
      final boolean using = !wsConsumeWs(NO);

      if(wsConsumeWs(STEMMING)) {
        if(opt.isSet(ST)) throw error(FTDUP_X, STEMMING);
        opt.set(ST, using);
      } else if(wsConsumeWs(THESAURUS)) {
        if(opt.th != null) throw error(FTDUP_X, THESAURUS);
        opt.th = new ThesQuery();
        if(using) {
          final boolean par = wsConsume(PAREN1);
          if(!wsConsumeWs(DEFAULT)) ftThesaurusID(opt.th);
          while(par && wsConsume(COMMA))
            ftThesaurusID(opt.th);
          if(par) wsCheck(PAREN2);
        }
      } else if(wsConsumeWs(STOP)) {
        // add union/except
        wsCheck(WORDS);

        if(opt.sw != null) throw error(FTDUP_X, STOP + ' ' + WORDS);
        opt.sw = new StopWords();
        if(wsConsumeWs(DEFAULT)) {
          if(!using) throw error(FTSTOP);
        } else {
          boolean union = false, except = false;
          while(using) {
            if(wsConsume(PAREN1)) {
              do {
                final byte[] sl = stringLiteral();
                if(except) opt.sw.delete(sl);
                else if(!union || !opt.sw.contains(sl)) opt.sw.add(sl);
              } while(wsConsume(COMMA));
              wsCheck(PAREN2);
            } else if(wsConsumeWs(AT)) {
              final String fn = string(stringLiteral());
              // optional: resolve URI reference
              final IO fl = qc.resources.stopWords(fn, sc);
              if(!opt.sw.read(fl, except)) throw error(NOSTOPFILE_X, fl);
            } else if(!union && !except) {
              throw error(FTSTOP);
            }
            union = wsConsumeWs(UNION);
            except = !union && wsConsumeWs(EXCEPT);
            if(!union && !except) break;
          }
        }
      } else if(wsConsumeWs(WILDCARDS)) {
        if(opt.isSet(WC)) throw error(FTDUP_X, WILDCARDS);
        if(opt.is(FZ)) throw error(BXFT_MATCH);
        opt.set(WC, using);
      } else if(wsConsumeWs(FUZZY)) {
        // extension to the official extension: "using fuzzy"
        if(opt.isSet(FZ)) throw error(FTDUP_X, FUZZY);
        if(opt.is(WC)) throw error(BXFT_MATCH);
        opt.set(FZ, using);
      } else {
        throw error(FTMATCH_X, consume());
      }
    }
    return true;
  }

  /**
   * Parses the "FTThesaurusID" rule.
   * @param thes link to thesaurus
   * @throws QueryException query exception
   */
  private void ftThesaurusID(final ThesQuery thes) throws QueryException {
    wsCheck(AT);

    final String fn = string(stringLiteral());
    // optional: resolve URI reference
    final IO fl = qc.resources.thesaurus(fn, sc);
    final byte[] rel = wsConsumeWs(RELATIONSHIP) ? stringLiteral() : EMPTY;
    final Expr[] range = ftRange(true);
    long min = 0;
    long max = Long.MAX_VALUE;
    if(range != null) {
      wsCheck(LEVELS);
      // values will always be integer instances
      min = ((ANum) range[0]).itr();
      max = ((ANum) range[1]).itr();
    }
    thes.add(new Thesaurus(fl, rel, min, max, qc.context));
  }

  /**
   * Parses the "InsertExpr" rule.
   * @return query expression or {@code null}
   * @throws QueryException query exception
   */
  private Expr insert() throws QueryException {
    final int i = pos;
    if(!wsConsumeWs(INSERT) || !wsConsumeWs(NODE) && !wsConsumeWs(NODES)) {
      pos = i;
      return null;
    }

    final Expr s = check(single(), INCOMPLETE);
    boolean first = false;
    boolean last = false;
    boolean before = false;
    boolean after = false;
    if(wsConsumeWs(AS)) {
      first = wsConsumeWs(FIRST);
      if(!first) {
        wsCheck(LAST);
        last = true;
      }
      wsCheck(INTO);
    } else if(!wsConsumeWs(INTO)) {
      after = wsConsumeWs(AFTER);
      before = !after && wsConsumeWs(BEFORE);
      if(!after && !before) throw error(INCOMPLETE);
    }
    final Expr trg = check(single(), INCOMPLETE);
    qc.updating();
    return new Insert(sc, info(), s, first, last, before, after, trg);
  }

  /**
   * Parses the "DeleteExpr" rule.
   * @return query expression or {@code null}
   * @throws QueryException query exception
   */
  private Expr delete() throws QueryException {
    final int i = pos;
    if(!wsConsumeWs(DELETE) || !wsConsumeWs(NODES) && !wsConsumeWs(NODE)) {
      pos = i;
      return null;
    }
    qc.updating();
    return new Delete(sc, info(), check(single(), INCOMPLETE));
  }

  /**
   * Parses the "RenameExpr" rule.
   * @return query expression or {@code null}
   * @throws QueryException query exception
   */
  private Expr rename() throws QueryException {
    final int i = pos;
    if(!wsConsumeWs(RENAME) || !wsConsumeWs(NODE)) {
      pos = i;
      return null;
    }

    final Expr trg = check(single(), INCOMPLETE);
    wsCheck(AS);
    final Expr n = check(single(), INCOMPLETE);
    qc.updating();
    return new Rename(sc, info(), trg, n);
  }

  /**
   * Parses the "ReplaceExpr" rule.
   * @return query expression or {@code null}
   * @throws QueryException query exception
   */
  private Expr replace() throws QueryException {
    final int i = pos;
    if(!wsConsumeWs(REPLACE)) return null;

    final boolean v = wsConsumeWs(VALUEE);
    if(v) {
      wsCheck(OF);
      wsCheck(NODE);
    } else if(!wsConsumeWs(NODE)) {
      pos = i;
      return null;
    }

    final Expr t = check(single(), INCOMPLETE);
    wsCheck(WITH);
    final Expr r = check(single(), INCOMPLETE);
    qc.updating();
    return new Replace(sc, info(), t, r, v);
  }

  /**
   * Parses the "CopyModifyExpr" rule.
   * @return query expression or {@code null}
   * @throws QueryException query exception
   */
  private Expr copyModify() throws QueryException {
    if(!wsConsumeWs(COPY, DOLLAR, INCOMPLETE)) return null;
    final int s = localVars.openScope();

    Let[] fl = { };
    do {
      final QNm name = varName();
      wsCheck(ASSIGN);
      final Expr e = check(single(), INCOMPLETE);
      fl = Array.add(fl, new Let(localVars.add(name, SeqType.NOD, false), e, false, info()));
    } while(wsConsumeWs(COMMA));
    wsCheck(MODIFY);

    final InputInfo ii = info();
    final Expr m = check(single(), INCOMPLETE);
    wsCheck(RETURN);
    final Expr r = check(single(), INCOMPLETE);

    localVars.closeScope(s);
    qc.updating();
    return new Transform(ii, fl, m, r);
  }

  /**
   * Parses the "UpdatingFunctionCall" rule.
   * @return query expression or {@code null}
   * @throws QueryException query exception
   */
  private Expr updatingFunctionCall() throws QueryException {
    final int p = pos;
    wsConsume(INVOKE);
    final boolean upd = wsConsumeWs(UPDATING), ndt = wsConsumeWs(NON_DETERMINISTIC);
    if(upd || ndt) {
      final Expr func = primary();
      if(wsConsume(PAREN1)) {
        final InputInfo ii = info();
        final ExprList argList = new ExprList();

        if(!wsConsume(PAREN2)) {
          do {
            final Expr e = single();
            if(e == null) throw funcMiss(func);
            argList.add(e);
          } while(wsConsume(COMMA));
          if(!wsConsume(PAREN2)) throw funcMiss(func);
        }
        // skip if primary expression cannot be a function
        if(func instanceof Value && !(func instanceof FItem)) throw error(NOPAREN_X_X, func);
        if(upd) qc.updating();
        return new DynFuncCall(ii, sc, upd, ndt, func, argList.finish());
      }
    }
    pos = p;
    return null;
  }

  /**
   * Parses the "NCName" rule.
   * @param err optional error message
   * @return string
   * @throws QueryException query exception
   */
  private byte[] ncName(final QueryError err) throws QueryException {
    tok.reset();
    if(ncName()) return tok.toArray();
    if(err != null) throw error(err, consume());
    return EMPTY;
  }

  /**
   * Parses the "EQName" rule.
   * @param err optional error message. Will be thrown if no EQName is found, or ignored if set to
   * {@code null}
   * @param def default namespace, or operation mode ({@link #URICHECK}, {@link #SKIPCHECK})
   * @return QName or {@code null}
   * @throws QueryException query exception
   */
  private QNm eQName(final QueryError err, final byte[] def) throws QueryException {
    final int i = pos;
    if(consume(EQNAME)) {
      final byte[] uri = bracedURILiteral();
      final byte[] name = ncName(null);
      if(name.length != 0) {
        if(def == URICHECK && uri.length == 0) {
          pos = i;
          throw error(NOURI_X, name);
        }
        return new QNm(name, uri);
      }
      pos = i;
    }

    // parse QName
    final byte[] nm = qName(err);
    if(nm.length == 0) return null;
    if(def == SKIPCHECK) return new QNm(nm);

    // create new EQName and set namespace
    final QNm name = new QNm(nm, sc);
    if(!name.hasURI()) {
      if(def == URICHECK) {
        pos = i;
        throw error(NSMISS_X, name);
      }
      if(name.hasPrefix()) {
        pos = i;
        throw error(NOURI_X, name.string());
      }
      name.uri(def);
    }
    return name;
  }

  /**
   * Parses the "QName" rule.
   * @param err optional error message. Will be thrown if no QName is found, and ignored if set to
   * {@code null}
   * @return QName string
   * @throws QueryException query exception
   */
  private byte[] qName(final QueryError err) throws QueryException {
    tok.reset();
    if(!ncName()) {
      if(err != null) throw error(err, consume());
    } else if(consume(':')) {
      if(XMLToken.isNCStartChar(curr())) {
        tok.add(':');
        do {
          tok.add(consume());
        } while(XMLToken.isNCChar(curr()));
      } else {
        --pos;
      }
    }
    return tok.toArray();
  }

  /**
   * Helper method for parsing NCNames.
   * @return true for success
   */
  private boolean ncName() {
    if(!XMLToken.isNCStartChar(curr())) return false;
    do tok.add(consume()); while(XMLToken.isNCChar(curr()));
    return true;
  }

  /**
   * Parses and converts entities.
   * @param tb token builder
   * @return true if an entity was found
   * @throws QueryException query exception
   */
  private boolean entity(final TokenBuilder tb) throws QueryException {
    final int i = pos;
    final boolean ent = consume('&');
    if(ent) {
      if(consume('#')) {
        final int b = consume('x') ? 0x10 : 10;
        boolean ok = true;
        int n = 0;
        do {
          final char c = curr();
          final boolean m = digit(c);
          final boolean h = b == 0x10 && (c >= 'a' && c <= 'f' || c >= 'A' && c <= 'F');
          if(!m && !h) entityError(i, INVENTITY_X);
          final long nn = n;
          n = n * b + (consume() & 0xF);
          if(n < nn) ok = false;
          if(!m) n += 9;
        } while(!consume(';'));
        if(!ok) entityError(i, INVCHARREF_X);
        if(!XMLToken.valid(n)) entityError(i, INVCHARREF_X);
        tb.add(n);
      } else {
        if(consume("lt")) {
          tb.add('<');
        } else if(consume("gt")) {
          tb.add('>');
        } else if(consume("amp")) {
          tb.add('&');
        } else if(consume("quot")) {
          tb.add('"');
        } else if(consume("apos")) {
          tb.add('\'');
        } else {
          entityError(i, INVENTITY_X);
        }
        if(!consume(';')) entityError(i, INVENTITY_X);
      }
    } else {
      final char c = consume();
      int ch = c;
      if(Character.isHighSurrogate(c) && curr() != 0
          && Character.isLowSurrogate(curr())) {
        ch = Character.toCodePoint(c, consume());
      }
      if(ch == '\r') {
        ch = '\n';
        if(curr(ch)) consume();
      }
      tb.add(ch);
    }
    return ent;
  }

  /**
   * Raises an entity error.
   * @param start start position
   * @param code error code
   * @throws QueryException query exception
   */
  private void entityError(final int start, final QueryError code) throws QueryException {
    final String sub = input.substring(start, Math.min(start + 20, length));
    final int semi = sub.indexOf(';');
    final String ent = semi == -1 ? sub + "..." : sub.substring(0, semi + 1);
    throw error(code, ent);
  }

  /**
   * Raises an error if the specified expression is {@code null}.
   * @param <E> expression type
   * @param expr expression
   * @param err error message
   * @return expression
   * @throws QueryException query exception
   */
  private <E extends Expr> E check(final E expr, final QueryError err) throws QueryException {
    if(expr == null) throw error(err);
    return expr;
  }

  /**
   * Raises an error if the specified character cannot be consumed.
   * @param ch character to be found
   * @throws QueryException query exception
   */
  private void check(final int ch) throws QueryException {
    if(!consume(ch)) throw error(WRONGCHAR_X_X, (char) ch, found());
  }

  /**
   * Skips whitespaces, raises an error if the specified string cannot be consumed.
   * @param s string to be found
   * @throws QueryException query exception
   */
  private void wsCheck(final String s) throws QueryException {
    if(!wsConsume(s)) throw error(WRONGCHAR_X_X, s, found());
  }

  /**
   * Consumes the next character and normalizes new line characters.
   * @return next character
   * @throws QueryException query exception
   */
  private char consumeContent() throws QueryException {
    char ch = consume();
    if(ch == 0) throw error(WRONGCHAR_X_X, ch, found());
    if(ch == '\r') {
      ch = '\n';
      consume('\n');
    }
    return ch;
  }

  /**
   * Consumes the specified token and surrounding whitespaces.
   * @param t token to consume
   * @return true if token was found
   * @throws QueryException query exception
   */
  private boolean wsConsumeWs(final String t) throws QueryException {
    final int i = pos;
    if(!wsConsume(t)) return false;
    if(skipWs() || !XMLToken.isNCStartChar(t.charAt(0)) || !XMLToken.isNCChar(curr())) return true;
    pos = i;
    return false;
  }

  /**
   * Consumes the specified two strings or jumps back to the old query position. If the strings are
   * found, the cursor is placed after the first token.
   * @param s1 string to be consumed
   * @param s2 second string
   * @param expr alternative error message
   * @return result of check
   * @throws QueryException query exception
   */
  private boolean wsConsumeWs(final String s1, final String s2, final QueryError expr)
      throws QueryException {

    final int i1 = pos;
    if(!wsConsumeWs(s1)) return false;
    final int i2 = pos;
    alter = expr;
    alterPos = i2;
    final boolean ok = wsConsume(s2);
    pos = ok ? i2 : i1;
    return ok;
  }

  /**
   * Skips whitespaces, consumes the specified string and ignores trailing characters.
   * @param str string to consume
   * @return true if string was found
   * @throws QueryException query exception
   */
  private boolean wsConsume(final String str) throws QueryException {
    skipWs();
    return consume(str);
  }

  /**
   * Consumes all whitespace characters from the remaining query.
   * @return true if whitespaces were found
   * @throws QueryException query exception
   */
  private boolean skipWs() throws QueryException {
    final int i = pos;
    while(more()) {
      final int c = curr();
      if(c == '(' && next() == ':') {
        comment();
      } else {
        if(c <= 0 || c > ' ') return i != pos;
        ++pos;
      }
    }
    return i != pos;
  }

  /**
   * Consumes a comment.
   * @throws QueryException query exception
   */
  private void comment() throws QueryException {
    ++pos;
    final boolean doc = next() == '~';
    if(doc) {
      currDoc.setLength(0);
      ++pos;
    }
    comment(false, doc);
  }

  /**
   * Consumes a comment.
   * @param nested nested flag
   * @param doc xqdoc flag
   * @throws QueryException query exception
   */
  private void comment(final boolean nested, final boolean doc) throws QueryException {
    while(++pos < length) {
      char curr = curr();
      if(curr == '(' && next() == ':') {
        ++pos;
        comment(true, doc);
        curr = curr();
      }
      if(curr == ':' && next() == ')') {
        pos += 2;
        if(!nested && moduleDoc.isEmpty()) {
          moduleDoc = currDoc.toString().trim();
          currDoc.setLength(0);
        }
        return;
      }
      if(doc) currDoc.append(curr);
    }
    throw error(COMCLOSE);
  }

  /**
   * Consumes all following whitespace characters.
   * @return true if whitespaces were found
   */
  private boolean consumeWS() {
    final int i = pos;
    while(more()) {
      final int c = curr();
      if(c <= 0 || c > ' ') return i != pos;
      ++pos;
    }
    return true;
  }

  /**
   * Creates an alternative error.
   * @return error
   */
  private QueryException error() {
    pos = alterPos;
    if(alter != WHICHFUNC_X) return error(alter);
    final QueryException qe = qc.funcs.similarError(alterFunc, info());
    return qe == null ? error(alter, alterFunc.string()) : qe;
  }

  /**
   * Adds an expression to the specified array.
   * @param ar input array
   * @param ex new expression
   * @throws QueryException query exception
   */
  private void add(final ExprList ar, final Expr ex) throws QueryException {
    if(ex == null) throw error(INCOMPLETE);
    ar.add(ex);
  }

  /**
   * Creates a function parsing error.
   * @param func function
   * @return error
   */
  private QueryException funcMiss(final Object func) {
    Object name = func;
    if(func instanceof XQFunctionExpr) {
      final QNm qnm = ((XQFunctionExpr) func).funcName();
      if(qnm != null) name = qnm.prefixId();
    }
    return error(FUNCMISS_X, name);
  }

  /**
   * Creates the specified error.
   * @param err error to be thrown
   * @param arg error arguments
   * @return error
   */
  public QueryException error(final QueryError err, final Object... arg) {
    return err.get(info(), arg);
  }
}<|MERGE_RESOLUTION|>--- conflicted
+++ resolved
@@ -785,19 +785,16 @@
 
     // get absolute path
     final IO io = sc.resolve(path, uri);
-    final byte[] pth = token(io.path());
+    final byte[] tPath = token(io.path());
 
     // check if module has already been parsed
-    final byte[] u = qc.modParsed.get(pth);
-    if(u != null) {
-      if(!uri.equals(string(u))) throw WRONGMODULE_X_X_X.get(info, io.name(), uri, u);
+    final byte[] tUri = token(uri), pUri = qc.modParsed.get(tPath);
+    if(pUri != null) {
+      if(!eq(tUri, pUri)) throw WRONGMODULE_X_X_X.get(info, io.name(), uri, pUri);
       return;
     }
-    qc.modParsed.put(pth, token(uri));
-<<<<<<< HEAD
-    imports.put(token(uri));
-=======
->>>>>>> e7c69f7b
+    qc.modParsed.put(tPath, tUri);
+    imports.put(tUri);
 
     // read module
     final String qu;
@@ -807,7 +804,7 @@
       throw error(WHICHMODFILE_X, io);
     }
 
-    qc.modStack.push(pth);
+    qc.modStack.push(tPath);
     final StaticContext sub = new StaticContext(qc);
     final LibraryModule lib = new QueryParser(qu, io.path(), qc, sub).parseLibrary(false);
     final byte[] muri = lib.name.uri();
