package org.basex.query.expr.path;

import org.basex.query.*;
import org.basex.query.value.item.*;
import org.basex.query.value.node.*;
import org.basex.query.value.type.*;
import org.basex.util.*;

/**
 * Abstract node test.
 *
 * @author BaseX Team 2005-16, BSD License
 * @author Christian Gruen
 */
public abstract class Test {
  /** Static text node test. */
  public static final KindTest TXT = new KindTest(NodeType.TXT);
  /** Static PI node test. */
  public static final KindTest PI = new KindTest(NodeType.PI);
  /** Static element node test. */
  public static final KindTest ELM = new KindTest(NodeType.ELM);
  /** Static document node test. */
  public static final KindTest DOC = new KindTest(NodeType.DOC);
  /** Static attribute node test. */
  public static final KindTest ATT = new KindTest(NodeType.ATT);
  /** Static comment node test. */
  public static final KindTest COM = new KindTest(NodeType.COM);
  /** Static comment node test. */
  public static final KindTest NSP = new KindTest(NodeType.NSP);
  /** Static node test. */
  public static final Test NOD = new KindTest(NodeType.NOD) {
    @Override
    public boolean eq(final ANode it) { return true; }
  };

  /** Kind of name test. */
  public enum Kind {
    /** Accept all nodes (*).            */ WILDCARD,
    /** Test name (*:name).              */ NAME,
    /** Test uri (prefix:*).             */ URI,
    /** Test uri and name (prefix:name). */ URI_NAME
  }

  /** Node kind. */
  public final NodeType type;
  /** Kind of name test (can be {@code null}). */
  public Kind kind;
  /** Name test (can be {@code null}). */
  public QNm name;
  /** Indicates if test will match exactly one node (e.g.: @id). */
  public boolean unique;

<<<<<<< HEAD
  /** Mutable QName instance [SINGLE]. */
  final QNm tmpq = new QNm();

=======
>>>>>>> a9e0a3da
  /**
   * Returns a test instance.
   * @param t node type
   * @return kind test
   */
  public static Test get(final NodeType t) {
    switch(t) {
      case TXT: return TXT;
      case PI:  return PI;
      case ELM: return ELM;
      case DOC: return DOC;
      case ATT: return ATT;
      case COM: return COM;
      case NOD: return NOD;
      case NSP: return NSP;
      default: throw Util.notExpected();
    }
  }

  /**
   * Constructor.
   * @param type node type
   */
  Test(final NodeType type) {
    this.type = type;
  }

  /**
   * Optimizes the expression.
   * @param cc compilation context
   * @return false if test always returns false
   */
  @SuppressWarnings("unused")
  public boolean optimize(final QueryContext cc) {
    return true;
  }

  /**
   * Tests if the test yields true.
   * @param node node to be checked
   * @return result of check
   */
  public abstract boolean eq(final ANode node);

  /**
   * Tests if the test yields true.
   * @param item item to be checked
   * @return result of check
   */
  public boolean eq(final Item item) {
    return item instanceof ANode && eq((ANode) item);
  }

  /**
   * Checks the current and specified test for equality.
   * @param t test to be compared
   * @return result of check
   */
  public final boolean sameAs(final Test t) {
    return kind == t.kind && type == t.type && (name == t.name || name.eq(t.name));
  }

  /**
   * Copies this test.
   * @return deep copy
   */
  public abstract Test copy();

  /**
   * Checks if this test is namespace-sensitive.
   * @return result of check
   */
  boolean nsSensitive() {
    return name != null;
  }

  /**
   * Computes the intersection between two tests.
   * @param other other test
   * @return intersection if it exists, {@code null} otherwise
   */
  public abstract Test intersect(final Test other);
}<|MERGE_RESOLUTION|>--- conflicted
+++ resolved
@@ -50,12 +50,6 @@
   /** Indicates if test will match exactly one node (e.g.: @id). */
   public boolean unique;
 
-<<<<<<< HEAD
-  /** Mutable QName instance [SINGLE]. */
-  final QNm tmpq = new QNm();
-
-=======
->>>>>>> a9e0a3da
   /**
    * Returns a test instance.
    * @param t node type
