--- conflicted
+++ resolved
@@ -1,10 +1,6 @@
 package org.basex.query.func;
 
 import static org.basex.query.util.Err.*;
-<<<<<<< HEAD
-import static org.basex.util.Token.*;
-=======
->>>>>>> 5479c283
 
 import java.io.*;
 import java.util.*;
@@ -135,32 +131,10 @@
     }
 
     final ValueBuilder vb = new ValueBuilder();
-<<<<<<< HEAD
-    final ArrayList<StaticFunc> ignore = new ArrayList<StaticFunc>();
-
-    if(expr.length > 0) {
-      try {
-        // add existing functions to ignore list
-        for(final StaticFunc sf : ctx.funcs.funcs()) ignore.add(sf);
-        final IO path = checkPath(expr[0], ctx);
-        ctx.parse(string(path.read()), path.path(), sc);
-        ctx.compile();
-      } catch(final IOException ex) {
-        throw IOERR.get(info, ex);
-      }
-    }
-
-    for(final StaticFunc sf : ctx.funcs.funcs()) {
-      if(!ignore.contains(sf)) {
-        final FuncItem fi = Functions.getUser(sf, ctx, sf.sc, info);
-        if(!fi.annotations().contains(Ann.Q_UPDATING)) vb.add(fi);
-      }
-=======
     for(final StaticFunc sf : qc.funcs.funcs()) {
       if(old.contains(sf)) continue;
       final FuncItem fi = Functions.getUser(sf, qc, sf.sc, info);
       if(sc.mixUpdates || !fi.annotations().contains(Ann.Q_UPDATING)) vb.add(fi);
->>>>>>> 5479c283
     }
     return vb;
   }
