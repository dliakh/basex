package org.basex.query.func;

import static org.basex.query.QueryText.*;
import static org.basex.query.util.Err.*;
import static org.basex.util.Token.*;

import org.basex.query.*;
import org.basex.query.expr.*;
import org.basex.query.expr.Expr.Flag;
import org.basex.query.util.*;
import org.basex.query.value.item.*;
import org.basex.query.value.seq.*;
import org.basex.query.value.type.*;
import org.basex.query.value.type.SeqType.Occ;
import org.basex.query.var.*;
import org.basex.util.*;
import org.basex.util.hash.*;

/**
 * This class provides access to statically available functions.
 *
 * @author BaseX Team 2005-14, BSD License
 * @author Christian Gruen
 */
public final class Functions extends TokenSet {
  /** Singleton instance. */
  private static final Functions INSTANCE = new Functions();
  /** Function classes. */
  private Function[] funcs = new Function[Array.CAPACITY];

  /**
   * Returns the singleton instance.
   * @return instance
   */
  public static Functions get() {
    return INSTANCE;
  }

  /**
   * Constructor, registering statically available XQuery functions.
   */
  private Functions() {
    for(final Function def : Function.VALUES) {
      final String dsc = def.desc;
      final byte[] ln = token(dsc.substring(0, dsc.indexOf(PAR1)));
      final int i = put(new QNm(ln, def.uri()).id());
      if(funcs[i] != null) throw Util.notExpected("Function defined twice: " + def);
      funcs[i] = def;
    }
  }

  /**
   * Tries to resolve the specified function with xs namespace as a cast.
   * @param arity number of arguments
   * @param name function name
   * @param ii input info
   * @return cast type if found, {@code null} otherwise
   * @throws QueryException query exception
   */
  private static Type getCast(final QNm name, final long arity, final InputInfo ii)
      throws QueryException {

    final byte[] ln = name.local();
    Type type = ListType.find(name);
    if(type == null) type = AtomType.find(name, false);

    // no constructor function found, or abstract type specified
    if(type != null && type != AtomType.NOT && type != AtomType.AAT) {
      if(arity == 1) return type;
      throw FUNCTYPEPL.get(ii, name.string(), arity, 1);
    }

    // include similar function name in error message
    final Levenshtein ls = new Levenshtein();
    for(final AtomType t : AtomType.VALUES) {
      if(t.par == null) continue;
      final byte[] u = t.name.uri();
      if(eq(u, XSURI) && t != AtomType.NOT && t != AtomType.AAT && ls.similar(
          lc(ln), lc(t.string()))) throw FUNCSIMILAR.get(ii, name.string(), t.string());
    }
    // no similar name: constructor function found, or abstract type specified
    throw FUNCUNKNOWN.get(ii, name.string());
  }

  /**
   * Tries to resolve the specified function as a built-in one.
   * @param name function name
   * @param arity number of arguments
   * @param ii input info
   * @return function spec if found, {@code null} otherwise
   * @throws QueryException query exception
   */
  private Function getBuiltIn(final QNm name, final long arity, final InputInfo ii)
      throws QueryException {

    final int id = id(name.id());
    if(id == 0) return null;
    final Function fl = funcs[id];
    if(!eq(fl.uri(), name.uri())) return null;
    // check number of arguments
    if(arity >= fl.min && arity <= fl.max) return fl;
    throw (arity == 1 ? FUNCARGSG : FUNCARGPL).get(ii, fl, arity);
  }

  /**
   * Returns the specified function.
   * @param name function qname
   * @param args optional arguments
   * @param sc static context
   * @param ii input info
   * @return function instance
   * @throws QueryException query exception
   */
  private StandardFunc get(final QNm name, final Expr[] args, final StaticContext sc,
                           final InputInfo ii) throws QueryException {
    final Function fl = getBuiltIn(name, args.length, ii);
    return fl == null ? null : fl.get(sc, ii, args);
  }

  /**
   * Gets a function literal for a known function.
   * @param name function name
   * @param arity number of arguments
   * @param ctx query context
   * @param sc static context
   * @param ii input info
   * @return function literal if found, {@code null} otherwise
   * @throws QueryException query exception
   */
  public static Expr getLiteral(final QNm name, final int arity, final QueryContext ctx,
      final StaticContext sc, final InputInfo ii) throws QueryException {

    // parse data type constructors
    if(eq(name.uri(), XSURI)) {
      final Type type = getCast(name, arity, ii);
      final VarScope scp = new VarScope(sc);
      final Var[] args = { scp.newLocal(ctx, new QNm(QueryText.ITEMM, ""), SeqType.AAT_ZO, true) };
      final Expr e = new Cast(sc, ii, new VarRef(ii, args[0]), type.seqType());
      final FuncType tp = FuncType.get(e.type(), SeqType.AAT_ZO);
      return new FuncItem(sc, new Ann(), name, args, tp, e, scp.stackSize());
    }

    // pre-defined functions
    final Function fn = get().getBuiltIn(name, arity, ii);
    if(fn != null) {
      final Ann a = new Ann();
      if(fn.has(Flag.UPD)) {
        if(!sc.mixUpdates) throw UPFUNCITEM.get(ii);
        a.add(Ann.Q_UPDATING, Empty.SEQ, ii);
      }
      final VarScope scp = new VarScope(sc);
      final FuncType ft = fn.type(arity);
      final QNm[] argNames = fn.argNames(arity);

      final Var[] args = new Var[arity];
      final Expr[] calls = new Expr[arity];
      for(int i = 0; i < arity; i++) {
        args[i] = scp.newLocal(ctx, argNames[i], ft.args[i], true);
        calls[i] = new VarRef(ii, args[i]);
      }

      final StandardFunc f = fn.get(sc, calls);
      if(!f.has(Flag.CTX) && !f.has(Flag.FCS))
        return new FuncItem(sc, a, name, args, ft, f, scp.stackSize());

      return new FuncLit(a, name, args, f, ft, scp, sc, ii);
    }

    // user-defined function
    final StaticFunc sf = ctx.funcs.get(name, arity, ii, true);
    if(sf != null) {
      final FuncItem fi = getUser(sf, ctx, sc, ii);
      if(!sc.mixUpdates && fi.annotations().contains(Ann.Q_UPDATING)) throw UPFUNCITEM.get(ii);
      return fi;
    }

    // Java function (only allowed with administrator permissions)
    final VarScope scp = new VarScope(sc);
    final FuncType jt = FuncType.arity(arity);
    final Var[] vs = new Var[arity];
    final Expr[] refs = new Expr[vs.length];
    for(int i = 0; i < vs.length; i++) {
      vs[i] = scp.newLocal(ctx, new QNm(ARG + (i + 1), ""), SeqType.ITEM_ZM, true);
      refs[i] = new VarRef(ii, vs[i]);
    }
    final Expr jm = JavaMapping.get(name, refs, ctx, sc, ii);
    if(jm != null) return new FuncLit(new Ann(), name, vs, jm, jt, scp, sc, ii);

    return null;
  }


  /**
   * Returns a function item for a user-defined function.
   * @param sf static function
   * @param ctx query context
   * @param sc static context
   * @param info input info
   * @return resulting value
   * @throws QueryException query exception
   */
  public static FuncItem getUser(final StaticFunc sf, final QueryContext ctx,
      final StaticContext sc, final InputInfo info) throws QueryException {

    final FuncType ft = sf.funcType();
    final VarScope scp = new VarScope(sc);
    final int arity = sf.args.length;
    final Var[] args = new Var[arity];
    final Expr[] calls = new Expr[args.length];
    for(int i = 0; i < args.length; i++) {
      args[i] = scp.newLocal(ctx, sf.argName(i), ft.args[i], true);
      calls[i] = new VarRef(info, args[i]);
    }
    final TypedFunc tf = ctx.funcs.getFuncRef(sf.name, calls, sc, info);
    return new FuncItem(sc, tf.ann, sf.name, args, ft, tf.fun, scp.stackSize());
  }

  /**
   * Returns a function with the specified name and number of arguments,
   * or {@code null}.
   * @param name name of the function
   * @param args optional arguments
   * @param dyn compile-/run-time flag
   * @param ctx query context
   * @param sc static context
   * @param ii input info
   * @return function instance
   * @throws QueryException query exception
   */
  public static TypedFunc get(final QNm name, final Expr[] args, final boolean dyn,
      final QueryContext ctx, final StaticContext sc, final InputInfo ii) throws QueryException {

    // get namespace and local name
    // parse data type constructors
    if(eq(name.uri(), XSURI)) {
      final Type type = getCast(name, args.length, ii);
      final SeqType to = SeqType.get(type, Occ.ZERO_ONE);
      return TypedFunc.constr(new Cast(sc, ii, args[0], to));
    }

    // built-in functions
    final StandardFunc fun = get().get(name, args, sc, ii);
    if(fun != null) {
      if(!sc.xquery3() && fun.has(Flag.X30)) throw FUNC30.get(ii);
<<<<<<< HEAD
      final Ann ann = new Ann();
      ann.add(Ann.Q_UPDATING, Empty.SEQ, ii);
      return new TypedFunc(fun, ann, fun.sig.type(args.length));
=======
      if(fun.sig.has(Flag.UPD)) ctx.updating(true);
      // [LW] correct annotations
      return new TypedFunc(fun, new Ann());
>>>>>>> 65f04ce1
    }

    // user-defined function
    final TypedFunc tf = ctx.funcs.getRef(name, args, sc, ii);
    if(tf != null) return tf;

    // Java function (only allowed with administrator permissions)
    final JavaMapping jf = JavaMapping.get(name, args, ctx, sc, ii);
    if(jf != null) return TypedFunc.java(jf);

    // add user-defined function that has not been declared yet
    if(!dyn && FuncType.find(name) == null) {
      return ctx.funcs.getFuncRef(name, args, sc, ii);
    }

    // no function found
    return null;
  }

  /**
   * Returns an exception if the name of a pre-defined functions is similar to the
   * specified function name.
   * @param name function name
   * @param ii input info
   * @return query exception
   */
  QueryException similarError(final QNm name, final InputInfo ii) {
    // compare specified name with names of predefined functions
    final byte[] ln = name.local();
    final Levenshtein ls = new Levenshtein();
    for(int k = 1; k < size; ++k) {
      final int i = indexOf(keys[k], '}');
      final byte[] u = substring(keys[k], 2, i);
      final byte[] l = substring(keys[k], i + 1);
      if(eq(ln, l)) {
        final byte[] prefix = NSGlobal.prefix(name.uri());
        return FUNCSIMILAR.get(ii, prefix.length != 0 ? concat(prefix, token(":"), l) : name.id(),
          new TokenBuilder(NSGlobal.prefix(u)).add(':').add(l));
      } else if(ls.similar(ln, l)) {
        return FUNCSIMILAR.get(ii, name.string(), l);
      }
    }
    return null;
  }

  @Override
  protected void rehash(final int s) {
    super.rehash(s);
    funcs = Array.copy(funcs, new Function[s]);
  }
}<|MERGE_RESOLUTION|>--- conflicted
+++ resolved
@@ -242,15 +242,9 @@
     final StandardFunc fun = get().get(name, args, sc, ii);
     if(fun != null) {
       if(!sc.xquery3() && fun.has(Flag.X30)) throw FUNC30.get(ii);
-<<<<<<< HEAD
       final Ann ann = new Ann();
       ann.add(Ann.Q_UPDATING, Empty.SEQ, ii);
-      return new TypedFunc(fun, ann, fun.sig.type(args.length));
-=======
-      if(fun.sig.has(Flag.UPD)) ctx.updating(true);
-      // [LW] correct annotations
-      return new TypedFunc(fun, new Ann());
->>>>>>> 65f04ce1
+      return new TypedFunc(fun, ann);
     }
 
     // user-defined function
