--- conflicted
+++ resolved
@@ -144,14 +144,7 @@
     final Function fn = get().getBuiltIn(name, arity, ii);
     if(fn != null) {
       final Ann a = new Ann();
-<<<<<<< HEAD
-      if(fn.has(Flag.UPD)) {
-        if(!sc.mixUpdates) throw UPFUNCITEM.get(ii);
-        a.add(Ann.Q_UPDATING, Empty.SEQ, ii);
-      }
-=======
       if(fn.has(Flag.UPD)) a.add(Ann.Q_UPDATING, Empty.SEQ, ii);
->>>>>>> d285838c
       final VarScope scp = new VarScope(sc);
       final FuncType ft = fn.type(arity);
       final QNm[] argNames = fn.argNames(arity);
@@ -172,15 +165,7 @@
 
     // user-defined function
     final StaticFunc sf = ctx.funcs.get(name, arity, ii, true);
-<<<<<<< HEAD
-    if(sf != null) {
-      final FuncItem fi = getUser(sf, ctx, sc, ii);
-      if(!sc.mixUpdates && fi.annotations().contains(Ann.Q_UPDATING)) throw UPFUNCITEM.get(ii);
-      return fi;
-    }
-=======
     if(sf != null) return getUser(sf, ctx, sc, ii);
->>>>>>> d285838c
 
     // Java function (only allowed with administrator permissions)
     final VarScope scp = new VarScope(sc);
