--- conflicted
+++ resolved
@@ -68,13 +68,6 @@
       type = sf.funcType().seqType();
     }
 
-<<<<<<< HEAD
-    // Reject updating function items. Happens at compile because the function may not be known
-    // at parse time. This check could possibly be moved to StaticFuncs#check.
-    if(!sc.mixUpdates && ann.contains(Ann.Q_UPDATING)) throw UPFUNCITEM.get(info);
-
-=======
->>>>>>> d285838c
     try {
       expr = expr.compile(ctx, scope);
       expr.markTailCalls(null);
@@ -158,4 +151,12 @@
   public String toString() {
     return new TokenBuilder(name.string()).add('#').addExt(args.length).toString();
   }
+
+  /**
+   * Returns annotations.
+   * @return annotations
+   */
+  public Ann annotations() {
+    return ann;
+  }
 }