--- conflicted
+++ resolved
@@ -740,14 +740,8 @@
     final StringList backups = ctx.context.databases.backups(name);
     if(backups.isEmpty()) throw BXDB_WHICHBACK.get(info, name);
 
-<<<<<<< HEAD
     final Updates updates = ctx.resources.updates();
-    for(final String backup : backups) {
-      updates.add(new BackupDrop(backup, info, ctx), ctx);
-    }
-=======
-    for(final String backup : backups) ctx.updates.add(new BackupDrop(backup, info, ctx), ctx);
->>>>>>> 7f1073ea
+    for(final String backup : backups) updates.add(new BackupDrop(backup, info, ctx), ctx);
     return null;
   }
 
