package org.basex.query.func.http;

import static org.basex.io.MimeTypes.*;
import static org.basex.query.QueryError.*;
import static org.basex.query.func.http.HttpText.*;
import static org.basex.util.Token.*;

import java.io.*;
import java.net.*;
import java.util.*;

import org.basex.build.csv.*;
import org.basex.build.html.*;
import org.basex.build.json.*;
<<<<<<< HEAD
=======
import org.basex.build.json.JsonOptions.JsonFormat;
>>>>>>> 84c2fc67
import org.basex.core.*;
import org.basex.io.*;
import org.basex.io.in.*;
import org.basex.io.serial.*;
import org.basex.query.*;
import org.basex.query.iter.*;
import org.basex.query.util.list.*;
import org.basex.query.value.*;
import org.basex.query.value.item.*;
import org.basex.query.value.map.Map;
import org.basex.query.value.node.*;
import org.basex.query.value.seq.*;
import org.basex.util.*;
import org.basex.util.list.*;

/**
 * HTTP payload helper functions.
 *
 * @author BaseX Team 2005-15, BSD License
 * @author Christian Gruen
 */
public final class HttpPayload {
  /** Payloads (may be {@code null}). */
  private final ValueBuilder payloads;
  /** Input stream. */
  private final InputStream input;
  /** Input info. */
  private final InputInfo info;
  /** Database options. */
  private final MainOptions options;

  /**
   * Constructor.
   * @param input input stream
   * @param body create body
   * @param info input info
   * @param options database options
   */
  public HttpPayload(final InputStream input, final boolean body, final InputInfo info,
      final MainOptions options) {

    this.input = input;
    this.info = info;
    this.options = options;
    payloads = body ? new ValueBuilder() : null;
  }

  /**
   * Parses the HTTP payload and returns a result body element.
   * @param type content type
   * @return body element
   * @throws IOException I/O exception
   * @throws QueryException query exception
   */
  FElem parse(final String type) throws IOException, QueryException {
    final String main = MimeTypes.type(type);
    final FElem body;
    if(isMultipart(type)) {
      // multipart response
      final byte[] boundary = boundary(type);
      if(boundary == null) throw HC_REQ_X.get(info, "No separation boundary specified");

      body = new FElem(Q_MULTIPART).add(SerializerOptions.MEDIA_TYPE.name(), main);
      body.add(BOUNDARY, boundary);
      final ANodeList parts = new ANodeList();
      extractParts(concat(DASHES, boundary), parts);
      for(final ANode node : parts) body.add(node);
    } else {
      // single part response
      body = new FElem(Q_BODY).add(SerializerOptions.MEDIA_TYPE.name(), main);
      if(payloads != null) {
        final byte[] pl = extract(type);
        payloads.add(parse(pl, type));
      }
    }
    return body;
  }

  /**
   * Returns all payloads.
   * @return payloads
   */
  Value payloads() {
    return payloads.value();
  }

  /**
   * Extracts payload from HTTP message and returns it as a byte array encoded in UTF-8.
   * @param ctype content type
   * @return payload as byte array
   * @throws IOException I/O Exception
   */
  private byte[] extract(final String ctype) throws IOException {
    // In case of XML, HTML or text content type, use supplied character set
    return (isXML(ctype) || isText(ctype)
      ? new TextInput(input).encoding(charset(ctype))
      : new BufferInput(input)
    ).content();
  }

  /**
   * Interprets a payload according to content type and returns a corresponding value.
   * @param payload payload
   * @param contentType content type
   * @return interpreted payload
   * @throws QueryException query exception
   */
  private Value parse(final byte[] payload, final String contentType) throws QueryException {
    if(payload.length == 0) return Empty.SEQ;
    try {
<<<<<<< HEAD
      return value(new IOContent(payload), options, contentType);
=======
      return value(new IOContent(payload), options, contentType(ctype), contentTypeExt(ctype));
>>>>>>> 84c2fc67
    } catch(final IOException ex) {
      throw HC_PARSE_X.get(info, ex);
    }
  }

  /**
   * Extracts the parts from a multipart message.
   * @param sep separation boundary
   * @param parts list with all parts (may be {@code null})
   * @throws IOException I/O Exception
   * @throws QueryException query exception
   */
  private void extractParts(final byte[] sep, final ANodeList parts)
      throws IOException, QueryException {

    try {
      // RFC 1341: Preamble is to be ignored -> read till 1st boundary
      while(true) {
        final byte[] l = readLine();
        if(l == null) throw HC_REQ_X.get(info, "No body specified for http:part");
        if(eq(sep, l)) break;
      }
      // parse part
      while(extractPart(sep, concat(sep, DASHES), parts));
    } finally {
      input.close();
    }
  }

  /**
   * Extracts a part from a multipart message.
   * @param sep separation boundary
   * @param end closing boundary
   * @param parts list with all parts (may be {@code null})
   * @return success flag
   * @throws IOException I/O Exception
   * @throws QueryException query exception
   */
  private boolean extractPart(final byte[] sep, final byte[] end, final ANodeList parts)
      throws IOException, QueryException {

    // check if last line is reached
    final byte[] line = readLine();
    if(line == null || eq(line, end)) return false;

    // content type of part payload - if not defined by header 'Content-Type',
    // it is equal to 'text/plain' (RFC 1341)
<<<<<<< HEAD
    String ctype = TEXT_PLAIN;
=======
    String ctype = TEXT_PLAIN, enc = null;
>>>>>>> 84c2fc67

    // extract headers
    for(byte[] l = line; l != null && l.length > 0;) {
      final int pos = indexOf(l, ':');
      if(pos > 0) {
        final byte[] key = substring(l, 0, pos);
        final byte[] val = trim(substring(l, pos + 1));
<<<<<<< HEAD
        if(eq(lc(key), CONTENT_TYPE_LC)) ctype = string(val);
=======
        if(eq(lc(key), CONTENT_TYPE_LC)) {
          ctype = string(val);
          enc = charset(ctype);
        }
>>>>>>> 84c2fc67
        if(val.length != 0 && parts != null)
          parts.add(new FElem(Q_HEADER).add(NAME, key).add(VALUE, val));
      }
      l = readLine();
    }
    if(parts != null) parts.add(new FElem(Q_BODY).add(SerializerOptions.MEDIA_TYPE.name(), ctype));

<<<<<<< HEAD
    final byte[] pl = extractPart(sep, end, charset(ctype));
=======
    final byte[] pl = extractPart(sep, end, enc);
>>>>>>> 84c2fc67
    if(payloads != null) payloads.add(parse(pl, ctype));
    return true;
  }

  /**
   * Reads the next line of an HTTP multipart content.
   * @return line, or {@code null} if end of stream is reached
   * @throws IOException I/O Exception
   */
  private byte[] readLine() throws IOException {
    final ByteList bl = new ByteList();
    for(int b; (b = input.read()) != -1;) {
      // RFC 1341: a line ends with CRLF
      while(b == '\r') {
        b = input.read();
        if(b == '\n') return bl.finish();
        bl.add('\r');
        if(b == -1) return bl.finish();
      }
      bl.add(b);
    }
    return bl.isEmpty() ? null : bl.finish();
  }

  /**
   * Reads the next part of a payload.
   * @param sep separation boundary
   * @param end closing boundary
   * @param enc part content encoding
   * @return payload part content
   * @throws IOException I/O Exception
   */
  private byte[] extractPart(final byte[] sep, final byte[] end, final String enc)
      throws IOException {

    final ByteList bl = new ByteList();
    while(true) {
      final byte[] line = readLine();
      if(line == null || eq(line, sep)) break;

      // RFC 1341: Epilogue is to be ignored
      if(eq(line, end)) {
        while(readLine() != null);
        break;
      }
      bl.add(line).add(CRLF);
    }
    return new TextInput(new IOContent(bl.finish())).encoding(enc).content();
  }

  /**
   * Extracts the encapsulation boundary from the content type.
   * @param params content type parameters
   * @return boundary or {@code null}
   * @throws QueryException query exception
   */
  private byte[] boundary(final String params) throws QueryException {
    int i = params.toLowerCase(Locale.ENGLISH).indexOf(BOUNDARY_IS);
    if(i == -1) throw HC_REQ_X.get(info, "No separation boundary specified");

    String b = params.substring(i + BOUNDARY_IS.length());
    if(b.charAt(0) == '"') {
      // if the boundary is enclosed in quotes, strip them
      i = b.lastIndexOf('"');
      b = b.substring(1, i);
    }
    return token(b);
  }

  /**
   * Returns a map with multipart form data.
   * @param params content type parameters
   * @return map or {@code null}
   * @throws IOException I/O exception
   * @throws QueryException query exception
   */
  public HashMap<String, Value> multiForm(final String params) throws IOException, QueryException {
    // parse boundary, create helper arrays
    final byte[] bound = concat(DASHES, boundary(params)), last = concat(bound, DASHES);

    final HashMap<String, Value> map = new HashMap<>();
    final ByteList cont = new ByteList();
    int lines = -1;
    String name = null, fn = null;
    for(byte[] line; (line = readLine()) != null;) {
      if(lines >= 0) {
        if(startsWith(line, bound)) {
          Value val = map.get(name);
          if(val == null && fn != null) val = Map.EMPTY;
          if(fn != null && val instanceof Map) {
            final Map m = (Map) val;
            final Str k = Str.get(fn);
            final Value v = new ValueBuilder().add(m.get(k, info)).add(
                new B64(cont.next())).value();
            val = m.put(k, v, info);
          } else {
            val = Str.get(cont.next());
          }
          if(!name.isEmpty()) map.put(name, val);
          lines = -1;
          if(eq(line, last)) break;
        } else {
          if(lines++ > 0) cont.add(CRLF);
          cont.add(line);
        }
      } else if(startsWith(line, CONTENT_DISPOSITION)) {
        name = contains(line, token(NAME_IS)) ? string(line).
          replaceAll("^.*?" + NAME_IS + "\"|\".*", "").replaceAll("\\[\\]", "") : null;
        fn = contains(line, token(FILENAME_IS)) ? string(line).replaceAll("^.*" + FILENAME_IS +
            "\"|\"$", "") : null;
      } else if(line.length == 0) {
        lines = 0;
      }
    }
    return map;
  }

  // STATIC METHODS =====================================================================

  /**
   * Returns an XQuery value for the specified content type.
   * @param input input source
   * @param options database options
   * @param contentType content type
   * @return xml parser
   * @throws IOException I/O exception
   * @throws QueryException query exception
   */
  public static Value value(final IO input, final MainOptions options, final String contentType)
      throws IOException, QueryException {

    final String ctype = MimeTypes.type(contentType);
    final String ext = MimeTypes.parameters(contentType);
    Value val = null;
    if(ctype != null) {
      if(APP_JSON.equals(ctype)) {
        final JsonParserOptions opts = new JsonParserOptions(options.get(MainOptions.JSONPARSER));
        opts.parse(ext);
        val = new DBNode(new JsonParser(input, options, opts));
      } else if(TEXT_CSV.equals(ctype)) {
        final CsvParserOptions opts = new CsvParserOptions(options.get(MainOptions.CSVPARSER));
        opts.parse(ext);
        val = new DBNode(new CsvParser(input, options, opts));
      } else if(TEXT_HTML.equals(ctype)) {
        final HtmlOptions opts = new HtmlOptions(options.get(MainOptions.HTMLPARSER));
        opts.parse(ext);
        val = new DBNode(new HtmlParser(input, options, opts));
      } else if(APP_FORM_URLENCODED.equals(ctype)) {
        final String enc = charset(ext);
        val = Str.get(URLDecoder.decode(string(input.read()), enc == null ? Strings.UTF8 : enc));
      } else if(isXML(ctype)) {
        val = new DBNode(input);
      } else if(isText(ctype)) {
<<<<<<< HEAD
        val = Str.get(new TextInput(input).content());
      } else if(isMultipart(ctype)) {
        try(final InputStream is = input.inputStream()) {
          final HttpPayload hp = new HttpPayload(is, true, null, options);
=======
        val = Str.get(new NewlineInput(in).content());
      } else if(isMultipart(ctype)) {
        try(final InputStream is = in.inputStream()) {
          final HttpPayload hp = new HttpPayload(is, true, null, opts);
>>>>>>> 84c2fc67
          hp.extractParts(concat(DASHES, hp.boundary(ext)), null);
          val = hp.payloads();
        }
      }
    }
<<<<<<< HEAD
    return val == null ? new B64(input.read()) : val;
=======
    return val == null ? new B64(in.read()) : val;
  }

  /**
   * Extracts the main part from a "Content-type" header.
   * @param ctype content-type string
   * @return result, or {@link MimeTypes#APP_OCTET} if specified content type was {@code null}
   */
  private static String contentType(final String ctype) {
    if(ctype == null) return APP_OCTET;
    final int end = ctype.indexOf(';');
    return end == -1 ? ctype : ctype.substring(0, end);
>>>>>>> 84c2fc67
  }

  /**
   * Extracts the extension from a "Content-type" header.
   * @param ctype content-type string
   * @return result, or empty string
   */
  private static String contentTypeExt(final String ctype) {
    if(ctype == null) return "";
    final int end = ctype.indexOf(';');
    return end == -1 ? ctype : ctype.substring(end + 1).trim();
  }

  /**
   * Extracts the charset from the 'Content-Type' header if present.
   * @param ctype Content-Type header
   * @return charset charset
   */
  private static String charset(final String ctype) {
    // content type is unknown
    if(ctype == null) return null;
    final int i = ctype.toLowerCase(Locale.ENGLISH).indexOf(CHARSET_IS);
    return i == -1 ? null : ctype.substring(i + CHARSET_IS.length());
  }
}<|MERGE_RESOLUTION|>--- conflicted
+++ resolved
@@ -12,10 +12,6 @@
 import org.basex.build.csv.*;
 import org.basex.build.html.*;
 import org.basex.build.json.*;
-<<<<<<< HEAD
-=======
-import org.basex.build.json.JsonOptions.JsonFormat;
->>>>>>> 84c2fc67
 import org.basex.core.*;
 import org.basex.io.*;
 import org.basex.io.in.*;
@@ -78,19 +74,19 @@
       final byte[] boundary = boundary(type);
       if(boundary == null) throw HC_REQ_X.get(info, "No separation boundary specified");
 
-      body = new FElem(Q_MULTIPART).add(SerializerOptions.MEDIA_TYPE.name(), main);
-      body.add(BOUNDARY, boundary);
+      body = new FElem(Q_MULTIPART).add(BOUNDARY, boundary);
       final ANodeList parts = new ANodeList();
       extractParts(concat(DASHES, boundary), parts);
       for(final ANode node : parts) body.add(node);
     } else {
       // single part response
-      body = new FElem(Q_BODY).add(SerializerOptions.MEDIA_TYPE.name(), main);
+      body = new FElem(Q_BODY);
       if(payloads != null) {
         final byte[] pl = extract(type);
         payloads.add(parse(pl, type));
       }
     }
+    body.add(SerializerOptions.MEDIA_TYPE.name(), main);
     return body;
   }
 
@@ -126,11 +122,7 @@
   private Value parse(final byte[] payload, final String contentType) throws QueryException {
     if(payload.length == 0) return Empty.SEQ;
     try {
-<<<<<<< HEAD
       return value(new IOContent(payload), options, contentType);
-=======
-      return value(new IOContent(payload), options, contentType(ctype), contentTypeExt(ctype));
->>>>>>> 84c2fc67
     } catch(final IOException ex) {
       throw HC_PARSE_X.get(info, ex);
     }
@@ -178,11 +170,7 @@
 
     // content type of part payload - if not defined by header 'Content-Type',
     // it is equal to 'text/plain' (RFC 1341)
-<<<<<<< HEAD
     String ctype = TEXT_PLAIN;
-=======
-    String ctype = TEXT_PLAIN, enc = null;
->>>>>>> 84c2fc67
 
     // extract headers
     for(byte[] l = line; l != null && l.length > 0;) {
@@ -190,14 +178,7 @@
       if(pos > 0) {
         final byte[] key = substring(l, 0, pos);
         final byte[] val = trim(substring(l, pos + 1));
-<<<<<<< HEAD
         if(eq(lc(key), CONTENT_TYPE_LC)) ctype = string(val);
-=======
-        if(eq(lc(key), CONTENT_TYPE_LC)) {
-          ctype = string(val);
-          enc = charset(ctype);
-        }
->>>>>>> 84c2fc67
         if(val.length != 0 && parts != null)
           parts.add(new FElem(Q_HEADER).add(NAME, key).add(VALUE, val));
       }
@@ -205,11 +186,7 @@
     }
     if(parts != null) parts.add(new FElem(Q_BODY).add(SerializerOptions.MEDIA_TYPE.name(), ctype));
 
-<<<<<<< HEAD
     final byte[] pl = extractPart(sep, end, charset(ctype));
-=======
-    final byte[] pl = extractPart(sep, end, enc);
->>>>>>> 84c2fc67
     if(payloads != null) payloads.add(parse(pl, ctype));
     return true;
   }
@@ -363,55 +340,22 @@
       } else if(isXML(ctype)) {
         val = new DBNode(input);
       } else if(isText(ctype)) {
-<<<<<<< HEAD
-        val = Str.get(new TextInput(input).content());
+        val = Str.get(new NewlineInput(input).content());
       } else if(isMultipart(ctype)) {
         try(final InputStream is = input.inputStream()) {
           final HttpPayload hp = new HttpPayload(is, true, null, options);
-=======
-        val = Str.get(new NewlineInput(in).content());
-      } else if(isMultipart(ctype)) {
-        try(final InputStream is = in.inputStream()) {
-          final HttpPayload hp = new HttpPayload(is, true, null, opts);
->>>>>>> 84c2fc67
           hp.extractParts(concat(DASHES, hp.boundary(ext)), null);
           val = hp.payloads();
         }
       }
     }
-<<<<<<< HEAD
     return val == null ? new B64(input.read()) : val;
-=======
-    return val == null ? new B64(in.read()) : val;
-  }
-
-  /**
-   * Extracts the main part from a "Content-type" header.
-   * @param ctype content-type string
-   * @return result, or {@link MimeTypes#APP_OCTET} if specified content type was {@code null}
-   */
-  private static String contentType(final String ctype) {
-    if(ctype == null) return APP_OCTET;
-    final int end = ctype.indexOf(';');
-    return end == -1 ? ctype : ctype.substring(0, end);
->>>>>>> 84c2fc67
-  }
-
-  /**
-   * Extracts the extension from a "Content-type" header.
-   * @param ctype content-type string
-   * @return result, or empty string
-   */
-  private static String contentTypeExt(final String ctype) {
-    if(ctype == null) return "";
-    final int end = ctype.indexOf(';');
-    return end == -1 ? ctype : ctype.substring(end + 1).trim();
   }
 
   /**
    * Extracts the charset from the 'Content-Type' header if present.
-   * @param ctype Content-Type header
-   * @return charset charset
+   * @param ctype Content-Type header, or ({@code null})
+   * @return charset charset, or {@code null}
    */
   private static String charset(final String ctype) {
     // content type is unknown
