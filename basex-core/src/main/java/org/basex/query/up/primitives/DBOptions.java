--- conflicted
+++ resolved
@@ -24,29 +24,10 @@
     MainOptions.STOPWORDS, MainOptions.TEXTINDEX, MainOptions.ATTRINDEX, MainOptions.FTINDEX,
     MainOptions.STEMMING, MainOptions.CASESENS, MainOptions.DIACRITICS, MainOptions.UPDINDEX };
 
-<<<<<<< HEAD
-  static {
-    // initialize options arrays
-    final int n = N_OPT.length, b = B_OPT.length, s = S_OPT.length;
-    for(int o = 0; o < n; o++) K_N_OPT[o] = N_OPT[o].name().toLowerCase(Locale.ENGLISH);
-    for(int o = 0; o < b; o++) K_B_OPT[o] = B_OPT[o].name().toLowerCase(Locale.ENGLISH);
-    for(int o = 0; o < s; o++) K_S_OPT[o] = S_OPT[o].name().toLowerCase(Locale.ENGLISH);
-  }
-
-  /** New options. */
-  final HashMap<Option<?>, Object> tOptions = new HashMap<>();
+  /** Runtime options. */
+  private final HashMap<Option<?>, Object> rOptions = new HashMap<>();
   /** Original options. */
   private final HashMap<Option<?>, Object> oOptions = new HashMap<>();
-  /** Optimization options. */
-  private final HashMap<String, String> qOptions;
-  /** Input info. */
-  private final InputInfo info;
-=======
-  /** Runtime options. */
-  private final HashMap<Option<?>, Object> rOptions = new HashMap<Option<?>, Object>();
-  /** Original options. */
-  private final HashMap<Option<?>, Object> oOptions = new HashMap<Option<?>, Object>();
->>>>>>> d5779006
 
   /**
    * Constructor.
@@ -58,7 +39,7 @@
   DBOptions(final HashMap<String, String> options, final InputInfo info,
       final Option<?>... exclude) throws QueryException {
 
-    final HashMap<String, Option<?>> opts = new HashMap<String, Option<?>>();
+    final HashMap<String, Option<?>> opts = new HashMap<>();
     final int n = OPTIONS.length;
     for(int o = 0; o < n; o++) opts.put(OPTIONS[o].name().toLowerCase(Locale.ENGLISH), OPTIONS[o]);
 
