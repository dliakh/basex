--- conflicted
+++ resolved
@@ -103,11 +103,7 @@
     }
 
     // remove old database reference
-<<<<<<< HEAD
-    if(all) updates.qc.resources.remove(data.meta.name);
-=======
-    if(all) qc.resource.remove(data.meta.name);
->>>>>>> b3a8e55a
+    if(all) qc.resources.remove(data.meta.name);
   }
 
   @Override
