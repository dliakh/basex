package org.basex.build;

import static org.basex.core.Text.*;

import java.io.*;
import java.util.*;
import java.util.regex.*;
import java.util.zip.*;

import org.basex.core.*;
import org.basex.core.MainOptions.MainParser;
import org.basex.core.cmd.*;
import org.basex.io.*;
import org.basex.io.in.*;
import org.basex.util.*;
import org.basex.util.list.*;

/**
 * This class recursively scans files and directories and parses all
 * relevant files.
 *
 * @author BaseX Team 2005-14, BSD License
 * @author Christian Gruen
 */
public final class DirParser extends Parser {
  /** Number of skipped files to log. */
  private static final int SKIPLOG = 10;
  /** Skipped files. */
  private final StringList skipped = new StringList();
  /** File pattern. */
  private final Pattern filter;
  /** Initial file path. */
  private final String root;

  /** Parse archives in directories. */
  private final boolean archives;
  /** Skip corrupt files in directories. */
  private final boolean skipCorrupt;
  /** Add ignored files as raw files. */
  private final boolean addRaw;
  /** DTD parsing. */
  private final boolean dtd;
  /** Raw parsing. */
  private final boolean rawParser;
  /** Database path for storing binary files. */
  private IOFile rawPath;

  /** Last source. */
  private IO lastSrc;
  /** Parser reference. */
  private Parser parser;
  /** Element counter. */
  private int c;

  /**
   * Constructor.
   * @param source source path
   * @param options main options
   */
<<<<<<< HEAD
  public DirParser(final IO source, final MainOptions opts, final IOFile path) {
    super(source, opts);
    final String dir = source.dir();
    root = dir.endsWith("/") ? dir : dir + '/';
=======
  public DirParser(final IO source, final MainOptions options) {
    super(source, options);

    final String parent = source.dirPath();
    root = parent.endsWith("/") ? parent : parent + '/';
>>>>>>> c90d13c0
    skipCorrupt = options.get(MainOptions.SKIPCORRUPT);
    archives = options.get(MainOptions.ADDARCHIVES);
    addRaw = options.get(MainOptions.ADDRAW);
    dtd = options.get(MainOptions.DTD);
    rawParser = options.get(MainOptions.PARSER) == MainParser.RAW;
    filter = !source.isDir() && !source.isArchive() ? null :
      Pattern.compile(IOFile.regex(options.get(MainOptions.CREATEFILTER)));
  }

  /**
   * Constructor.
   * @param source source path
   * @param context database context
   * @param path future database path
   */
  public DirParser(final IO source, final Context context, final IOFile path) {
    this(source, context.options);
    if(path != null && (addRaw || rawParser)) rawPath = new IOFile(path, IO.RAW);
  }

  @Override
  public void parse(final Builder build) throws IOException {
    build.meta.filesize = 0;
    build.meta.original = src.path();
    parse(build, src);
  }

  /**
   * Parses the specified file or its children.
   * @param b builder
   * @param io current input
   * @throws IOException I/O exception
   */
  private void parse(final Builder b, final IO io) throws IOException {
    if(io instanceof IOFile && io.isDir()) {
      for(final IO f : ((IOFile) io).children()) parse(b, f);
    } else if(archives && io.isArchive()) {
      final String name = io.name().toLowerCase(Locale.ENGLISH);
      InputStream in = io.inputStream();
      if(name.endsWith(IO.TARSUFFIX) || name.endsWith(IO.TGZSUFFIX) ||
          name.endsWith(IO.TARGZSUFFIX)) {
        // process TAR files
        if(!name.endsWith(IO.TARSUFFIX)) in = new GZIPInputStream(in);
        try(final TarInputStream is = new TarInputStream(in)) {
          for(TarEntry ze; (ze = is.getNextEntry()) != null;) {
            if(ze.isDirectory()) continue;
            src = new IOStream(is, ze.getName());
            src.length(ze.getSize());
            parseResource(b);
          }
        }
      } else if(name.endsWith(IO.GZSUFFIX)) {
        // process GZIP archive
        try(final GZIPInputStream is = new GZIPInputStream(in)) {
          src = new IOStream(is, io.name().replaceAll("\\..*", IO.XMLSUFFIX));
          parseResource(b);
        }
      } else {
        // process ZIP archive
        try(final ZipInputStream is = new ZipInputStream(in)) {
          for(ZipEntry ze; (ze = is.getNextEntry()) != null;) {
            if(ze.isDirectory()) continue;
            src = new IOStream(is, ze.getName());
            src.length(ze.getSize());
            parseResource(b);
          }
        }
      }
    } else {
      // process regular file
      src = io;
      parseResource(b);
    }
  }

  /**
   * Parses the current source.
   * @param b builder instance
   * @throws IOException I/O exception
   */
  private void parseResource(final Builder b) throws IOException {
    b.checkStop();

    // add file size for database meta information
    final long l = src.length();
    if(l != -1) b.meta.filesize += l;

    // use global target as path prefix
    String targ = target;
    String path = src.path();

    // add relative path without root (prefix) and file name (suffix)
    final String name = src.name();
    if(path.endsWith('/' + name)) {
      path = path.substring(0, path.length() - name.length());
      if(path.startsWith(root)) path = path.substring(root.length());
      targ = (targ + path).replace("//", "/");
    }

    // check if file passes the name filter pattern
    boolean exclude = false;
    if(filter != null) {
      final String nm = Prop.CASE ? src.name() : src.name().toLowerCase(Locale.ENGLISH);
      exclude = !filter.matcher(nm).matches();
    }

    if(exclude) {
      // exclude file: check if will be added as raw file
      if(addRaw && rawPath != null) {
        Store.store(src.inputSource(), new IOFile(rawPath, targ + name));
      }
    } else {
      if(rawParser) {
        // store input in raw format if database path is known
        if(rawPath != null) {
          Store.store(src.inputSource(), new IOFile(rawPath, targ + name));
        }
      } else {
        // store input as XML
        boolean ok = true;
        IO in = src;
        if(skipCorrupt) {
          // parse file twice to ensure that it is well-formed
          try {
            // cache file contents to allow or speed up a second run
            if(!(src instanceof IOContent || dtd)) {
              in = new IOContent(src.read());
              in.name(src.name());
            }
            parser = Parser.singleParser(in, options, targ);
            MemBuilder.build("", parser);
          } catch(final IOException ex) {
            Util.debug(ex);
            skipped.add(src.path());
            ok = false;
          }
        }

        // parse file
        if(ok) {
          parser = Parser.singleParser(in, options, targ);
          parser.parse(b);
        }
        parser = null;
        // dump debug data
        if(Prop.debug && (++c & 0x3FF) == 0) Util.err(";");
      }
    }
  }

  @Override
  public String info() {
    final TokenBuilder tb = new TokenBuilder();
    if(!skipped.isEmpty()) {
      tb.add(SKIPPED).add(COL).add(NL);
      final int s = skipped.size();
      for(int i = 0; i < s && i < SKIPLOG; i++) {
        tb.add(LI).add(skipped.get(i)).add(NL);
      }
      if(s > SKIPLOG) {
        tb.add(LI).addExt(MORE_SKIPPED_X, s - SKIPLOG).add(NL);
      }
    }
    return tb.toString();
  }

  @Override
  public String det() {
    return parser != null ? parser.detail() : src.path();
  }

  @Override
  public double prog() {
    if(parser != null) return parser.progress();
    if(lastSrc == src) return 1;
    lastSrc = src;
    return Math.random();
  }

  @Override
  public void close() throws IOException {
    if(parser != null) parser.close();
  }
}<|MERGE_RESOLUTION|>--- conflicted
+++ resolved
@@ -57,18 +57,11 @@
    * @param source source path
    * @param options main options
    */
-<<<<<<< HEAD
-  public DirParser(final IO source, final MainOptions opts, final IOFile path) {
-    super(source, opts);
+  public DirParser(final IO source, final MainOptions options) {
+    super(source, options);
+
     final String dir = source.dir();
     root = dir.endsWith("/") ? dir : dir + '/';
-=======
-  public DirParser(final IO source, final MainOptions options) {
-    super(source, options);
-
-    final String parent = source.dirPath();
-    root = parent.endsWith("/") ? parent : parent + '/';
->>>>>>> c90d13c0
     skipCorrupt = options.get(MainOptions.SKIPCORRUPT);
     archives = options.get(MainOptions.ADDARCHIVES);
     addRaw = options.get(MainOptions.ADDRAW);
