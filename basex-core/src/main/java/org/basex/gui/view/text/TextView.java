package org.basex.gui.view.text;

import static org.basex.core.Text.*;
import static org.basex.gui.GUIConstants.*;
import static org.basex.util.Token.*;

import java.awt.*;
import java.awt.event.*;
import java.io.*;

import javax.swing.*;

import org.basex.core.*;
import org.basex.core.parse.*;
import org.basex.gui.*;
import org.basex.gui.layout.*;
import org.basex.gui.layout.BaseXFileChooser.Mode;
import org.basex.gui.text.*;
import org.basex.gui.view.*;
import org.basex.io.*;
import org.basex.io.out.*;
import org.basex.io.serial.*;
import org.basex.query.*;
import org.basex.query.value.*;
import org.basex.query.value.seq.*;
import org.basex.util.*;

/**
 * This class offers a fast text view, using the {@link TextPanel} class.
 *
 * @author BaseX Team 2005-16, BSD License
 * @author Christian Gruen
 */
public final class TextView extends View {
  /** Search editor. */
  private final SearchEditor search;

  /** Header string. */
  private final BaseXHeader header;
  /** Home button. */
  private final AbstractButton home;
  /** Text Area. */
  private final TextPanel text;

  /** Cached command. */
  private Command cachedCmd;
  /** Cached nodes. */
  private DBNodes cachedNodes;

  /**
   * Default constructor.
   * @param man view manager
   */
  public TextView(final ViewNotifier man) {
    super(TEXTVIEW, man);
    border(5).layout(new BorderLayout(0, 5));

    header = new BaseXHeader(RESULT);

    home = BaseXButton.command(GUIMenuCmd.C_HOME, gui);
    home.setEnabled(false);

    text = new TextPanel(false, gui);
    text.setSyntax(new SyntaxXML());
    search = new SearchEditor(gui, text);

    final AbstractButton save = BaseXButton.get("c_save", SAVE, false, gui);
    final AbstractButton find = search.button(FIND);

    final BaseXBack buttons = new BaseXBack(false);
    buttons.layout(new TableLayout(1, 3, 1, 0)).border(0, 0, 4, 0);
    buttons.add(save);
    buttons.add(home);
    buttons.add(find);

    final BaseXBack b = new BaseXBack(false).layout(new BorderLayout());
    b.add(buttons, BorderLayout.WEST);
    b.add(header, BorderLayout.EAST);
    add(b, BorderLayout.NORTH);

    add(search, BorderLayout.CENTER);

    save.addActionListener(new ActionListener() {
      @Override
      public void actionPerformed(final ActionEvent e) {
        save();
      }
    });
    refreshLayout();
  }

  @Override
  public void refreshInit() {
    refreshContext(true, true);
  }

  @Override
  public void refreshFocus() {
  }

  @Override
  public void refreshMark() {
    setText(gui.context.marked);
  }

  @Override
  public void refreshContext(final boolean more, final boolean quick) {
    setText(gui.context.current());
  }

  @Override
  public void refreshLayout() {
    header.refreshLayout();
    text.setFont(mfont);
    search.bar().refreshLayout();
  }

  @Override
  public void refreshUpdate() {
    refreshContext(true, true);
  }

  @Override
  public boolean visible() {
    return gui.gopts.get(GUIOptions.SHOWTEXT);
  }

  @Override
  public void visible(final boolean v) {
    gui.gopts.set(GUIOptions.SHOWTEXT, v);
  }

  @Override
  protected boolean db() {
    return false;
  }

  /**
   * Serializes the specified nodes.
   * @param nodes nodes to display
   */
  private void setText(final DBNodes nodes) {
    if(visible()) {
      try {
        final ArrayOutput ao = new ArrayOutput();
        ao.setLimit(gui.gopts.get(GUIOptions.MAXTEXT));
        if(nodes != null) nodes.serialize(Serializer.get(ao));
        setText(ao);
        cachedCmd = null;
        cachedNodes = ao.finished() ? nodes : null;
      } catch(final IOException ex) {
        Util.debug(ex);
      }
    } else {
      home.setEnabled(gui.context.data() != null);
    }
  }

  /**
   * Caches the output, or indicates that the query must be executed again in order to retrieve
   * the full result.
   * @param out cached output
   * @param command command
   * @param result result (can be {@code null})
   * @throws QueryException query exception
   */
  public void cache(final ArrayOutput out, final Command command, final Value result)
      throws QueryException {

    // cache command or node set
    cachedCmd = null;
    cachedNodes = null;

    final int max = gui.gopts.get(GUIOptions.MAXRESULTS);
    boolean cacheCmd = false;
    if(result != null && result.size() >= max) {
      // result was larger than number of retrieved result items: create new command instance
      cacheCmd = true;
    } else if(out.finished()) {
      // cache is exhausted... cache node set, or create new command instance
      if(result instanceof DBNodes) cachedNodes = (DBNodes) result;
      else cacheCmd = true;
    }
    // otherwise, the displayed text and the cached result are equal

    // create new command instance
<<<<<<< HEAD
    if(parse) cmd = CommandParser.get(command.toString(), gui.context).parseSingle();
=======
    if(cacheCmd) cachedCmd = new CommandParser(command.toString(), gui.context).parseSingle();
>>>>>>> 9d95a0c0
  }

  /**
   * Sets the output text.
   * @param out cached output
   */
  public void setText(final ArrayOutput out) {
    final byte[] buf = out.buffer();
    final int size = (int) out.size();
    final byte[] chop = token(DOTS);
    if(out.finished() && size >= chop.length) {
      System.arraycopy(chop, 0, buf, size - chop.length, chop.length);
    }
    text.setText(buf, size);
    header.setText((out.finished() ? CHOPPED : "") + RESULT);
    home.setEnabled(gui.context.data() != null);
  }

  /**
   * Saves the displayed text.
   */
  private void save() {
    final BaseXFileChooser fc = new BaseXFileChooser(SAVE_AS,
        gui.gopts.get(GUIOptions.WORKPATH), gui).suffix(IO.XMLSUFFIX);

    final IO file = fc.select(Mode.FSAVE);
    if(file == null) return;
    gui.gopts.set(GUIOptions.WORKPATH, file.path());

    gui.cursor(CURSORWAIT, true);
    try(final PrintOutput out = new PrintOutput(file.toString())) {
      if(cachedCmd != null) {
        cachedCmd.execute(gui.context, out);
      } else if(cachedNodes != null) {
        cachedNodes.serialize(Serializer.get(out));
      } else {
        out.write(text.getText());
      }
    } catch(final IOException ex) {
      BaseXDialog.error(gui, Util.info(FILE_NOT_SAVED_X, file));
    } finally {
      gui.cursor(CURSORARROW, true);
    }
  }
}<|MERGE_RESOLUTION|>--- conflicted
+++ resolved
@@ -184,11 +184,7 @@
     // otherwise, the displayed text and the cached result are equal
 
     // create new command instance
-<<<<<<< HEAD
-    if(parse) cmd = CommandParser.get(command.toString(), gui.context).parseSingle();
-=======
-    if(cacheCmd) cachedCmd = new CommandParser(command.toString(), gui.context).parseSingle();
->>>>>>> 9d95a0c0
+    if(cacheCmd) cachedCmd = CommandParser.get(command.toString(), gui.context).parseSingle();
   }
 
   /**
