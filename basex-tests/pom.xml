--- conflicted
+++ resolved
@@ -8,11 +8,7 @@
   <parent>
     <groupId>org.basex</groupId>
     <artifactId>basex-parent</artifactId>
-<<<<<<< HEAD
-    <version>7.7.3-SNAPSHOT</version>
-=======
     <version>7.8-SNAPSHOT</version>
->>>>>>> 409c267a
     <relativePath>..</relativePath>
   </parent>
 
